--- conflicted
+++ resolved
@@ -120,54 +120,6 @@
         name: awkward-cpp-wheels-${{ matrix.os }}-${{ matrix.arch }}-${{ matrix.build }}
         path: wheelhouse/*.whl
 
-<<<<<<< HEAD
-  build_alt_wheels:
-    needs: [determine-source-date-epoch]
-    name: "Wheel awkward-cpp: ${{ matrix.python }} on ${{ matrix.arch }}"
-    runs-on: ubuntu-latest
-    env:
-      SOURCE_DATE_EPOCH: ${{ needs.determine-source-date-epoch.outputs.source-date-epoch }}
-    strategy:
-      matrix:
-        python: [39, 310, 311, 312, 313]
-        arch: [aarch64]
-    steps:
-
-    - uses: actions/checkout@v4
-      with:
-        submodules: true
-
-    - name: Python 3.12
-      uses: actions/setup-python@v5
-      with:
-        python-version: '3.12'
-
-    - name: Setup uv
-      uses: astral-sh/setup-uv@v5
-
-    - name: Prepare build files
-      run: pipx run nox -s prepare
-
-    - uses: docker/setup-qemu-action@v3.3.0
-
-    - uses: pypa/cibuildwheel@v2.22
-      env:
-        CIBW_BUILD: cp${{ matrix.python }}-*
-        CIBW_ARCHS: ${{ matrix.arch }}
-      with:
-        package-dir: awkward-cpp
-
-    - name: Check metadata
-      run: pipx run twine check wheelhouse/*.whl
-
-    - name: Upload wheels
-      uses: actions/upload-artifact@v4
-      with:
-        name: awkward-cpp-wheels-${{ matrix.arch }}-py${{ matrix.python }}
-        path: wheelhouse/*.whl
-
-=======
->>>>>>> ee0c631f
   build_awkward_wheel:
     name: "Build awkward sdist and wheel"
     runs-on: ubuntu-latest
