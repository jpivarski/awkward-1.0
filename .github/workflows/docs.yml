name: Docs
on:
  push:
    branches:
      - main
  pull_request:
  release:
    types: [released]
  workflow_dispatch:

# Sets permissions of the GITHUB_TOKEN to allow deployment to GitHub Pages
permissions:
  contents: read
  pages: write
  id-token: write

concurrency:
  group: 'docs-${{ github.head_ref || github.run_id }}'
  cancel-in-progress: true

env:
  PYTHON_VERSION: "3.10.6"
  SOURCE_DATE_EPOCH: "1668811211"

jobs:
  awkward-cpp-wasm:
    runs-on: ubuntu-22.04
    steps:
    - uses: actions/checkout@v3
      with:
        submodules: true

    - name: Setup Python
      uses: actions/setup-python@v4
      with:
        python-version: "${{ env.PYTHON_VERSION }}"

    - name: Generate build files
      run: pipx run nox -s prepare -- --headers --signatures

    - name: Cache wheel
      id: cache-awkward-cpp-wasm-wheel
      uses: actions/cache@v3
      with:
        path: ./awkward-cpp/dist
        key: ${{ runner.os }}-${{ env.PYTHON_VERSION }}-awkward-cpp-wasm-${{ hashFiles('awkward-cpp/**') }}

    - name: Install EMSDK
      uses: mymindstorm/setup-emsdk@v11
      if: steps.cache-awkward-cpp-wasm-wheel.outputs.cache-hit != 'true'
      with:
        version: 3.1.14

    - name: Build wheel
      if: steps.cache-awkward-cpp-wasm-wheel.outputs.cache-hit != 'true'
      run: |
        # pyodide-build doesn't work out of the box with pipx
        python3 -m pip install pyyaml pyodide-build==0.21.0
        export CMAKE_ARGS="-DEMSCRIPTEN=1"
        pyodide build --exports whole_archive
      working-directory: awkward-cpp

    - name: Upload wheel
      uses: actions/upload-artifact@v3
      with:
        name: awkward-cpp-wasm
        path: awkward-cpp/dist/awkward*wasm32.whl

  awkward-cpp-x86-64:
    runs-on: ubuntu-22.04
    steps:
    - uses: actions/checkout@v3
      with:
        submodules: true

      # TODO: remove this once mamba-org/mamba#1726 is fixed
      #       and replace with `-r requirements.txt` in a
      #       non-template `environment.yml`
    - name: Template environment.yml
      run: pipx run --spec cogapp cog -o environment.yml environment.yml.cog
      working-directory: docs

      # Technically this give us an environment that is incompatible with
      # the wheel built in the awkward-x86-64 job if the environments
      # solve with different external library versions. By default,
      # ROOT uses cxx-compiler too, so hopefully this won't be an issue
    - name: Setup Python via Conda
      uses: mamba-org/provision-with-micromamba@main
      with:
        # Cache invalidates daily by default
        cache-env: true
        environment-file: docs/environment.yml
        extra-specs: |
           python=${{ env.PYTHON_VERSION }}
           doxygen

    - name: Generate build files
      run: pipx run nox -s prepare -- --headers --signatures

    - name: Cache wheel
      id: cache-awkward-cpp-x86-64-wheel
      uses: actions/cache@v3
      with:
        path: ./awkward-cpp/dist
        key: ${{ runner.os }}-${{ env.PYTHON_VERSION }}-awkward-x86-64-wasm-${{ hashFiles('awkward-cpp/**') }}

    - name: Build wheel
      if: steps.cache-awkward-cpp-x86-64-wheel.outputs.cache-hit != 'true'
      run: pipx run build -w ./awkward-cpp

    - name: Upload wheel
      uses: actions/upload-artifact@v3
      with:
        name: awkward-cpp-x86-64
        path: awkward-cpp/dist/awkward*.whl

  awkward:
    runs-on: ubuntu-22.04
    steps:
    - uses: actions/checkout@v3
      with:
        submodules: true

    - name: Generate build files
      run: pipx run nox -s prepare -- --headers --signatures

    - name: Build wheel
      run: pipx run build -w

    - name: Upload wheel
      uses: actions/upload-artifact@v3
      with:
        name: awkward
        path: dist/awkward*.whl

  build-docs:
    runs-on: ubuntu-22.04
    needs: [awkward-cpp-wasm, awkward-cpp-x86-64, awkward]
    defaults:
      run:
        # Ensure conda env is activated
        shell: "bash -l {0}"
    steps:
    - uses: actions/checkout@v3

      # TODO: remove this once mamba-org/mamba#1726 is fixed
      #       and replace with `-r requirements.txt` in a
      #       non-template `environment.yml`
    - name: Template environment.yml
      run: pipx run --spec cogapp cog -o environment.yml environment.yml.cog
      working-directory: docs

      # Technically this give us an environment that is incompatible with
      # the wheel built in the awkward-x86-64 job if the environments
      # solve with different external library versions. By default,
      # ROOT uses cxx-compiler too, so hopefully this won't be an issue
    - name: Setup Python via Conda
      uses: mamba-org/provision-with-micromamba@main
      with:
        # Cache invalidates daily by default
        cache-env: true
        environment-file: docs/environment.yml
        extra-specs: |
           python=${{ env.PYTHON_VERSION }}
           doxygen

    - name: Download awkward wheel
      uses: actions/download-artifact@v3
      with:
        name: awkward
        path: dist

    - name: Copy awkward wheel to JupyterLite
      run: |
        mkdir -p docs/lite/pypi/
        cp dist/awkward*.whl docs/lite/pypi/

    - name: Download & copy awkward-cpp WASM wheel to JupyterLite
      uses: actions/download-artifact@v3
      with:
        name: awkward-cpp-wasm
        path: docs/lite/pypi

    - name: Download awkward-cpp x86_64 wheel
      uses: actions/download-artifact@v3
      with:
        name: awkward-cpp-x86-64
        path: dist

    - name: Install awkward and awkward-cpp wheels
      run: python -m pip install dist/awkward*.whl

    - name: Generate build files
      run: pipx run nox -s prepare -- --docs --headers

    - name: Generate C++ documentation
      run: doxygen
      working-directory: awkward-cpp/docs

    - name: Copy C++ documentation
      run: cp -r awkward-cpp/docs/html/ docs/_static/doxygen

    - name: Generate Python documentation
      run: sphinx-build -M html . _build/
      working-directory: docs

<<<<<<< HEAD
    - name: Check links
      run: sphinx-build -M linkcheck . _build/
      working-directory: docs

    - name: Output annotations on failure
      if: ${{ failure() }}
      run: |
        import pathlib
        import json
        output_path = pathlib.Path("docs", "_build", "linkcheck", "output.json")

        with output_path.open() as f:
          data = [json.loads(l) for l in f]

        for record in data:
          print(
            "::error file={filename},line={lineno}::{status} (code: {code})".format_map(record)
          )
      shell: python

    - name: Upload documentation
      uses: actions/upload-artifact@v3
      with:
        name: docs
        path: docs/_build/html
=======
      # TODO HACK!
    - name: Layout documentation
      run: |
        # Setup docs with `/doc/main` path
        mkdir -p "/tmp/awkward-docs/doc"
        cp -r docs/_build/html \
                 "/tmp/awkward-docs/doc/main"
        # Redirect from doc/
        cat <<- 'EOF' > /tmp/awkward-docs/index.html
            <html>
              <head>
                <meta http-equiv="refresh" content="1; url=https://awkward-array.org/doc/main">
              </head>
            </html>
        EOF

    - name: Upload Pages artefact
      uses: actions/upload-pages-artifact@v1
      with:
        # Upload entire repository
        path: /tmp/awkward-docs
>>>>>>> 91e74423

    - name: Upload Jupyter Book cache
      uses: actions/upload-artifact@v3
      with:
        name: doctrees
        path: docs/_build/doctrees

    - name: Upload Jupyter Book cache
      uses: actions/upload-artifact@v3
      with:
        name: jupyter-cache
        path: docs/_build/.jupyter_cache

  deploy-docs:
    runs-on: ubuntu-22.04
    needs: [build-docs]
    # We can only deploy for PRs on host repo, or pushes to main
    if: ${{ github.event_name == 'push' }}
    steps:
    - uses: actions/checkout@v3
    - name: Setup Pages
      uses: actions/configure-pages@v2

    - name: Deploy to GitHub Pages
      id: deployment
      uses: actions/deploy-pages@v1<|MERGE_RESOLUTION|>--- conflicted
+++ resolved
@@ -204,7 +204,6 @@
       run: sphinx-build -M html . _build/
       working-directory: docs
 
-<<<<<<< HEAD
     - name: Check links
       run: sphinx-build -M linkcheck . _build/
       working-directory: docs
@@ -225,12 +224,7 @@
           )
       shell: python
 
-    - name: Upload documentation
-      uses: actions/upload-artifact@v3
-      with:
-        name: docs
-        path: docs/_build/html
-=======
+
       # TODO HACK!
     - name: Layout documentation
       run: |
@@ -252,7 +246,6 @@
       with:
         # Upload entire repository
         path: /tmp/awkward-docs
->>>>>>> 91e74423
 
     - name: Upload Jupyter Book cache
       uses: actions/upload-artifact@v3
