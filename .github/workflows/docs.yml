name: Docs
on:
  push:
    branches:
      - main
  pull_request:
  release:
    types: [released]
  workflow_dispatch:

concurrency:
  group: 'docs-${{ github.head_ref || github.run_id }}'
  cancel-in-progress: true

env:
  PYTHON_VERSION: "3.10.6"
  SOURCE_DATE_EPOCH: "1668811211"

jobs:
  awkward-cpp-wasm:
    runs-on: ubuntu-22.04
    steps:
    - uses: actions/checkout@v3
      with:
        submodules: true

    - name: Setup Python
      uses: actions/setup-python@v4
      with:
        python-version: "${{ env.PYTHON_VERSION }}"

    - name: Generate build files
      run: pipx run nox -s prepare -- --headers --signatures

    - name: Cache wheel
      id: cache-awkward-cpp-wasm-wheel
      uses: actions/cache@v3
      with:
        path: ./awkward-cpp/dist
        key: ${{ runner.os }}-${{ env.PYTHON_VERSION }}-awkward-cpp-wasm-${{ hashFiles('awkward-cpp/**') }}

    - name: Install EMSDK
      uses: mymindstorm/setup-emsdk@v11
      if: steps.cache-awkward-cpp-wasm-wheel.outputs.cache-hit != 'true'
      with:
        version: 3.1.14

    - name: Build wheel
      if: steps.cache-awkward-cpp-wasm-wheel.outputs.cache-hit != 'true'
      run: |
        # pyodide-build doesn't work out of the box with pipx
        python3 -m pip install pyyaml pyodide-build==0.21.0
        export CMAKE_ARGS="-DEMSCRIPTEN=1"
        pyodide build --exports whole_archive
      working-directory: awkward-cpp

    - name: Upload wheel
      uses: actions/upload-artifact@v3
      with:
        name: awkward-cpp-wasm
        path: awkward-cpp/dist/awkward*wasm32.whl

  awkward-cpp-x86-64:
    runs-on: ubuntu-22.04
    steps:
    - uses: actions/checkout@v3
      with:
        submodules: true

      # TODO: remove this once mamba-org/mamba#1726 is fixed
      #       and replace with `-r requirements.txt` in a
      #       non-template `environment.yml`
    - name: Template environment.yml
      run: pipx run --spec cogapp cog -o environment.yml environment.yml.cog
      working-directory: docs

      # Technically this give us an environment that is incompatible with
      # the wheel built in the awkward-x86-64 job if the environments
      # solve with different external library versions. By default,
      # ROOT uses cxx-compiler too, so hopefully this won't be an issue
    - name: Setup Python via Conda
      uses: mamba-org/provision-with-micromamba@main
      with:
        # Cache invalidates daily by default
        cache-env: true
        environment-file: docs/environment.yml
        extra-specs: |
           python=${{ env.PYTHON_VERSION }}
           doxygen

    - name: Generate build files
      run: pipx run nox -s prepare -- --headers --signatures

    - name: Cache wheel
      id: cache-awkward-cpp-x86-64-wheel
      uses: actions/cache@v3
      with:
        path: ./awkward-cpp/dist
        key: ${{ runner.os }}-${{ env.PYTHON_VERSION }}-awkward-x86-64-wasm-${{ hashFiles('awkward-cpp/**') }}

    - name: Build wheel
      if: steps.cache-awkward-cpp-x86-64-wheel.outputs.cache-hit != 'true'
      run: pipx run build -w ./awkward-cpp

    - name: Upload wheel
      uses: actions/upload-artifact@v3
      with:
        name: awkward-cpp-x86-64
        path: awkward-cpp/dist/awkward*.whl

  awkward:
    runs-on: ubuntu-22.04
    steps:
    - uses: actions/checkout@v3
      with:
        submodules: true

    - name: Generate build files
      run: pipx run nox -s prepare -- --headers --signatures

    - name: Build wheel
      run: pipx run build -w

    - name: Upload wheel
      uses: actions/upload-artifact@v3
      with:
        name: awkward
        path: dist/awkward*.whl


  build-docs:
    runs-on: ubuntu-22.04
    needs: [awkward-cpp-wasm, awkward-cpp-x86-64, awkward]
    defaults:
      run:
        # Ensure conda env is activated
        shell: "bash -l {0}"
    steps:
    - uses: actions/checkout@v3

      # TODO: remove this once mamba-org/mamba#1726 is fixed
      #       and replace with `-r requirements.txt` in a
      #       non-template `environment.yml`
    - name: Template environment.yml
      run: pipx run --spec cogapp cog -o environment.yml environment.yml.cog
      working-directory: docs

      # Technically this give us an environment that is incompatible with
      # the wheel built in the awkward-x86-64 job if the environments
      # solve with different external library versions. By default,
      # ROOT uses cxx-compiler too, so hopefully this won't be an issue
    - name: Setup Python via Conda
      uses: mamba-org/provision-with-micromamba@main
      with:
        # Cache invalidates daily by default
        cache-env: true
        environment-file: docs/environment.yml
        extra-specs: |
           python=${{ env.PYTHON_VERSION }}
           doxygen

    - name: Download awkward wheel
      uses: actions/download-artifact@v3
      with:
        name: awkward
        path: dist

    - name: Copy awkward wheel to JupyterLite
      run: |
        mkdir -p docs/lite/pypi/
        cp dist/awkward*.whl docs/lite/pypi/

    - name: Download & copy awkward-cpp WASM wheel to JupyterLite
      uses: actions/download-artifact@v3
      with:
        name: awkward-cpp-wasm
        path: docs/lite/pypi

    - name: Download awkward-cpp x86_64 wheel
      uses: actions/download-artifact@v3
      with:
        name: awkward-cpp-x86-64
        path: dist

    - name: Install awkward and awkward-cpp wheels
      run: python -m pip install dist/awkward*.whl

    - name: Generate build files
      run: pipx run nox -s prepare -- --docs --headers

    - name: Generate C++ documentation
      run: doxygen
      working-directory: awkward-cpp/docs

    - name: Copy C++ documentation
      run: cp -r awkward-cpp/docs/html/ docs/_static/doxygen

    - name: Generate Python documentation
      run: sphinx-build -M html . _build/
      working-directory: docs

<<<<<<< HEAD
    - name: Check links
      run: sphinx-build -M linkcheck . _build/
      working-directory: docs

    - name: Output annotations on failure
      if: ${{ failure() }}
      run: |
        import pathlib
        import json
        output_path = pathlib.Path("docs", "_build", "linkcheck", "output.json")

        with output_path.open() as f:
          data = [json.loads(l) for l in f]

        for record in data:
          if record['status'] == "broken":
            print(
              "::error file={filename},line={lineno}::{status} (code: {code})".format_map(record)
            )
      shell: python

=======
    - name: Upload docs artefact
      uses: actions/upload-artifact@v3
      with:
        name: docs
        path: docs/_build/html
>>>>>>> 213f9742

      # TODO HACK!
    - name: Layout documentation
      run: |
        # Setup docs with `/doc/main` path
        mkdir -p "/tmp/awkward-docs/doc"
        cp -r docs/_build/html \
                 "/tmp/awkward-docs/doc/main"
        # Redirect from doc/
        cat <<- 'EOF' > /tmp/awkward-docs/index.html
            <html>
              <head>
                <meta http-equiv="refresh" content="1; url=https://awkward-array.org/doc/main">
              </head>
            </html>
        EOF

    - name: Upload Pages artefact
      uses: actions/upload-pages-artifact@v1
      with:
        # Upload entire repository
        path: /tmp/awkward-docs

    - name: Upload Jupyter Book cache
      uses: actions/upload-artifact@v3
      with:
        name: doctrees
        path: docs/_build/doctrees

    - name: Upload Jupyter Book cache
      uses: actions/upload-artifact@v3
      with:
        name: jupyter-cache
        path: docs/_build/.jupyter_cache

  branch-preview:
    runs-on: ubuntu-22.04
    needs: [build-docs]
    # We can only deploy for PRs on host repo
    if: ${{ github.event_name == 'pull_request' && github.event.pull_request.head.repo.full_name == github.repository }}
    permissions:
      id-token: write
      contents: read
    env:
      S3_BUCKET: "awkward-array.org-test"
      S3_WEBSITE_URL: "http://awkward-array.org-test.s3-website.eu-west-2.amazonaws.com"
    environment:
      name: docs-preview
      url: ${{ env.S3_WEBSITE_URL }}/${{ github.head_ref }}
    steps:
    - uses: actions/checkout@v3
    - name: Configure AWS credentials
      uses: aws-actions/configure-aws-credentials@v1
      with:
        aws-region: eu-west-2
        role-to-assume: ${{ secrets.AWS_DEPLOY_ROLE }}
    - name: Download rendered docs
      uses: actions/download-artifact@v3
      with:
        name: docs
        path: built-docs
    - name: Sync artefacts
      run: |
        aws s3 sync built-docs/ "s3://${S3_BUCKET}/${{ github.head_ref }}"
        # TODO: invalidate cloudfront

  deploy-docs:
    runs-on: ubuntu-22.04
    needs: [build-docs]
    # We can only deploy for PRs on host repo, or pushes to main
    if: ${{ github.event_name == 'push' }}
    # Sets permissions of the GITHUB_TOKEN to allow deployment to GitHub Pages
    permissions:
      contents: read
      pages: write
      id-token: write
    steps:
    - uses: actions/checkout@v3
    - name: Setup Pages
      uses: actions/configure-pages@v2

    - name: Deploy to GitHub Pages
      id: deployment
      uses: actions/deploy-pages@v1<|MERGE_RESOLUTION|>--- conflicted
+++ resolved
@@ -199,7 +199,6 @@
       run: sphinx-build -M html . _build/
       working-directory: docs
 
-<<<<<<< HEAD
     - name: Check links
       run: sphinx-build -M linkcheck . _build/
       working-directory: docs
@@ -213,7 +212,7 @@
 
         with output_path.open() as f:
           data = [json.loads(l) for l in f]
-
+        print(data)
         for record in data:
           if record['status'] == "broken":
             print(
@@ -221,13 +220,11 @@
             )
       shell: python
 
-=======
     - name: Upload docs artefact
       uses: actions/upload-artifact@v3
       with:
         name: docs
         path: docs/_build/html
->>>>>>> 213f9742
 
       # TODO HACK!
     - name: Layout documentation
