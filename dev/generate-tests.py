--- conflicted
+++ resolved
@@ -693,18 +693,11 @@
                         num += 1
                         f.write(funcName)
                         for arg, val in test["outputs"].items():
-<<<<<<< HEAD
                             typename = gettype(arg, spec.args)
                             f.write(" " * 4 + arg + " = " + str(val) + "\n")
                             if "List" in typename:
                                 count = typename.count("List")
                                 typename = gettypename(typename)
-=======
-                            dtype = gettype(arg, spec.args)
-                            if "List" in dtype:
-                                count = dtype.count("List")
-                                typename = gettypename(dtype)
->>>>>>> a43c9b50
                                 if count == 1:
                                     f.write(
                                         " " * 4
