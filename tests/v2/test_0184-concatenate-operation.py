# BSD 3-Clause License; see https://github.com/scikit-hep/awkward-1.0/blob/main/LICENSE

from __future__ import absolute_import

import pytest  # noqa: F401
import numpy as np  # noqa: F401
import awkward as ak  # noqa: F401

from awkward._v2.tmp_for_testing import v1_to_v2  # noqa: F401

pytestmark = pytest.mark.skipif(
    ak._util.py27, reason="No Python 2.7 support in Awkward 2.x"
)


@pytest.mark.skip(reason="Concatente not supporting axis yet")
def test_concatenate_number():
    a1 = v1_to_v2(ak.Array([[1, 2, 3], [], [4, 5]]).layout)
    assert ak.to_list(a1.concatenate(999)) == [[1, 2, 3, 999], [999], [4, 5, 999]]
    assert ak.to_list(
        ak.concatenate(
            [ak.Array([[[1.1], [2.2, 3.3]], [[]], [[4.4], [5.5]]]), 999], axis=2
        )
    ) == [[[1.1, 999.0], [2.2, 3.3, 999.0]], [[999.0]], [[4.4, 999.0], [5.5, 999.0]]]
    assert (
        str(
            ak.type(
                ak.concatenate(
                    [
                        ak.Array([[1, 2, 3], [], [4, 5]]),
                        ak.Array([[123], [223], [323]]),
                    ],
                    axis=1,
                )
            )
        )
        == "3 * var * int64"
    )
    assert ak.to_list(
        ak.concatenate(
            [ak.Array([[1, 2, 3], [], [4, 5]]), ak.Array([[123], [223], [323]])], axis=1
        )
    ) == [[1, 2, 3, 123], [223], [4, 5, 323]]

    one = ak.Array([[1, 2, 3], [], [4, 5]])
    two = ak.Array([[123], [223], [323]])
    assert ak.to_list(ak.concatenate([one, two], axis=1)) == [
        [1, 2, 3, 123],
        [223],
        [4, 5, 323],
    ]


<<<<<<< HEAD
# @pytest.mark.skip(reason="Concatente not supporting axis yet")
=======
@pytest.mark.skip(reason="Concatente not supporting axis yet")
>>>>>>> a1ce7bb2
def test_list_offset_array_concatenate():
    content_one = ak.layout.NumpyArray(
        np.array([0.0, 1.1, 2.2, 3.3, 4.4, 5.5, 6.6, 7.7, 8.8, 9.9])
    )
    content_two = ak.layout.NumpyArray(
        np.array([999.999, 0.11, 0.22, 0.33, 0.44, 0.55, 0.66, 0.77, 0.88, 0.99])
    )
    offsets_one = ak.layout.Index64(np.array([0, 3, 3, 5, 6, 10], dtype=np.int64))
    offsets_two = ak.layout.Index64(np.array([1, 3, 4, 4, 6, 9, 9, 10], dtype=np.int64))
    offsets_three = ak.layout.Index64(np.array([0, 3, 3, 5], dtype=np.int64))
    offsets_four = ak.layout.Index64(np.array([1, 3, 4, 4, 6, 7, 7], dtype=np.int64))

    one = ak.layout.ListOffsetArray64(offsets_one, content_one)

    two = ak.layout.ListOffsetArray64(offsets_two, content_two)
    three = ak.layout.ListOffsetArray64(offsets_three, one)
    four = ak.layout.ListOffsetArray64(offsets_four, two)

    one = v1_to_v2(one)
    two = v1_to_v2(two)
    three = v1_to_v2(three)
    four = v1_to_v2(four)

    padded_one = one.rpad(7, 0)
    assert ak.to_list(padded_one) == [
        [0.0, 1.1, 2.2],
        [],
        [3.3, 4.4],
        [5.5],
        [6.6, 7.7, 8.8, 9.9],
        None,
        None,
    ]

    assert ak.to_list(ak._v2.operations.structure.concatenate([one, two], 0)) == [
        [0.0, 1.1, 2.2],
        [],
        [3.3, 4.4],
        [5.5],
        [6.6, 7.7, 8.8, 9.9],
        [0.11, 0.22],
        [0.33],
        [],
        [0.44, 0.55],
        [0.66, 0.77, 0.88],
        [],
        [0.99],
    ]

    assert ak.to_list(
        ak._v2.operations.structure.concatenate([padded_one, two], axis=1)
    ) == [
        [0.0, 1.1, 2.2, 0.11, 0.22],
        [0.33],
        [3.3, 4.4],
        [5.5, 0.44, 0.55],
        [6.6, 7.7, 8.8, 9.9, 0.66, 0.77, 0.88],
        [],
        [0.99],
    ]

    with pytest.raises(ValueError):
        assert ak.to_list(ak._v2.operations.structure.concatenate([one, two], 2))

    assert ak.to_list(ak._v2.operations.structure.concatenate([three, four], 0)) == [
        [[0.0, 1.1, 2.2], [], [3.3, 4.4]],
        [],
        [[5.5], [6.6, 7.7, 8.8, 9.9]],
        [[0.33], []],
        [[0.44, 0.55]],
        [],
        [[0.66, 0.77, 0.88], []],
        [[0.99]],
        [],
    ]

    padded = three.rpad(6, 0)

    assert ak.to_list(ak._v2.operations.structure.concatenate([padded, four], 1)) == [
        [[0.0, 1.1, 2.2], [], [3.3, 4.4], [0.33], []],
        [[0.44, 0.55]],
        [[5.5], [6.6, 7.7, 8.8, 9.9]],
        [[0.66, 0.77, 0.88], []],
        [[0.99]],
        [],
    ]

    assert ak.to_list(ak._v2.operations.structure.concatenate([four, four], 2)) == [
        [[0.33, 0.33], []],
        [[0.44, 0.55, 0.44, 0.55]],
        [],
        [[0.66, 0.77, 0.88, 0.66, 0.77, 0.88], []],
        [[0.99, 0.99]],
        [],
    ]


@pytest.mark.skip(reason="Concatente not supporting axis yet")
def test_list_array_concatenate():
    one = ak.Array([[1, 2, 3], [], [4, 5]]).layout
    two = ak.Array([[1.1, 2.2], [3.3, 4.4], [5.5]]).layout

    one = ak.layout.ListArray64(one.starts, one.stops, one.content)
    two = ak.layout.ListArray64(two.starts, two.stops, two.content)
    assert ak.to_list(ak.concatenate([one, two], 0)) == [
        [1, 2, 3],
        [],
        [4, 5],
        [1.1, 2.2],
        [3.3, 4.4],
        [5.5],
    ]
    assert ak.to_list(ak.concatenate([one, two], 1)) == [
        [1, 2, 3, 1.1, 2.2],
        [3.3, 4.4],
        [4, 5, 5.5],
    ]


@pytest.mark.skip(reason="Concatente not supporting axis yet")
def test_records_concatenate():
    one = ak.Array(
        [{"x": 1, "y": [1]}, {"x": 2, "y": [1, 2]}, {"x": 3, "y": [1, 2, 3]}]
    ).layout
    two = ak.Array([{"y": [], "x": 4}, {"y": [3, 2, 1], "x": 5}]).layout

    assert ak.to_list(ak.concatenate([one, two], 0)) == [
        {"x": 1, "y": [1]},
        {"x": 2, "y": [1, 2]},
        {"x": 3, "y": [1, 2, 3]},
        {"y": [], "x": 4},
        {"y": [3, 2, 1], "x": 5},
    ]
    with pytest.raises(ValueError):
        ak.to_list(ak.concatenate([one, two], 1))

    with pytest.raises(ValueError):
        ak.to_list(ak.concatenate([one, two], 2))


@pytest.mark.skip(reason="Concatente not supporting axis yet")
def test_indexed_array_concatenate():
    one = ak.Array([[1, 2, 3], [None, 4], None, [None, 5]]).layout
    two = ak.Array([6, 7, 8]).layout
    three = ak.Array([[6.6], [7.7, 8.8]]).layout
    four = ak.Array([[6.6], [7.7, 8.8], None, [9.9]]).layout

    assert ak.to_list(ak.concatenate([one, two], 0)) == [
        [1, 2, 3],
        [None, 4],
        None,
        [None, 5],
        6,
        7,
        8,
    ]

    with pytest.raises(ValueError):
        ak.to_list(ak.concatenate([one, three], 1))

    assert ak.to_list(ak.concatenate([one, four], 1)) == [
        [1, 2, 3, 6.6],
        [None, 4, 7.7, 8.8],
        [],
        [None, 5, 9.9],
    ]


def test_bytemasked_concatenate():
    one = (
        ak.Array([1, 2, 3, 4, 5, 6]).mask[[True, True, False, True, False, True]].layout
    )
    two = ak.Array([7, 99, 999, 8, 9]).mask[[True, False, False, True, True]].layout

    one = v1_to_v2(one)
    two = v1_to_v2(two)

    assert ak.to_list(ak._v2.operations.structure.concatenate([one, two], 0)) == [
        1,
        2,
        None,
        4,
        None,
        6,
        7,
        None,
        None,
        8,
        9,
    ]

    with pytest.raises(ValueError):
        ak.to_list(ak._v2.operations.structure.concatenate([one, two], 1))


def test_listoffsetarray_concatenate():
    content_one = ak.layout.NumpyArray(np.array([1, 2, 3, 4, 5, 6, 7, 8, 9]))
    offsets_one = ak.layout.Index64(np.array([0, 3, 3, 5, 9]))
    one = ak.layout.ListOffsetArray64(offsets_one, content_one)

    one = v1_to_v2(one)

    assert ak.to_list(one) == [[1, 2, 3], [], [4, 5], [6, 7, 8, 9]]

    content_two = ak.layout.NumpyArray(np.array([100, 200, 300, 400, 500]))
    offsets_two = ak.layout.Index64(np.array([0, 2, 4, 4, 5]))
    two = ak.layout.ListOffsetArray64(offsets_two, content_two)

    two = v1_to_v2(two)

    assert ak.to_list(two) == [[100, 200], [300, 400], [], [500]]
    assert ak.to_list(ak._v2.operations.structure.concatenate([one, two], 0)) == [
        [1, 2, 3],
        [],
        [4, 5],
        [6, 7, 8, 9],
        [100, 200],
        [300, 400],
        [],
        [500],
    ]
    # assert ak.to_list(ak._v2.operations.structure.concatenate([one, two], 1)) == [
    #     [1, 2, 3, 100, 200],
    #     [300, 400],
    #     [4, 5],
    #     [6, 7, 8, 9, 500],
    # ]


def test_numpyarray_concatenate_axis0():
    np1 = np.arange(2 * 7 * 5, dtype=np.float64).reshape(2, 7, 5)
    np2 = np.arange(3 * 7 * 5, dtype=np.int64).reshape(3, 7, 5)
    ak1 = ak.layout.NumpyArray(np1)
    ak2 = ak.layout.NumpyArray(np2)

    ak1 = v1_to_v2(ak1)
    ak2 = v1_to_v2(ak2)

    assert ak.to_list(
        ak._v2.operations.structure.concatenate([np1, np2, np1, np2], 0)
    ) == ak.to_list(np.concatenate([np1, np2, np1, np2], 0))
    assert ak.to_list(
        ak._v2.operations.structure.concatenate([ak1, ak2], 0)
    ) == ak.to_list(np.concatenate([ak1, ak2], 0))
    assert ak.to_list(np.concatenate([ak1, ak2], 0)) == ak.to_list(
        ak._v2.operations.structure.concatenate([np1, np2], 0)
    )


@pytest.mark.skip(reason="Concatente not supporting axis yet")
def test_numpyarray_concatenate():

    np1 = np.arange(2 * 7 * 5, dtype=np.float64).reshape(2, 7, 5)
    np2 = np.arange(2 * 7 * 5, dtype=np.int64).reshape(2, 7, 5)
    ak1 = ak.layout.NumpyArray(np1)
    ak2 = ak.layout.NumpyArray(np2)

    ak1 = v1_to_v2(ak1)
    ak2 = v1_to_v2(ak2)

    assert ak.to_list(np.concatenate([np1, np2], 1)) == ak.to_list(
        ak._v2.operations.structure.concatenate([ak1, ak2], 1)
    )
    assert ak.to_list(np.concatenate([np2, np1], 1)) == ak.to_list(
        ak._v2.operations.structure.concatenate([ak2, ak1], 1)
    )
    assert ak.to_list(np.concatenate([np1, np2], 2)) == ak.to_list(
        ak._v2.operations.structure.concatenate([ak1, ak2], 2)
    )
    assert ak.to_list(np.concatenate([np2, np1], 2)) == ak.to_list(
        ak._v2.operations.structure.concatenate([ak2, ak1], 2)
    )
    assert ak.to_list(np.concatenate([np2, np1], -1)) == ak.to_list(
        ak._v2.operations.structure.concatenate([ak2, ak1], -1)
    )


@pytest.mark.skip(reason="Concatente not supporting axis yet")
def test_numbers_and_records_concatenate():
    numbers = [
        v1_to_v2(
            ak.Array(
                [
                    [1.1, 2.2, 3.3],
                    [],
                    [4.4, 5.5],
                    [6.6, 7.7, 8.8, 9.9],
                ]
            ).layout
        ),
        v1_to_v2(
            ak.Array(
                [
                    [10, 20],
                    [30],
                    [],
                    [40, 50, 60],
                ]
            ).layout
        ),
        v1_to_v2(
            ak.Array(
                np.array(
                    [
                        [101, 102, 103],
                        [201, 202, 203],
                        [301, 302, 303],
                        [401, 402, 403],
                    ]
                )
            ).layout
        ),
    ]

    records = [
        v1_to_v2(
            ak.Array(
                [
                    [{"x": 0.0, "y": []}, {"x": 1.1, "y": [1]}],
                    [],
                    [{"x": 2.2, "y": [1, 2]}],
                    [{"x": 3.3, "y": [1, 2, 3]}, {"x": 4.4, "y": [1, 2, 3, 4]}],
                ]
            ).layout
        ),
        v1_to_v2(
            ak.Array(
                [
                    [{"x": 0.0, "y": []}],
                    [{"x": 1.1, "y": [1]}, {"x": 2.2, "y": [1, 2]}],
                    [],
                    [{"x": 3.3, "y": [1, 2, 3]}],
                ]
            ).layout
        ),
    ]

    assert ak.to_list(
        ak._v2.operations.structure.concatenate([numbers[0], records[0]], 1)
    ) == [
        [1.1, 2.2, 3.3, {"x": 0.0, "y": []}, {"x": 1.1, "y": [1]}],
        [],
        [4.4, 5.5, {"x": 2.2, "y": [1, 2]}],
        [6.6, 7.7, 8.8, 9.9, {"x": 3.3, "y": [1, 2, 3]}, {"x": 4.4, "y": [1, 2, 3, 4]}],
    ]

    assert ak.to_list(
        ak._v2.operations.structure.concatenate([numbers[0], numbers[1]], axis=1)
    ) == [
        [1.1, 2.2, 3.3, 10, 20],
        [30],
        [4.4, 5.5],
        [6.6, 7.7, 8.8, 9.9, 40, 50, 60],
    ]

    assert ak.to_list(ak._v2.operations.structure.concatenate(numbers, axis=1)) == [
        [1.1, 2.2, 3.3, 10, 20, 101, 102, 103],
        [30, 201, 202, 203],
        [4.4, 5.5, 301, 302, 303],
        [6.6, 7.7, 8.8, 9.9, 40, 50, 60, 401, 402, 403],
    ]

    assert ak.to_list(ak._v2.operations.structure.concatenate(records, axis=1)) == [
        [{"x": 0.0, "y": []}, {"x": 1.1, "y": [1]}, {"x": 0.0, "y": []}],
        [{"x": 1.1, "y": [1]}, {"x": 2.2, "y": [1, 2]}],
        [{"x": 2.2, "y": [1, 2]}],
        [
            {"x": 3.3, "y": [1, 2, 3]},
            {"x": 4.4, "y": [1, 2, 3, 4]},
            {"x": 3.3, "y": [1, 2, 3]},
        ],
    ]

    with pytest.raises(ValueError) as err:
        ak.to_list(ak.concatenate([numbers, records], axis=1))
    assert str(err.value).startswith("cannot broadcast")


def test_broadcast_and_apply_levels():
    arrays = [
        v1_to_v2(
            ak.Array(
                [[[0.0, 1.1, 2.2], []], [[3.3, 4.4]], [[5.5], [6.6, 7.7, 8.8, 9.9]]]
            ).layout
        ),
        v1_to_v2(ak.Array([[[10, 20], [30]], [[40]], [[50, 60, 70], [80, 90]]]).layout),
    ]
    # nothing is required to have the same length
    assert ak._v2.operations.structure.concatenate(arrays, axis=0).tolist() == [
        [[0.0, 1.1, 2.2], []],
        [[3.3, 4.4]],
        [[5.5], [6.6, 7.7, 8.8, 9.9]],
        [[10, 20], [30]],
        [[40]],
        [[50, 60, 70], [80, 90]],
    ]
    # the outermost arrays are required to have the same length, but nothing deeper than that
    assert ak._v2.operations.structure.concatenate(arrays, axis=1).tolist() == [
        [[0.0, 1.1, 2.2], [], [10, 20], [30]],
        [[3.3, 4.4], [40]],
        [[5.5], [6.6, 7.7, 8.8, 9.9], [50, 60, 70], [80, 90]],
    ]
    # the outermost arrays and the first level are required to have the same length, but nothing deeper
    # assert ak._v2.operations.structure.concatenate(arrays, axis=2).tolist() == [
    #     [[0.0, 1.1, 2.2, 10, 20], [30]],
    #     [[3.3, 4.4, 40]],
    #     [[5.5, 50, 60, 70], [6.6, 7.7, 8.8, 9.9, 80, 90]],
    # ]


@pytest.mark.skip(reason="Concatente not supporting axis yet")
def test_negative_axis_concatenate():
    arrays = [
        ak.Array([[[0.0, 1.1, 2.2], []], [[3.3, 4.4]], [[5.5], [6.6, 7.7, 8.8, 9.9]]]),
        ak.Array([[[10, 20], [30]], [[40]], [[50, 60, 70], [80, 90]]]),
    ]

    assert ak.concatenate(arrays, axis=-1).tolist() == [
        [[0.0, 1.1, 2.2, 10, 20], [30]],
        [[3.3, 4.4, 40]],
        [[5.5, 50, 60, 70], [6.6, 7.7, 8.8, 9.9, 80, 90]],
    ]

    assert ak.concatenate(arrays, axis=-2).tolist() == [
        [[0.0, 1.1, 2.2], [], [10, 20], [30]],
        [[3.3, 4.4], [40]],
        [[5.5], [6.6, 7.7, 8.8, 9.9], [50, 60, 70], [80, 90]],
    ]

    assert ak.concatenate(arrays, axis=-3).tolist() == [
        [[0.0, 1.1, 2.2], []],
        [[3.3, 4.4]],
        [[5.5], [6.6, 7.7, 8.8, 9.9]],
        [[10, 20], [30]],
        [[40]],
        [[50, 60, 70], [80, 90]],
    ]


@pytest.mark.skip(reason="Concatente not supporting axis yet")
def test_even_more():
    dim1 = ak.Array([1.1, 2.2, 3.3, 4.4, 5.5])
    dim1a = ak.Array([[1.1], [2.2], [3.3], [4.4], [5.5]])
    dim1b = ak.Array(np.array([[1.1], [2.2], [3.3], [4.4], [5.5]]))
    dim2 = ak.Array([[0, 1, 2], [], [3, 4], [5], [6, 7, 8, 9]])
    dim3 = ak.Array([[[0, 1, 2], []], [[3, 4]], [], [[5], [6, 7, 8, 9]], []])

    assert ak.concatenate([dim1, 999]).tolist() == [1.1, 2.2, 3.3, 4.4, 5.5, 999]
    assert ak.concatenate([999, dim1]).tolist() == [999, 1.1, 2.2, 3.3, 4.4, 5.5]

    assert ak.concatenate([dim1, dim2]).tolist() == [
        1.1,
        2.2,
        3.3,
        4.4,
        5.5,
        [0, 1, 2],
        [],
        [3, 4],
        [5],
        [6, 7, 8, 9],
    ]
    assert ak.concatenate([dim2, dim1]).tolist() == [
        [0, 1, 2],
        [],
        [3, 4],
        [5],
        [6, 7, 8, 9],
        1.1,
        2.2,
        3.3,
        4.4,
        5.5,
    ]

    with pytest.raises(ValueError):
        ak.concatenate([dim1, 999], axis=1)

    assert ak.concatenate([dim2, 999], axis=1).tolist() == [
        [0, 1, 2, 999],
        [999],
        [3, 4, 999],
        [5, 999],
        [6, 7, 8, 9, 999],
    ]

    assert ak.concatenate([999, dim2], axis=1).tolist() == [
        [999, 0, 1, 2],
        [999],
        [999, 3, 4],
        [999, 5],
        [999, 6, 7, 8, 9],
    ]

    with pytest.raises(ValueError):
        ak.concatenate([dim1, dim2], axis=1)
    with pytest.raises(ValueError):
        ak.concatenate([dim2, dim1], axis=1)
    assert ak.concatenate([dim1a, dim2], axis=1).tolist() == [
        [1.1, 0, 1, 2],
        [2.2],
        [3.3, 3, 4],
        [4.4, 5],
        [5.5, 6, 7, 8, 9],
    ]
    assert ak.concatenate([dim2, dim1a], axis=1).tolist() == [
        [0, 1, 2, 1.1],
        [2.2],
        [3, 4, 3.3],
        [5, 4.4],
        [6, 7, 8, 9, 5.5],
    ]
    assert ak.concatenate([dim1b, dim2], axis=1).tolist() == [
        [1.1, 0, 1, 2],
        [2.2],
        [3.3, 3, 4],
        [4.4, 5],
        [5.5, 6, 7, 8, 9],
    ]
    assert ak.concatenate([dim2, dim1b], axis=1).tolist() == [
        [0, 1, 2, 1.1],
        [2.2],
        [3, 4, 3.3],
        [5, 4.4],
        [6, 7, 8, 9, 5.5],
    ]

    assert ak.concatenate([123, dim1, dim2]).tolist() == [
        123,
        1.1,
        2.2,
        3.3,
        4.4,
        5.5,
        [0, 1, 2],
        [],
        [3, 4],
        [5],
        [6, 7, 8, 9],
    ]
    assert ak.concatenate([123, dim2, dim1]).tolist() == [
        123,
        [0, 1, 2],
        [],
        [3, 4],
        [5],
        [6, 7, 8, 9],
        1.1,
        2.2,
        3.3,
        4.4,
        5.5,
    ]
    assert ak.concatenate([dim1, 123, dim2]).tolist() == [
        1.1,
        2.2,
        3.3,
        4.4,
        5.5,
        123,
        [0, 1, 2],
        [],
        [3, 4],
        [5],
        [6, 7, 8, 9],
    ]
    assert ak.concatenate([dim1, dim2, 123]).tolist() == [
        1.1,
        2.2,
        3.3,
        4.4,
        5.5,
        [0, 1, 2],
        [],
        [3, 4],
        [5],
        [6, 7, 8, 9],
        123,
    ]
    assert ak.concatenate([dim2, 123, dim1]).tolist() == [
        [0, 1, 2],
        [],
        [3, 4],
        [5],
        [6, 7, 8, 9],
        123,
        1.1,
        2.2,
        3.3,
        4.4,
        5.5,
    ]
    assert ak.concatenate([dim2, dim1, 123]).tolist() == [
        [0, 1, 2],
        [],
        [3, 4],
        [5],
        [6, 7, 8, 9],
        1.1,
        2.2,
        3.3,
        4.4,
        5.5,
        123,
    ]

    with pytest.raises(ValueError):
        ak.concatenate([123, dim1, dim2], axis=1)
    with pytest.raises(ValueError):
        ak.concatenate([123, dim2, dim1], axis=1)
    with pytest.raises(ValueError):
        ak.concatenate([dim1, 123, dim2], axis=1)
    with pytest.raises(ValueError):
        ak.concatenate([dim1, dim2, 123], axis=1)
    with pytest.raises(ValueError):
        ak.concatenate([dim2, 123, dim1], axis=1)
    with pytest.raises(ValueError):
        ak.concatenate([dim2, dim1, 123], axis=1)

    assert ak.concatenate([123, dim1a, dim2], axis=1).tolist() == [
        [123, 1.1, 0, 1, 2],
        [123, 2.2],
        [123, 3.3, 3, 4],
        [123, 4.4, 5],
        [123, 5.5, 6, 7, 8, 9],
    ]
    assert ak.concatenate([123, dim2, dim1a], axis=1).tolist() == [
        [123, 0, 1, 2, 1.1],
        [123, 2.2],
        [123, 3, 4, 3.3],
        [123, 5, 4.4],
        [123, 6, 7, 8, 9, 5.5],
    ]
    assert ak.concatenate([dim1a, 123, dim2], axis=1).tolist() == [
        [1.1, 123, 0, 1, 2],
        [2.2, 123],
        [3.3, 123, 3, 4],
        [4.4, 123, 5],
        [5.5, 123, 6, 7, 8, 9],
    ]
    assert ak.concatenate([dim1a, dim2, 123], axis=1).tolist() == [
        [1.1, 0, 1, 2, 123],
        [2.2, 123],
        [3.3, 3, 4, 123],
        [4.4, 5, 123],
        [5.5, 6, 7, 8, 9, 123],
    ]
    assert ak.concatenate([dim2, 123, dim1a], axis=1).tolist() == [
        [0, 1, 2, 123, 1.1],
        [123, 2.2],
        [3, 4, 123, 3.3],
        [5, 123, 4.4],
        [6, 7, 8, 9, 123, 5.5],
    ]
    assert ak.concatenate([dim2, dim1a, 123], axis=1).tolist() == [
        [0, 1, 2, 1.1, 123],
        [2.2, 123],
        [3, 4, 3.3, 123],
        [5, 4.4, 123],
        [6, 7, 8, 9, 5.5, 123],
    ]

    assert ak.concatenate([123, dim1b, dim2], axis=1).tolist() == [
        [123, 1.1, 0, 1, 2],
        [123, 2.2],
        [123, 3.3, 3, 4],
        [123, 4.4, 5],
        [123, 5.5, 6, 7, 8, 9],
    ]
    assert ak.concatenate([123, dim2, dim1b], axis=1).tolist() == [
        [123, 0, 1, 2, 1.1],
        [123, 2.2],
        [123, 3, 4, 3.3],
        [123, 5, 4.4],
        [123, 6, 7, 8, 9, 5.5],
    ]
    assert ak.concatenate([dim1b, 123, dim2], axis=1).tolist() == [
        [1.1, 123, 0, 1, 2],
        [2.2, 123],
        [3.3, 123, 3, 4],
        [4.4, 123, 5],
        [5.5, 123, 6, 7, 8, 9],
    ]
    assert ak.concatenate([dim1b, dim2, 123], axis=1).tolist() == [
        [1.1, 0, 1, 2, 123],
        [2.2, 123],
        [3.3, 3, 4, 123],
        [4.4, 5, 123],
        [5.5, 6, 7, 8, 9, 123],
    ]
    assert ak.concatenate([dim2, 123, dim1b], axis=1).tolist() == [
        [0, 1, 2, 123, 1.1],
        [123, 2.2],
        [3, 4, 123, 3.3],
        [5, 123, 4.4],
        [6, 7, 8, 9, 123, 5.5],
    ]
    assert ak.concatenate([dim2, dim1b, 123], axis=1).tolist() == [
        [0, 1, 2, 1.1, 123],
        [2.2, 123],
        [3, 4, 3.3, 123],
        [5, 4.4, 123],
        [6, 7, 8, 9, 5.5, 123],
    ]

    assert ak.concatenate([dim3, 123]).tolist() == [
        [[0, 1, 2], []],
        [[3, 4]],
        [],
        [[5], [6, 7, 8, 9]],
        [],
        123,
    ]
    assert ak.concatenate([123, dim3]).tolist() == [
        123,
        [[0, 1, 2], []],
        [[3, 4]],
        [],
        [[5], [6, 7, 8, 9]],
        [],
    ]

    assert ak.concatenate([dim3, 123], axis=1).tolist() == [
        [[0, 1, 2], [], 123],
        [[3, 4], 123],
        [123],
        [[5], [6, 7, 8, 9], 123],
        [123],
    ]
    assert ak.concatenate([123, dim3], axis=1).tolist() == [
        [123, [0, 1, 2], []],
        [123, [3, 4]],
        [123],
        [123, [5], [6, 7, 8, 9]],
        [123],
    ]

    with pytest.raises(ValueError):
        ak.concatenate([dim3, dim1], axis=1)
    with pytest.raises(ValueError):
        ak.concatenate([dim1, dim3], axis=1)

    assert ak.concatenate([dim3, dim2], axis=1).tolist() == [
        [[0, 1, 2], [], 0, 1, 2],
        [[3, 4]],
        [3, 4],
        [[5], [6, 7, 8, 9], 5],
        [6, 7, 8, 9],
    ]
    assert ak.concatenate([dim2, dim3], axis=1).tolist() == [
        [0, 1, 2, [0, 1, 2], []],
        [[3, 4]],
        [3, 4],
        [5, [5], [6, 7, 8, 9]],
        [6, 7, 8, 9],
    ]

    assert ak.concatenate([dim3, 123], axis=2).tolist() == [
        [[0, 1, 2, 123], [123]],
        [[3, 4, 123]],
        [],
        [[5, 123], [6, 7, 8, 9, 123]],
        [],
    ]
    assert ak.concatenate([123, dim3], axis=2).tolist() == [
        [[123, 0, 1, 2], [123]],
        [[123, 3, 4]],
        [],
        [[123, 5], [123, 6, 7, 8, 9]],
        [],
    ]

    assert ak.concatenate([dim3, dim3], axis=2).tolist() == [
        [[0, 1, 2, 0, 1, 2], []],
        [[3, 4, 3, 4]],
        [],
        [[5, 5], [6, 7, 8, 9, 6, 7, 8, 9]],
        [],
    ]

    rec1 = ak.Array(
        [
            {"x": [1, 2], "y": [1.1]},
            {"x": [], "y": [2.2, 3.3]},
            {"x": [3], "y": []},
            {"x": [5, 6, 7], "y": []},
            {"x": [8, 9], "y": [4.4, 5.5]},
        ]
    )
    rec2 = ak.Array(
        [
            {"x": [100], "y": [10, 20]},
            {"x": [200], "y": []},
            {"x": [300, 400], "y": [30]},
            {"x": [], "y": [40, 50]},
            {"x": [400, 500], "y": [60]},
        ]
    )

    assert ak.concatenate([rec1, rec2]).tolist() == [
        {"x": [1, 2], "y": [1.1]},
        {"x": [], "y": [2.2, 3.3]},
        {"x": [3], "y": []},
        {"x": [5, 6, 7], "y": []},
        {"x": [8, 9], "y": [4.4, 5.5]},
        {"x": [100], "y": [10, 20]},
        {"x": [200], "y": []},
        {"x": [300, 400], "y": [30]},
        {"x": [], "y": [40, 50]},
        {"x": [400, 500], "y": [60]},
    ]

    assert ak.concatenate([rec1, rec2], axis=1).tolist() == [
        {"x": [1, 2, 100], "y": [1.1, 10, 20]},
        {"x": [200], "y": [2.2, 3.3]},
        {"x": [3, 300, 400], "y": [30]},
        {"x": [5, 6, 7], "y": [40, 50]},
        {"x": [8, 9, 400, 500], "y": [4.4, 5.5, 60]},
    ]<|MERGE_RESOLUTION|>--- conflicted
+++ resolved
@@ -51,11 +51,7 @@
     ]
 
 
-<<<<<<< HEAD
-# @pytest.mark.skip(reason="Concatente not supporting axis yet")
-=======
 @pytest.mark.skip(reason="Concatente not supporting axis yet")
->>>>>>> a1ce7bb2
 def test_list_offset_array_concatenate():
     content_one = ak.layout.NumpyArray(
         np.array([0.0, 1.1, 2.2, 3.3, 4.4, 5.5, 6.6, 7.7, 8.8, 9.9])
