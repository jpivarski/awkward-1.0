# BSD 3-Clause License; see https://github.com/scikit-hep/awkward-1.0/blob/main/LICENSE

from __future__ import absolute_import

import pytest  # noqa: F401
import numpy as np  # noqa: F401
import awkward as ak  # noqa: F401

to_list = ak._v2.operations.convert.to_list

empty = ak._v2.highlevel.Array(
    ak._v2.contents.RegularArray(
        ak._v2.highlevel.Array([[1, 2, 3], [], [4, 5]]).layout, 0, zeros_length=0
    )
)


@pytest.mark.skip(
    reason="FIXME: ak._v2.operations.structure.pad_none must be implemented"
)
def test_ListOffsetArray_rpad_and_clip():
    array = ak._v2.highlevel.Array([[1, 2, 3], [], [4, 5]])
    assert ak._v2.operations.structure.pad_none(array, 0, clip=True).tolist() == [
        [],
        [],
        [],
    ]

    array = ak._v2.highlevel.Array([[1, 2, 3], [], [4, 5]])
    assert ak._v2.operations.structure.pad_none(array, 0).tolist() == [
        [1, 2, 3],
        [],
        [4, 5],
    ]


def test_toListOffsetArray64():
    assert ak._v2.operations.structure.from_regular(empty).tolist() == []


def test_carry():
    assert empty[[]].tolist() == []


<<<<<<< HEAD
@pytest.mark.skip(reason="FIXME: ak._v2.operations.structure.num must be implemented")
=======
>>>>>>> d34a6fed
def test_num():
    assert ak._v2.operations.structure.num(empty, axis=0) == 0
    assert ak._v2.operations.structure.num(empty, axis=1).tolist() == []
    assert ak._v2.operations.structure.num(empty, axis=2).tolist() == []


<<<<<<< HEAD
=======
@pytest.mark.skip(reason="FIXME: ak._v2.operations.structure.flatten must be merged")
>>>>>>> d34a6fed
def test_flatten():
    assert ak._v2.operations.structure.flatten(empty, axis=0).tolist() == []
    assert ak._v2.operations.structure.flatten(empty, axis=1).tolist() == []
    assert ak._v2.operations.structure.flatten(empty, axis=2).tolist() == []


def test_mergeable():
    assert ak._v2.operations.structure.concatenate([empty, empty]).tolist() == []


def test_fillna():
    assert ak._v2.operations.structure.fill_none(empty, 5, axis=0).tolist() == []


@pytest.mark.skip(reason="FIXME: ak._v2.operations.structure.pad_none must be merged")
def test_pad_none():
    assert ak._v2.operations.structure.pad_none(empty, 0, axis=0).tolist() == []
    assert ak._v2.operations.structure.pad_none(empty, 0, axis=1).tolist() == []
    assert ak._v2.operations.structure.pad_none(empty, 0, axis=2).tolist() == []

    assert ak._v2.operations.structure.pad_none(empty, 1, axis=0).tolist() == [None]
    assert ak._v2.operations.structure.pad_none(empty, 1, axis=1).tolist() == []
    assert ak._v2.operations.structure.pad_none(empty, 1, axis=2).tolist() == []

    assert (
        ak._v2.operations.structure.pad_none(empty, 0, axis=0, clip=True).tolist() == []
    )
    assert (
        ak._v2.operations.structure.pad_none(empty, 0, axis=1, clip=True).tolist() == []
    )
    assert (
        ak._v2.operations.structure.pad_none(empty, 0, axis=2, clip=True).tolist() == []
    )

    assert ak._v2.operations.structure.pad_none(
        empty, 1, axis=0, clip=True
    ).tolist() == [None]
    assert (
        ak._v2.operations.structure.pad_none(empty, 1, axis=1, clip=True).tolist() == []
    )
    assert (
        ak._v2.operations.structure.pad_none(empty, 1, axis=2, clip=True).tolist() == []
    )


def test_reduce():
    assert ak._v2.operations.reducers.sum(empty, axis=0).tolist() == []


def test_localindex():
    assert ak._v2.operations.structure.local_index(empty, axis=0).tolist() == []
    assert ak._v2.operations.structure.local_index(empty, axis=1).tolist() == []
    assert ak._v2.operations.structure.local_index(empty, axis=2).tolist() == []


@pytest.mark.skip(
    reason="FIXME: ak._v2.operations.structure.combinations must be merged"
)
def test_combinations():
    assert ak._v2.operations.structure.combinations(empty, 2, axis=0).tolist() == []
    assert ak._v2.operations.structure.combinations(empty, 2, axis=1).tolist() == []
    assert ak._v2.operations.structure.combinations(empty, 2, axis=2).tolist() == []


def test_getitem():
    with pytest.raises(IndexError):
        empty[
            0,
        ]

    jagged = ak._v2.highlevel.Array([[]])[0:0]
    assert empty[jagged].tolist() == []<|MERGE_RESOLUTION|>--- conflicted
+++ resolved
@@ -42,20 +42,12 @@
     assert empty[[]].tolist() == []
 
 
-<<<<<<< HEAD
-@pytest.mark.skip(reason="FIXME: ak._v2.operations.structure.num must be implemented")
-=======
->>>>>>> d34a6fed
 def test_num():
     assert ak._v2.operations.structure.num(empty, axis=0) == 0
     assert ak._v2.operations.structure.num(empty, axis=1).tolist() == []
     assert ak._v2.operations.structure.num(empty, axis=2).tolist() == []
 
 
-<<<<<<< HEAD
-=======
-@pytest.mark.skip(reason="FIXME: ak._v2.operations.structure.flatten must be merged")
->>>>>>> d34a6fed
 def test_flatten():
     assert ak._v2.operations.structure.flatten(empty, axis=0).tolist() == []
     assert ak._v2.operations.structure.flatten(empty, axis=1).tolist() == []
