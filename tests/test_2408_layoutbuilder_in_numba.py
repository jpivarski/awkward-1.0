# BSD 3-Clause License; see https://github.com/scikit-hep/awkward/blob/main/LICENSE

from __future__ import annotations

import numpy as np
import pytest

import awkward as ak

numba = pytest.importorskip("numba")

from numba.core.errors import NumbaTypeError  # noqa: E402

import awkward.numba.layoutbuilder as lb  # noqa: E402

ak.numba.register_and_check()


def test_Numpy():
    builder = lb.Numpy(np.float64)

    builder.append(1.1)
    builder.append(2.2)
    builder.extend([3.3, 4.4, 5.5])

    error = ""
    assert builder.is_valid(error), error

    layout = builder.snapshot()
    assert isinstance(layout, ak.contents.NumpyArray)
    assert str(ak.type(layout)) == "5 * float64"
    assert ak.to_list(layout) == [1.1, 2.2, 3.3, 4.4, 5.5]

    assert (
        str(builder.numbatype())
        == "ak.lb.Numpy(float64, parameters=Literal[NoneType](None))"
    )

    assert builder.form == layout.form

    error = ""
    assert builder.is_valid(error), error

    assert len(builder) == 5
    builder.clear()
    assert len(builder) == 0

    assert builder.is_valid(error), error


def test_Numpy_char():
    builder = lb.Numpy(np.uint8, parameters={"__array__": "char"})
    builder.append(np.uint8(97))
    builder.append(np.uint8(98))
    builder.append(np.uint8(99))

    layout = builder.snapshot()
    assert str(ak.type(layout)) == "3 * char"
    assert ak.to_list(layout) == "abc"  # FIXME: ['a', 'b', 'c']????

    assert (
        str(builder.numbatype())
        == "ak.lb.Numpy(uint8, parameters=Literal[dict]({'__array__': 'char'}))"
    )

    error = ""
    assert builder.is_valid(error), error


def test_Empty():
    builder = lb.Empty()
    assert len(builder) == 0
    assert ak.to_list(builder.snapshot()) == []

    error = ""
    assert builder.is_valid(error), error

    with pytest.raises(AttributeError):
        builder.content.append(1.1)

    with pytest.raises(AttributeError):
        builder.content.extend([3.3, 4.4, 5.5])

    error = ""
    assert builder.is_valid(error), error

    layout = builder.snapshot()
    assert isinstance(layout, ak.contents.EmptyArray)
    assert str(ak.type(layout)) == "0 * unknown"
    assert ak.to_list(layout) == []

    assert str(builder.numbatype()) == "ak.lb.Empty(parameters=Literal[NoneType](None))"

    builder = lb.Empty()
    assert str(builder.numbatype()) == "ak.lb.Empty(parameters=Literal[NoneType](None))"
    assert builder.form == layout.form


def test_ListOffset():
    builder = lb.ListOffset(np.int64, lb.Numpy(np.float64))  # FIXME: np.int32
    assert len(builder) == 0
    layout = builder.snapshot()
    assert isinstance(layout, ak.contents.ListOffsetArray)
    assert ak.to_list(layout) == []

    content = builder.begin_list()
    content.append(1.1)
    content.append(2.2)
    content.append(3.3)
    builder.end_list()

    builder.begin_list()
    builder.end_list()

    builder.begin_list()
    content.append(4.4)
    content.append(5.5)
    builder.end_list()

    layout = builder.snapshot()
    assert isinstance(layout, ak.contents.ListOffsetArray)
    assert ak.to_list(layout) == [[1.1, 2.2, 3.3], [], [4.4, 5.5]]
    assert builder.form == layout.form

    error = ""
    assert builder.is_valid(error), error

    assert (
        str(builder.numbatype())
        == "ak.lb.ListOffset(int64, ak.lb.Numpy(float64, parameters=Literal[NoneType](None)), parameters=Literal[NoneType](None))"
    )
    builder.clear()
    assert len(builder) == 0


def test_Regular():
    builder = lb.Regular(lb.Numpy(np.float64), 3)
    assert len(builder) == 0
    layout = builder.snapshot()
    assert isinstance(layout, ak.contents.RegularArray)
    assert ak.to_list(layout) == []

    content = builder.begin_list()
    content.append(1.1)
    content.append(2.2)
    content.append(3.3)
    builder.end_list()

    builder.begin_list()
    content.append(4.4)
    content.append(5.5)
    content.append(6.6)
    builder.end_list()

    layout = builder.snapshot()
    assert ak.to_list(layout) == [[1.1, 2.2, 3.3], [4.4, 5.5, 6.6]]
    assert len(builder) == 2
    assert builder.form == layout.form

    error = ""
    assert builder.is_valid(error), error

    assert (
        str(builder.numbatype())
        == "ak.lb.Regular(ak.lb.Numpy(float64, parameters=Literal[NoneType](None)), 3, parameters=Literal[NoneType](None))"
    )
    builder.clear()
    assert len(builder) == 0


def test_Regular_size0():
    with pytest.raises(ValueError):
        lb.Regular(lb.Numpy(np.float64), 0)


def test_IndexedOption():
    builder = lb.IndexedOption(np.int64, lb.Numpy(np.float64))
    assert len(builder) == 0

    content = builder.append_valid()
    content.append(1.1)
    builder.append_invalid()

    data = np.array([3.3, 4.4, 5.5], dtype=np.float64)
    builder.extend_valid(len(data))
    content.extend(data)

    builder.extend_invalid(2)
    layout = builder.snapshot()
    assert ak.to_list(layout) == [1.1, None, 3.3, 4.4, 5.5, None, None]
    assert builder.form == layout.form

    assert len(builder) == 7

    error = ""
    assert builder.is_valid(error), error

    assert (
        str(builder.numbatype())
        == "ak.lb.IndexedOption(int64, ak.lb.Numpy(float64, parameters=Literal[NoneType](None)), parameters=Literal[NoneType](None))"
    )
    builder.clear()
    assert len(builder) == 0


def test_Record():
    builder = lb.Record(
        [
            lb.Numpy(np.float64),
            lb.Numpy(np.int64),
            lb.Numpy(np.uint8, parameters={"__array__": "char"}),
        ],
        ["one", "two", "three"],
    )
    assert len(builder) == 0

    one = builder.content("one")
    two = builder.content("two")
    three = builder.content("three")

    three.append(np.uint8(0x61))  #'a')

    one.append(1.1)
    one.append(3.3)

    two.append(2)
    two.append(4)

    three.append(np.uint8(0x62))  #'b')

    layout = builder.snapshot()
    assert ak.to_list(layout) == [
        {"one": 1.1, "two": 2, "three": "a"},
        {"one": 3.3, "two": 4, "three": "b"},
    ]
    assert builder.form == layout.form

    assert len(builder) == 2

    error = ""
    assert builder.is_valid(error), error

    assert (
        str(builder.numbatype())
        == "ak.lb.Record((ak.lb.Numpy(float64, parameters=Literal[NoneType](None)), ak.lb.Numpy(int64, parameters=Literal[NoneType](None)), ak.lb.Numpy(uint8, parameters=Literal[dict]({'__array__': 'char'}))), ('one', 'two', 'three'), parameters=Literal[NoneType](None))"
    )
    builder.clear()
    assert len(builder) == 0


def test_IndexedOption_Record():
    builder = lb.IndexedOption(
        np.int64, lb.Record([lb.Numpy(np.float64), lb.Numpy(np.int64)], ["x", "y"])
    )
    assert len(builder) == 0
    record = builder.append_valid()
    x = record.content("x")
    y = record.content("y")

    x.append(1.1)
    y.append(2)

    builder.append_invalid()

    builder.append_valid()
    x.append(3.3)
    y.append(4)

    layout = builder.snapshot()
    assert ak.to_list(layout) == [
        {"x": 1.1, "y": 2},
        None,
        {"x": 3.3, "y": 4},
    ]
    assert builder.form == layout.form


def test_Tuple_Numpy_ListOffset():
    builder = lb.Tuple(
        [lb.Numpy(np.float64), lb.ListOffset(np.int64, lb.Numpy(np.int32))]
    )
    assert len(builder) == 0

    error = ""
    assert builder.is_valid(error) is True

    one = builder.index(0)
    one.append(1.1)
    two = builder.index(1)
    two_list = two.begin_list()
    two_list.append(np.int32(1))
    two.end_list()

    assert builder.is_valid(error) is True

    one.append(2.2)
    two.begin_list()
    two_list.append(np.int32(1))
    two_list.append(np.int32(2))
    two.end_list()

    assert builder.is_valid(error) is True

    one.append(3.3)
    two.begin_list()
    two_list.append(np.int32(1))
    two_list.append(np.int32(2))
    two_list.append(np.int32(3))
    two.end_list()

    layout = builder.snapshot()
    assert ak.to_list(layout) == [(1.1, [1]), (2.2, [1, 2]), (3.3, [1, 2, 3])]

    assert builder.is_valid(error) is True
    assert builder.form == layout.form


def test_Unmasked():
    builder = lb.Unmasked(lb.Numpy(np.int64))
    assert len(builder) == 0

    content = builder._content
    content.append(11)
    content.append(22)
    content.append(33)
    content.append(44)
    content.append(55)

    err = ""
    assert builder.is_valid(err) is True

    layout = builder.snapshot()
    assert ak.to_list(layout) == [11, 22, 33, 44, 55]
    assert builder.form == layout.form

    assert (
        str(builder.numbatype())
        == "ak.lb.Unmasked(ak.lb.Numpy(int64, parameters=Literal[NoneType](None)), parameters=Literal[NoneType](None))"
    )
    builder.clear()
    assert len(builder) == 0


def test_ByteMasked():
    builder = lb.ByteMasked(lb.Numpy(np.float64), valid_when=True)
    assert len(builder) == 0

    content = builder.append_valid()
    content.append(1.1)

    builder.append_invalid()
    content.append(np.nan)

    data = np.array([3.3, 4.4, 5.5], dtype=np.float64)
    builder.extend_valid(3)
    content.extend(data)

    builder.extend_invalid(2)
    content.append(np.nan)
    content.append(np.nan)

    layout = builder.snapshot()
    assert ak.to_list(layout) == [1.1, None, 3.3, 4.4, 5.5, None, None]
    assert builder.form == layout.form

    error = ""
    assert builder.is_valid(error), error

    assert (
        str(builder.numbatype())
        == "ak.lb.ByteMasked(ak.lb.Numpy(float64, parameters=Literal[NoneType](None)), valid_when=True, parameters=Literal[NoneType](None))"
    )
    builder.clear()
    assert len(builder) == 0


def test_BitMasked():
    builder = lb.BitMasked(np.uint8, lb.Numpy(np.float64), True, True)
    assert len(builder) == 0

    subbuilder = builder.append_valid()
    subbuilder.append(1.1)
    assert len(builder) == 1
    layout = builder.snapshot()
    assert ak.to_list(layout) == [1.1]
    assert builder.form == layout.form

    builder.append_invalid()
    subbuilder.append(np.nan)
    assert len(builder) == 2

    data = np.array([3.3, 4.4, 5.5], dtype=np.float64)

    builder.extend_valid(3)
    subbuilder.extend(data)
    assert len(builder) == 5

    builder.extend_invalid(2)
    subbuilder.append(np.nan)
    subbuilder.append(np.nan)

    assert len(builder) == 7

    builder.append_valid()
    subbuilder.append(8)
    assert len(builder) == 8

    builder.append_valid()
    subbuilder.append(9)
    assert len(builder) == 9

    builder.append_valid()
    subbuilder.append(10)
    assert len(builder) == 10

    layout = builder.snapshot()
    assert ak.to_list(layout) == [1.1, None, 3.3, 4.4, 5.5, None, None, 8, 9, 10]

    error = ""
    assert builder.is_valid(error), error

    assert (
        str(builder.numbatype())
        == "ak.lb.BitMasked(uint8, ak.lb.Numpy(float64, parameters=Literal[NoneType](None)), True, True, parameters=Literal[NoneType](None))"
    )
    builder.clear()
    assert len(builder) == 0


def test_Union_Numpy_ListOffset():
    builder = lb.Union(
        np.int8,
        np.int64,
        [
            lb.Numpy(np.float64),
            lb.ListOffset(np.int64, lb.Numpy(np.int32)),
        ],
    )
    assert len(builder) == 0

    # error = ""
    # assert builder.is_valid(error) == True

    one = builder.append_content(0)
    one.append(1.1)

    # assert builder.is_valid(error) == True

    two = builder.append_content(1)
    list = two.begin_list()
    list.append(np.int32(1))
    list.append(np.int32(2))
    two.end_list()

    # assert builder.is_valid(error) == True

    layout = builder.snapshot()
    assert ak.to_list(layout) == [1.1, [1, 2]]
    assert builder.form == layout.form


def test_Union_ListOffset_Record():
    builder = lb.Union(
        np.int8,
        np.int64,
        [
            lb.ListOffset(np.int64, lb.Numpy(np.int32)),
            lb.Record([lb.Numpy(np.float64), lb.Numpy(np.int64)], ["x", "y"]),
        ],
    )
    assert len(builder) == 0

    one = builder.append_content(0)
    list = one.begin_list()
    list.append(1)
    list.append(3)
    one.end_list()

    two = builder.append_content(1)
    x = two.content("x")
    y = two.content("y")

    x.append(1.1)
    y.append(11)

    builder.append_content(0)
    list = one.begin_list()
    list.append(5.5)
    one.end_list()

    builder.append_content(1)
    x.append(2.2)
    y.append(22)

    layout = builder.snapshot()
    assert ak.to_list(layout) == [[1, 3], {"x": 1.1, "y": 11}, [5], {"x": 2.2, "y": 22}]
    assert builder.form == layout.form


def test_unbox():
    @numba.njit(debug=True)
    def f1(x):
        x  # noqa: B018 (we want to test the unboxing)
        return 3.14

    builder = lb.BitMasked(np.uint8, lb.Numpy(np.float64), True, True)
    f1(builder)

    builder = lb.ByteMasked(lb.Numpy(np.float64), valid_when=True)
    f1(builder)

    builder = lb.Empty()
    f1(builder)

    builder = lb.IndexedOption(np.int64, lb.Numpy(np.float64))
    f1(builder)

    builder = lb.IndexedOption(np.int32, lb.Numpy(np.float64))
    f1(builder)

    builder = lb.ListOffset(np.int32, lb.ListOffset(np.int64, lb.Numpy(np.int64)))
    f1(builder)

    builder = lb.ListOffset(np.int32, lb.Numpy(np.float64))
    f1(builder)

    builder = lb.ListOffset(np.int32, lb.Empty())
    f1(builder)

    builder = lb.ListOffset(np.int8, lb.Numpy(np.int64))
    f1(builder)

    builder = lb.ListOffset(np.int32, lb.Empty())
    f1(builder)

    builder = lb.Numpy(np.int32)
    f1(builder)

    builder = lb.Record(
        [
            lb.Numpy(np.float64),
            lb.Numpy(np.int64),
            lb.Numpy(np.uint8),
        ],
        ["one", "two", "three"],
    )
    f1(builder)

    @numba.njit(debug=True)
    def f_compiled_index(x):
        i = x._contents[0]
        i = x._contents[1]
        i = x._contents[2]
        return i

    f_compiled_index(builder)

    @numba.njit(debug=True)
    def f_runtime_index(x, name):
        return x.content("one")  # name) # FIXME: numba.types.UnicodeType

    content = f_runtime_index(builder, "one")
    assert content.numbatype() == builder._contents[0].numbatype()

    builder = lb.Regular(lb.Numpy(np.float64), size=3)
    f1(builder)

    builder = lb.Tuple(
        [lb.Numpy(np.float64), lb.ListOffset(np.int64, lb.Numpy(np.int32))]
    )
    f1(builder)

    builder = lb.Union(
        np.int8,
        np.int64,
        [
            lb.Numpy(np.float64),
            lb.ListOffset(np.int64, lb.Numpy(np.int32)),
        ],
    )
    f1(builder)

    builder = lb.Unmasked(lb.Numpy(np.int64))
    f1(builder)


def test_unbox_for_loop():
    @numba.njit
    def f2(x):
        for i in range(10):
            x.append(i)
        return

    builder = lb.Numpy(np.int64, parameters=None)
    f2(builder)
    assert ak.to_list(builder.snapshot()) == list(range(10))

<<<<<<< HEAD
    # builder = lb.Empty()
    # # Unknown attribute 'append' of type lb.Empty
    # with pytest.raises(numba.core.errors.TypingError):
    #     f2(builder)
=======
    builder = lb.Empty()
    # Unknown attribute 'append' of type lb.Empty
    with pytest.raises(NumbaTypeError):
        f2(builder)
>>>>>>> 9c9c90f8


def test_box():
    @numba.njit
    def f3(x):
        return x

    builder = lb.Numpy(np.int32)
    out1 = f3(builder)
    assert ak.to_list(out1.snapshot()) == []

    for x in range(15):
        out1.append(np.int32(x))

    out2 = f3(out1)
    assert ak.to_list(out2.snapshot()) == list(range(15))

    builder = lb.Empty()
    out3 = f3(builder)
    assert ak.to_list(out3.snapshot()) == []

    builder = lb.ListOffset(np.int64, lb.Numpy(np.int32))
    out4 = f3(builder)
    assert ak.to_list(out4.snapshot()) == []

    builder = lb.ListOffset(np.int64, lb.Numpy(np.int64))
    out5 = f3(builder)
    assert ak.to_list(out5.snapshot()) == []

    builder = lb.ListOffset(np.int32, lb.Empty())
    out6 = f3(builder)
    assert ak.to_list(out6.snapshot()) == []

    builder = lb.ListOffset(np.int32, lb.ListOffset(np.int64, lb.Numpy(np.int64)))
    out5 = f3(builder)
    assert ak.to_list(out5.snapshot()) == []

    builder = lb.Regular(lb.Numpy(np.float64), 3)
    out7 = f3(builder)
    assert ak.to_list(out7.snapshot()) == []

    builder = lb.ListOffset(np.int32, lb.Regular(lb.Numpy(np.float64), 3))
    out8 = f3(builder)
    assert ak.to_list(out8.snapshot()) == []

    builder = lb.IndexedOption(np.int32, lb.Numpy(np.float64))
    out9 = f3(builder)
    assert ak.to_list(out9.snapshot()) == []

    builder = lb.IndexedOption(np.int64, lb.Numpy(np.float64))
    out10 = f3(builder)
    assert ak.to_list(out10.snapshot()) == []

    builder = lb.ByteMasked(lb.Numpy(np.float64), valid_when=True)
    out11 = f3(builder)
    assert ak.to_list(out11.snapshot()) == []

    builder = lb.BitMasked(np.uint8, lb.Numpy(np.float64), True, True)
    out12 = f3(builder)
    assert ak.to_list(out12.snapshot()) == []

    builder = lb.Unmasked(lb.Numpy(np.int64))
    out13 = f3(builder)
    assert ak.to_list(out13.snapshot()) == []

    builder = lb.Record(
        [
            lb.Numpy(np.float64),
            lb.Numpy(np.int64),
            lb.Numpy(np.uint8),
        ],
        ["one", "two", "three"],
    )
    out14 = f3(builder)
    assert ak.to_list(out14.snapshot()) == []

    builder = lb.Tuple(
        [lb.Numpy(np.float64), lb.ListOffset(np.int64, lb.Numpy(np.int32))]
    )
    out15 = f3(builder)
    assert ak.to_list(out15.snapshot()) == []

    builder = lb.Union(
        np.int8,
        np.int64,
        [
            lb.Numpy(np.float64),
            lb.ListOffset(np.int64, lb.Numpy(np.int32)),
        ],
    )
    out16 = f3(builder)
    assert ak.to_list(out16.snapshot()) == []


def test_len():
    @numba.njit
    def f4(x):
        return len(x)

    builder = lb.Numpy(np.int32, parameters=None)
    assert f4(builder) == 0

    builder.append(np.int32(123))
    assert f4(builder) == 1

    builder = lb.Empty()
    assert f4(builder) == 0

    builder = lb.ListOffset(np.int64, lb.Numpy(np.int32))
    assert f4(builder) == 0

    builder = lb.ListOffset(np.int8, lb.Empty())
    assert f4(builder) == 0

    builder = lb.ListOffset(np.int32, lb.ListOffset(np.int32, lb.Numpy(np.int64)))
    assert f4(builder) == 0

    builder = lb.ListOffset(np.int64, lb.Numpy(np.int32))
    assert f4(builder) == 0

    builder = lb.Regular(lb.Numpy(np.float64), 3)
    assert f4(builder) == 0

    builder = lb.IndexedOption(np.int32, lb.Numpy(np.float64))
    assert f4(builder) == 0

    builder = lb.IndexedOption(np.int64, lb.Numpy(np.float64))
    assert f4(builder) == 0

    builder = lb.ByteMasked(lb.Numpy(np.float64), valid_when=True)
    assert f4(builder) == 0

    builder = lb.BitMasked(np.uint8, lb.Numpy(np.float64), True, True)
    assert f4(builder) == 0

    builder = lb.Unmasked(lb.Numpy(np.int64))
    assert f4(builder) == 0

    builder = lb.Record(
        [
            lb.Numpy(np.float64),
            lb.Numpy(np.int64),
            lb.Numpy(np.uint8),
        ],
        ["one", "two", "three"],
    )
    assert f4(builder) == 0

    builder = lb.Tuple(
        [lb.Numpy(np.float64), lb.ListOffset(np.int64, lb.Numpy(np.int32))]
    )
    assert f4(builder) == 0

    builder = lb.Union(
        np.int8,
        np.int64,
        [
            lb.Numpy(np.float64),
            lb.ListOffset(np.int64, lb.Numpy(np.int32)),
        ],
    )
    assert f4(builder) == 0


# def test_Numpy_from_buffer():
#     @numba.njit
#     def f5(debug=True):
#         growablebuffer = ak.numba.GrowableBuffer(numba.float64)
#         growablebuffer.append(66.6)
#         growablebuffer.append(77.7)
#         return growablebuffer
#
#     out = f5()
#     assert out.snapshot().tolist() == [66.6, 77.7]
#
#     @numba.njit
#     def f6():
#         growablebuffer = ak.numba.GrowableBuffer(numba.float64)
#         growablebuffer.append(66.6)
#         growablebuffer.append(77.7)
#
#         return ak._connect.numba.layoutbuilder._from_buffer(growablebuffer)
#
#     out = f6()
#     assert isinstance(out, lb.Numpy)
#     assert out.dtype == np.dtype(np.float64)
#     assert len(out) == 2
#
#     assert ak.to_list(out.snapshot()) == [66.6, 77.7]


def test_Numpy_ctor():
    # @numba.njit
    # def f7():
    #     return lb.Numpy("f4")
    #
    # out = f7()
    # assert isinstance(out, lb.Numpy)
    # assert out.dtype == np.dtype("f4")
    # assert len(out) == 0

    @numba.njit
    def f8():
        return lb.Numpy(np.float32)

    out = f8()
    assert isinstance(out, lb.Numpy)
    assert out.dtype == np.float32
    assert len(out) == 0

    @numba.njit
    def f9():
        return lb.Numpy(np.dtype(np.float32))

    out = f9()
    assert isinstance(out, lb.Numpy)
    assert out.dtype == np.dtype(np.float32)
    assert len(out) == 0


def test_Numpy_append():
    @numba.njit
    def f10(builder):
        for i in range(8):
            builder.append(np.float32(i))

    builder = lb.Numpy(np.float32)

    f10(builder)

    assert ak.to_list(builder.snapshot()) == list(range(8))

    f10(builder)

    assert ak.to_list(builder.snapshot()) == list(range(8)) + list(range(8))


def test_Numpy_extend():
    @numba.njit
    def f11(builder):
        builder.extend(np.arange(8, dtype=np.float32))

    builder = lb.Numpy(np.float32)

    f11(builder)

    assert ak.to_list(builder.snapshot()) == list(range(8))

    f11(builder)

    assert ak.to_list(builder.snapshot()) == list(range(8)) + list(range(8))


def test_ListOffset_begin_list():
    @numba.njit
    def f13(builder):
        return builder.begin_list()

    builder = lb.ListOffset(np.int64, lb.Numpy(np.int32))

    out = f13(builder)
    assert isinstance(out, lb.Numpy)
    assert out.dtype == np.int32


def test_ListOffset_end_list():
    @numba.njit
    def f14(builder):
        builder.begin_list()
        builder.end_list()

        builder.begin_list()
        builder.end_list()

        builder.begin_list()
        builder.end_list()

    builder = lb.ListOffset(np.int64, lb.Numpy(np.float64))
    assert len(builder) == 0

    f14(builder)
    assert len(builder) == 3

    assert ak.to_list(builder.snapshot()) == [[], [], []]


def test_ListOffset_append():
    @numba.njit
    def f15(builder):
        content = builder.begin_list()
        content.append(1.1)
        content.append(2.2)
        content.append(3.3)
        builder.end_list()

        builder.begin_list()
        builder.end_list()

        builder.begin_list()
        content.append(4.4)
        content.append(5.5)
        builder.end_list()

    builder = lb.ListOffset(np.int64, lb.Numpy(np.float64))
    assert len(builder) == 0

    f15(builder)
    assert len(builder) == 3

    assert ak.to_list(builder.snapshot()) == [[1.1, 2.2, 3.3], [], [4.4, 5.5]]


def test_ListOffset_as_string():
    @numba.njit
    def f16(builder):
        content = builder.begin_list()
        content.append(np.uint8(104))  # 'h'
        content.append(np.uint8(101))  # 'e'
        content.append(np.uint8(108))  # 'l'
        content.append(np.uint8(108))  # 'l'
        content.append(np.uint8(111))  # 'o'
        builder.end_list()

        builder.begin_list()
        content.append(np.uint8(119))  # 'w'
        content.append(np.uint8(111))  # 'o'
        content.append(np.uint8(114))  # 'r'
        content.append(np.uint8(108))  # 'l'
        content.append(np.uint8(100))  # 'd'
        builder.end_list()

    builder = lb.ListOffset(
        np.int64,
        lb.Numpy(np.uint8, parameters={"__array__": "char"}),
        parameters={"__array__": "string"},
    )
    f16(builder)

    assert ak.to_list(builder.snapshot()) == ["hello", "world"]


def test_ListOffset_append2():
    @numba.njit
    def f17(builder):
        content = builder.begin_list()
        content.append(1.1)
        content.append(2.2)
        content.append(3.3)
        builder.end_list()

        builder.begin_list()
        builder.end_list()

        builder.begin_list()
        content.append(4.4)
        content.append(5.5)
        builder.end_list()

    builder = lb.ListOffset(np.int32, lb.Numpy(np.float64))
    assert len(builder) == 0

    layout = builder.snapshot()
    assert isinstance(layout, ak.contents.ListOffsetArray)
    assert ak.to_list(layout) == []

    f17(builder)

    layout = builder.snapshot()
    assert isinstance(layout, ak.contents.ListOffsetArray)
    assert ak.to_list(layout) == [[1.1, 2.2, 3.3], [], [4.4, 5.5]]

    error = ""
    assert builder.is_valid(error), error

    assert len(builder) == 3
    builder.clear()
    assert len(builder) == 0


def test_Regular_append():
    @numba.njit
    def f18(builder):
        content = builder.begin_list()
        content.append(1.1)
        content.append(2.2)
        content.append(3.3)
        builder.end_list()

        builder.begin_list()
        content.append(4.4)
        content.append(5.5)
        content.append(6.6)
        builder.end_list()

    builder = lb.Regular(lb.Numpy(np.float64), 3)
    assert len(builder) == 0
    layout = builder.snapshot()
    assert isinstance(layout, ak.contents.RegularArray)
    assert ak.to_list(layout) == []

    f18(builder)

    layout = builder.snapshot()
    assert ak.to_list(layout) == [[1.1, 2.2, 3.3], [4.4, 5.5, 6.6]]

    error = ""
    assert builder.is_valid(error), error


def test_IndexedOption_Record_append():
    @numba.njit
    def f19(builder):
        record = builder.append_valid()
        x = record.content("x")
        y = record.content("y")
        x.append(1.1)
        y.append(2)
        builder.append_invalid()

        builder.append_valid()
        x.append(3.3)
        y.append(4)

    builder = lb.IndexedOption(
        np.int64, lb.Record([lb.Numpy(np.float64), lb.Numpy(np.int64)], ["x", "y"])
    )
    assert len(builder) == 0

    f19(builder)

    layout = builder.snapshot()
    assert ak.to_list(layout) == [
        {"x": 1.1, "y": 2},
        None,
        {"x": 3.3, "y": 4},
    ]
    assert builder.form == layout.form


def test_IndexedOption_append_extend():
    @numba.njit
    def f21(builder):
        content = builder.append_valid()
        content.append(1.1)
        builder.append_valid()
        content.append(2.2)
        builder.append_valid()
        content.append(3.3)
        builder.append_valid()
        content.append(4.4)
        builder.append_valid()
        content.append(5.5)
        builder.append_valid()
        content.append(6.6)

    @numba.njit
    def f22(builder):
        builder.append_invalid()

    @numba.njit
    def f23(builder, data):
        content = builder.extend_valid(len(data))
        content.extend(data)

    @numba.njit
    def f24(builder, size):
        builder.extend_invalid(size)

    builder = lb.IndexedOption(np.int64, lb.Numpy(np.float64))
    assert len(builder) == 0

    f21(builder)
    assert len(builder) == 6

    f22(builder)
    assert len(builder) == 7

    layout = builder.snapshot()
    assert ak.to_list(layout) == [1.1, 2.2, 3.3, 4.4, 5.5, 6.6, None]

    # FIXME: keep track of self._last_valid
    # error = ""
    # assert builder.is_valid(error), error

    data = np.array([33.33, 44.44, 55.55], dtype=np.float64)
    f23(builder, data)
    assert len(builder) == 10

    f24(builder, 3)
    assert len(builder) == 13

    layout = builder.snapshot()
    assert ak.to_list(layout) == [
        1.1,
        2.2,
        3.3,
        4.4,
        5.5,
        6.6,
        None,
        33.33,
        44.44,
        55.55,
        None,
        None,
        None,
    ]

    # FIXME: assert builder.is_valid(error), error


def test_ByteMasked_append_extend():
    @numba.njit
    def f25(builder):
        content = builder.append_valid()
        content.append(1.1)
        builder.append_valid()
        content.append(2.2)
        builder.append_valid()
        content.append(3.3)
        builder.append_valid()
        content.append(4.4)
        builder.append_valid()
        content.append(5.5)
        builder.append_valid()
        content.append(6.6)

    @numba.njit
    def f26(builder):
        content = builder.append_invalid()
        content.append(np.nan)

    @numba.njit
    def f27(builder, data):
        content = builder.extend_valid(len(data))
        content.extend(data)

    @numba.njit
    def f28(builder, size):
        content = builder.extend_invalid(size)
        content.extend([np.nan] * size)

    builder = lb.ByteMasked(lb.Numpy(np.float64), valid_when=True)
    assert len(builder) == 0

    f25(builder)
    f26(builder)
    data = np.array([3.3, 4.4, 5.5], dtype=np.float64)
    f27(builder, data)

    f28(builder, 2)

    layout = builder.snapshot()
    assert ak.to_list(layout) == [
        1.1,
        2.2,
        3.3,
        4.4,
        5.5,
        6.6,
        None,
        3.3,
        4.4,
        5.5,
        None,
        None,
    ]

    error = ""
    assert builder.is_valid(error), error

    assert len(builder) == 12
    builder.clear()
    assert len(builder) == 0


def test_BitMasked_append_extend():
    @numba.njit
    def f29(builder):
        content = builder.append_valid()
        content.append(1.1)
        builder.append_valid()
        content.append(2.2)
        builder.append_valid()
        content.append(3.3)
        builder.append_valid()
        content.append(4.4)
        builder.append_valid()
        content.append(5.5)
        builder.append_valid()
        content.append(6.6)

    @numba.njit
    def f30(builder):
        content = builder.append_invalid()
        content.append(np.nan)

    @numba.njit
    def f31(builder, data):
        content = builder.extend_valid(len(data))
        content.extend(data)

    @numba.njit
    def f32(builder, size):
        content = builder.extend_invalid(size)
        content.append(np.nan)
        content.append(np.nan)

    builder = lb.BitMasked(np.uint8, lb.Numpy(np.float64), True, True)
    assert len(builder) == 0

    f29(builder)
    f30(builder)
    data = np.array([3.3, 4.4, 5.5], dtype=np.float64)
    f31(builder, data)

    f32(builder, 2)

    layout = builder.snapshot()
    assert ak.to_list(layout) == [
        1.1,
        2.2,
        3.3,
        4.4,
        5.5,
        6.6,
        None,
        3.3,
        4.4,
        5.5,
        None,
        None,
    ]

    error = ""
    assert builder.is_valid(error), error

    assert len(builder) == 12
    builder.clear()
    assert len(builder) == 0


def test_Unmasked_append_extend():
    @numba.njit
    def f33(builder):
        content = builder._content
        content.append(1.1)
        content.append(2.2)
        content.append(3.3)
        content.append(4.4)
        content.append(5.5)
        content.append(6.6)

    @numba.njit
    def f34(builder, data):
        content = builder._content
        content.extend(data)

    builder = lb.Unmasked(lb.Numpy(np.float64))

    f33(builder)
    data = np.array([3.3, 4.4, 5.5], dtype=np.float64)
    f34(builder, data)

    layout = builder.snapshot()
    assert ak.to_list(layout) == [
        1.1,
        2.2,
        3.3,
        4.4,
        5.5,
        6.6,
        3.3,
        4.4,
        5.5,
    ]

    error = ""
    assert builder.is_valid(error), error

    assert len(builder) == 9
    builder.clear()
    assert len(builder) == 0


def test_Record_content():
    @numba.njit
    def field_index(builder, name):
        return builder._field_index(name)

    @numba.njit
    def fill(builder):
        content_one = builder.content("one")
        content_one.append(1.1)
        content_two = builder.content("two")
        content_two.append(1)
        content_three = builder.content("three")
        content_three.append(np.uint8(111))

    builder = lb.Record(
        [
            lb.Numpy(np.float64),
            lb.Numpy(np.int64),
            lb.Numpy(np.uint8, parameters={"__array__": "char"}),
        ],
        ["one", "two", "three"],
    )
    assert field_index(builder, "one") == 0
    assert field_index(builder, "two") == 1
    assert field_index(builder, "three") == 2

    with pytest.raises(ValueError):
        field_index(builder, "four")  # ValueError: tuple.index(x): x not in tuple

    fill(builder)
    layout = builder.snapshot()
    assert ak.to_list(layout) == [{"one": 1.1, "three": "o", "two": 1}]  # ???
    assert builder.form == layout.form

    error = ""
    assert builder.is_valid(error), error

    assert len(builder) == 1
    builder.clear()
    assert len(builder) == 0


def test_Tuple_append():
    @numba.njit
    def f38(builder):
        content_one = builder.content(0)
        content_one.append(1.1)
        content_two = builder.content(1)
        content_list = content_two.begin_list()
        content_list.append(1)
        content_list.append(2)
        content_list.append(3)
        content_two.end_list()

    builder = lb.Tuple(
        [lb.Numpy(np.float64), lb.ListOffset(np.int64, lb.Numpy(np.int32))]
    )
    f38(builder)
    layout = builder.snapshot()
    assert ak.to_list(layout) == [(1.1, [1, 2, 3])]

    error = ""
    assert builder.is_valid(error), error

    assert len(builder) == 1
    builder.clear()
    assert len(builder) == 0


def test_Union_append():
    @numba.njit
    def f39(builder):
        one = builder.append_content(0)
        one.append(1.1)

        two = builder.append_content(1)
        list = two.begin_list()
        list.append(np.int32(1))
        list.append(np.int32(2))
        list.append(np.int32(3))
        two.end_list()

    builder = lb.Union(
        np.int8,
        np.int64,
        [
            lb.Numpy(np.float64),
            lb.ListOffset(np.int64, lb.Numpy(np.int32)),
        ],
    )
    assert len(builder) == 0

    f39(builder)

    layout = builder.snapshot()
    assert ak.to_list(layout) == [1.1, [1, 2, 3]]


def test_numba_append():
    @numba.njit
    def create():
        return lb.Numpy(np.int32)

    @numba.njit
    def append_range(builder, start, stop):
        for x in range(start, stop):
            builder.append(np.int32(x))  # note cast!

    @numba.njit
    def append_single(builder, x):
        builder.append(np.int32(x))  # note cast!

    builder = create()
    assert ak.to_list(builder.snapshot()) == []
    assert len(builder) == 0

    append_range(builder, 0, 5)
    assert ak.to_list(builder.snapshot()) == list(range(5))
    assert len(builder) == 5

    append_range(builder, 5, 9)
    assert ak.to_list(builder.snapshot()) == list(range(9))
    assert len(builder) == 9

    append_single(builder, 9)
    assert ak.to_list(builder.snapshot()) == list(range(10))
    assert len(builder) == 10

    append_single(builder, 10)
    assert ak.to_list(builder.snapshot()) == list(range(11))
    assert len(builder) == 11

    append_single(builder, 11)
    assert ak.to_list(builder.snapshot()) == list(range(12))
    assert len(builder) == 12

    append_range(builder, 12, 30)
    assert ak.to_list(builder.snapshot()) == list(range(30))
    assert len(builder) == 30

    append_single(builder, 30)
    assert ak.to_list(builder.snapshot()) == list(range(31))
    assert len(builder) == 31<|MERGE_RESOLUTION|>--- conflicted
+++ resolved
@@ -595,18 +595,10 @@
     f2(builder)
     assert ak.to_list(builder.snapshot()) == list(range(10))
 
-<<<<<<< HEAD
-    # builder = lb.Empty()
-    # # Unknown attribute 'append' of type lb.Empty
-    # with pytest.raises(numba.core.errors.TypingError):
-    #     f2(builder)
-=======
     builder = lb.Empty()
     # Unknown attribute 'append' of type lb.Empty
     with pytest.raises(NumbaTypeError):
         f2(builder)
->>>>>>> 9c9c90f8
-
 
 def test_box():
     @numba.njit
