// BSD 3-Clause License; see https://github.com/scikit-hep/awkward-1.0/blob/master/LICENSE

#include "awkward/kernels/operations.h"
#include <stdio.h>


template <typename T, typename C>
__global__
void cuda_ListArray_num(
  C *tonum,
  const T *fromstarts,
<<<<<<< HEAD
  const T *fromstops,
  int64_t length) {
  int64_t block_id = blockIdx.x + blockIdx.y * gridDim.x + gridDim.x * gridDim.y * blockIdx.z;
  int64_t thread_id = block_id * blockDim.x + threadIdx.x;
  if(thread_id < length) {
    int64_t start = fromstarts[thread_id];
    int64_t stop = fromstops[thread_id];
    tonum[thread_id] = (C) (stop - start);
  }
=======
  const T *fromstops
) {
  int64_t block_id = blockIdx.x + blockIdx.y * gridDim.x + gridDim.x * gridDim.y * blockIdx.z;
  int64_t thread_id = block_id * blockDim.x + threadIdx.x;
  int64_t start = fromstarts[thread_id];
  int64_t stop = fromstops[thread_id];
  tonum[thread_id] = (C) (stop - start);
>>>>>>> b2093819
}

ERROR
awkward_ListArray32_num_64(
  int64_t* tonum,
  const int32_t* fromstarts,
  const int32_t* fromstops,
  int64_t length) {

  dim3 blocks_per_grid;
  dim3 threads_per_block;

  if (length > 1024) {
    blocks_per_grid = dim3(ceil((length) / 1024.0), 1, 1);
    threads_per_block = dim3(1024, 1, 1);
  } else {
    blocks_per_grid = dim3(1, 1, 1);
    threads_per_block = dim3(length, 1, 1);
  }

  cuda_ListArray_num<int32_t, int64_t><<<blocks_per_grid, threads_per_block>>>(
    tonum,
    fromstarts,
<<<<<<< HEAD
    fromstops,
    length);
=======
    fromstops);
>>>>>>> b2093819

  cudaDeviceSynchronize();

  return success();
}
ERROR
awkward_ListArrayU32_num_64(
  int64_t* tonum,
  const uint32_t* fromstarts,
  const uint32_t* fromstops,
  int64_t length) {

  dim3 blocks_per_grid;
  dim3 threads_per_block;

  if (length > 1024) {
    blocks_per_grid = dim3(ceil((length) / 1024.0), 1, 1);
    threads_per_block = dim3(1024, 1, 1);
  } else {
    blocks_per_grid = dim3(1, 1, 1);
    threads_per_block = dim3(length, 1, 1);
  }

  cuda_ListArray_num<uint32_t, int64_t><<<blocks_per_grid, threads_per_block>>>(
    tonum,
    fromstarts,
<<<<<<< HEAD
    fromstops,
    length);
=======
    fromstops);
>>>>>>> b2093819

  cudaDeviceSynchronize();

  return success();
}
ERROR
awkward_ListArray64_num_64(
  int64_t* tonum,
  const int64_t* fromstarts,
  const int64_t* fromstops,
  int64_t length) {

  dim3 blocks_per_grid;
  dim3 threads_per_block;

  if (length > 1024) {
    blocks_per_grid = dim3(ceil((length) / 1024.0), 1, 1);
    threads_per_block = dim3(1024, 1, 1);
  } else {
    blocks_per_grid = dim3(1, 1, 1);
    threads_per_block = dim3(length, 1, 1);
  }

  cuda_ListArray_num<int64_t , int64_t><<<blocks_per_grid, threads_per_block>>>(
    tonum,
    fromstarts,
<<<<<<< HEAD
    fromstops,
    length);
=======
    fromstops);
>>>>>>> b2093819

  cudaDeviceSynchronize();

  return success();
}

template <typename T>
__global__
void cuda_RegularArray_num(
  T* tonum,
  int64_t size,
  int64_t length) {
  int64_t block_id = blockIdx.x + blockIdx.y * gridDim.x + gridDim.x * gridDim.y * blockIdx.z;
  int64_t thread_id = block_id * blockDim.x + threadIdx.x;

  if (thread_id < length) {
    tonum[thread_id] = size;
  }
}
ERROR
awkward_RegularArray_num_64(
  int64_t* tonum,
  int64_t size,
  int64_t length) {

  dim3 blocks_per_grid;
  dim3 threads_per_block;

  if (length > 1024) {
    blocks_per_grid = dim3(ceil((length) / 1024.0), 1, 1);
    threads_per_block = dim3(1024, 1, 1);
  }
  else {
    blocks_per_grid = dim3(1, 1, 1);
    threads_per_block = dim3(length, 1, 1);
  }

  cuda_RegularArray_num<int64_t><<<blocks_per_grid, threads_per_block>>>(
    tonum,
    size,
    length);

  cudaDeviceSynchronize();

  return success();
}<|MERGE_RESOLUTION|>--- conflicted
+++ resolved
@@ -9,17 +9,6 @@
 void cuda_ListArray_num(
   C *tonum,
   const T *fromstarts,
-<<<<<<< HEAD
-  const T *fromstops,
-  int64_t length) {
-  int64_t block_id = blockIdx.x + blockIdx.y * gridDim.x + gridDim.x * gridDim.y * blockIdx.z;
-  int64_t thread_id = block_id * blockDim.x + threadIdx.x;
-  if(thread_id < length) {
-    int64_t start = fromstarts[thread_id];
-    int64_t stop = fromstops[thread_id];
-    tonum[thread_id] = (C) (stop - start);
-  }
-=======
   const T *fromstops
 ) {
   int64_t block_id = blockIdx.x + blockIdx.y * gridDim.x + gridDim.x * gridDim.y * blockIdx.z;
@@ -27,7 +16,6 @@
   int64_t start = fromstarts[thread_id];
   int64_t stop = fromstops[thread_id];
   tonum[thread_id] = (C) (stop - start);
->>>>>>> b2093819
 }
 
 ERROR
@@ -51,12 +39,7 @@
   cuda_ListArray_num<int32_t, int64_t><<<blocks_per_grid, threads_per_block>>>(
     tonum,
     fromstarts,
-<<<<<<< HEAD
-    fromstops,
-    length);
-=======
     fromstops);
->>>>>>> b2093819
 
   cudaDeviceSynchronize();
 
@@ -83,12 +66,7 @@
   cuda_ListArray_num<uint32_t, int64_t><<<blocks_per_grid, threads_per_block>>>(
     tonum,
     fromstarts,
-<<<<<<< HEAD
-    fromstops,
-    length);
-=======
     fromstops);
->>>>>>> b2093819
 
   cudaDeviceSynchronize();
 
@@ -115,12 +93,7 @@
   cuda_ListArray_num<int64_t , int64_t><<<blocks_per_grid, threads_per_block>>>(
     tonum,
     fromstarts,
-<<<<<<< HEAD
-    fromstops,
-    length);
-=======
     fromstops);
->>>>>>> b2093819
 
   cudaDeviceSynchronize();
 
