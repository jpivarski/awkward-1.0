// BSD 3-Clause License; see https://github.com/scikit-hep/awkward-1.0/blob/master/LICENSE

#include "awkward/cpu-kernels/operations.h"

template <typename T, typename C>
ERROR awkward_listarray_num(
  T* tonum,
  const C* fromstarts,
  int64_t startsoffset,
  const C* fromstops,
  int64_t stopsoffset,
  int64_t length) {
  for (int64_t i = 0;  i < length;  i++) {
    C start = fromstarts[startsoffset + i];
    C stop = fromstops[stopsoffset + i];
    tonum[i] = (T)(stop - start);
  }
  return success();
}
ERROR awkward_listarray32_num_64(
  int64_t* tonum,
  const int32_t* fromstarts,
  int64_t startsoffset,
  const int32_t* fromstops,
  int64_t stopsoffset,
  int64_t length) {
  return awkward_listarray_num<int64_t, int32_t>(
    tonum,
    fromstarts,
    startsoffset,
    fromstops,
    stopsoffset,
    length);
}
ERROR awkward_listarrayU32_num_64(
  int64_t* tonum,
  const uint32_t* fromstarts,
  int64_t startsoffset,
  const uint32_t* fromstops,
  int64_t stopsoffset,
  int64_t length) {
  return awkward_listarray_num<int64_t, uint32_t>(
    tonum,
    fromstarts,
    startsoffset,
    fromstops,
    stopsoffset,
    length);
}
ERROR awkward_listarray64_num_64(
  int64_t* tonum,
  const int64_t* fromstarts,
  int64_t startsoffset,
  const int64_t* fromstops,
  int64_t stopsoffset,
  int64_t length) {
  return awkward_listarray_num<int64_t, int64_t>(
    tonum,
    fromstarts,
    startsoffset,
    fromstops,
    stopsoffset,
    length);
}

template <typename T>
ERROR awkward_regulararray_num(
  T* tonum,
  int64_t size,
  int64_t length) {
  for (int64_t i = 0;  i < length;  i++) {
    tonum[i] = size;
  }
  return success();
}
ERROR awkward_regulararray_num_64(
  int64_t* tonum,
  int64_t size,
  int64_t length) {
  return awkward_regulararray_num<int64_t>(
    tonum,
    size,
    length);
}

template <typename T, typename C>
ERROR awkward_listoffsetarray_flatten_offsets(
  T* tooffsets,
  const C* outeroffsets,
  int64_t outeroffsetsoffset,
  int64_t outeroffsetslen,
  const T* inneroffsets,
  int64_t inneroffsetsoffset,
  int64_t inneroffsetslen) {
  for (int64_t i = 0;  i < outeroffsetslen;  i++) {
    tooffsets[i] =
      inneroffsets[inneroffsetsoffset + outeroffsets[outeroffsetsoffset + i]];
  }
  return success();
}
ERROR awkward_listoffsetarray32_flatten_offsets_64(
  int64_t* tooffsets,
  const int32_t* outeroffsets,
  int64_t outeroffsetsoffset,
  int64_t outeroffsetslen,
  const int64_t* inneroffsets,
  int64_t inneroffsetsoffset,
  int64_t inneroffsetslen) {
  return awkward_listoffsetarray_flatten_offsets<int64_t, int32_t>(
    tooffsets,
    outeroffsets,
    outeroffsetsoffset,
    outeroffsetslen,
    inneroffsets,
    inneroffsetsoffset,
    inneroffsetslen);
}
ERROR awkward_listoffsetarrayU32_flatten_offsets_64(
  int64_t* tooffsets,
  const uint32_t* outeroffsets,
  int64_t outeroffsetsoffset,
  int64_t outeroffsetslen,
  const int64_t* inneroffsets,
  int64_t inneroffsetsoffset,
  int64_t inneroffsetslen) {
  return awkward_listoffsetarray_flatten_offsets<int64_t, uint32_t>(
    tooffsets,
    outeroffsets,
    outeroffsetsoffset,
    outeroffsetslen,
    inneroffsets,
    inneroffsetsoffset,
    inneroffsetslen);
}
ERROR awkward_listoffsetarray64_flatten_offsets_64(
  int64_t* tooffsets,
  const int64_t* outeroffsets,
  int64_t outeroffsetsoffset,
  int64_t outeroffsetslen,
  const int64_t* inneroffsets,
  int64_t inneroffsetsoffset,
  int64_t inneroffsetslen) {
  return awkward_listoffsetarray_flatten_offsets<int64_t, int64_t>(
    tooffsets,
    outeroffsets,
    outeroffsetsoffset,
    outeroffsetslen,
    inneroffsets,
    inneroffsetsoffset,
    inneroffsetslen);
}

template <typename T, typename C>
ERROR awkward_indexedarray_flatten_none2empty(
  T* outoffsets,
  const C* outindex,
  int64_t outindexoffset,
  int64_t outindexlength,
  const T* offsets,
  int64_t offsetsoffset,
  int64_t offsetslength) {
  outoffsets[0] = offsets[offsetsoffset + 0];
  int64_t k = 1;
  for (int64_t i = 0;  i < outindexlength;  i++) {
    C idx = outindex[outindexoffset + i];
    if (idx < 0) {
      outoffsets[k] = outoffsets[k - 1];
      k++;
    }
    else if (offsetsoffset + idx + 1 >= offsetslength) {
      return failure("flattening offset out of range", i, kSliceNone);
    }
    else {
      T count =
        offsets[offsetsoffset + idx + 1] - offsets[offsetsoffset + idx];
      outoffsets[k] = outoffsets[k - 1] + count;
      k++;
    }
  }
  return success();
}
ERROR awkward_indexedarray32_flatten_none2empty_64(
  int64_t* outoffsets,
  const int32_t* outindex,
  int64_t outindexoffset,
  int64_t outindexlength,
  const int64_t* offsets,
  int64_t offsetsoffset,
  int64_t offsetslength) {
  return awkward_indexedarray_flatten_none2empty<int64_t, int32_t>(
    outoffsets,
    outindex,
    outindexoffset,
    outindexlength,
    offsets,
    offsetsoffset,
    offsetslength);
}
ERROR awkward_indexedarrayU32_flatten_none2empty_64(
  int64_t* outoffsets,
  const uint32_t* outindex,
  int64_t outindexoffset,
  int64_t outindexlength,
  const int64_t* offsets,
  int64_t offsetsoffset,
  int64_t offsetslength) {
  return awkward_indexedarray_flatten_none2empty<int64_t, uint32_t>(
    outoffsets,
    outindex,
    outindexoffset,
    outindexlength,
    offsets,
    offsetsoffset,
    offsetslength);
}
ERROR awkward_indexedarray64_flatten_none2empty_64(
  int64_t* outoffsets,
  const int64_t* outindex,
  int64_t outindexoffset,
  int64_t outindexlength,
  const int64_t* offsets,
  int64_t offsetsoffset,
  int64_t offsetslength) {
  return awkward_indexedarray_flatten_none2empty<int64_t, int64_t>(
    outoffsets,
    outindex,
    outindexoffset,
    outindexlength,
    offsets,
    offsetsoffset,
    offsetslength);
}

template <typename FROMTAGS, typename FROMINDEX, typename T>
ERROR awkward_unionarray_flatten_length(
  int64_t* total_length,
  const FROMTAGS* fromtags,
  int64_t fromtagsoffset,
  const FROMINDEX* fromindex,
  int64_t fromindexoffset,
  int64_t length,
  T** offsetsraws,
  int64_t* offsetsoffsets) {
  *total_length = 0;
  for (int64_t i = 0;  i < length;  i++) {
    FROMTAGS tag = fromtags[fromtagsoffset + i];
    FROMINDEX idx = fromindex[fromindexoffset + i];
    T start = offsetsraws[tag][offsetsoffsets[tag] + idx];
    T stop = offsetsraws[tag][offsetsoffsets[tag] + idx + 1];
    *total_length = *total_length + (stop - start);
  }
  return success();
}
ERROR awkward_unionarray32_flatten_length_64(
  int64_t* total_length,
  const int8_t* fromtags,
  int64_t fromtagsoffset,
  const int32_t* fromindex,
  int64_t fromindexoffset,
  int64_t length,
  int64_t** offsetsraws,
  int64_t* offsetsoffsets) {
  return awkward_unionarray_flatten_length<int8_t, int32_t, int64_t>(
    total_length,
    fromtags,
    fromtagsoffset,
    fromindex,
    fromindexoffset,
    length,
    offsetsraws,
    offsetsoffsets);
}
ERROR awkward_unionarrayU32_flatten_length_64(
  int64_t* total_length,
  const int8_t* fromtags,
  int64_t fromtagsoffset,
  const uint32_t* fromindex,
  int64_t fromindexoffset,
  int64_t length,
  int64_t** offsetsraws,
  int64_t* offsetsoffsets) {
  return awkward_unionarray_flatten_length<int8_t, uint32_t, int64_t>(
    total_length,
    fromtags,
    fromtagsoffset,
    fromindex,
    fromindexoffset,
    length,
    offsetsraws,
    offsetsoffsets);
}
ERROR awkward_unionarray64_flatten_length_64(
  int64_t* total_length,
  const int8_t* fromtags,
  int64_t fromtagsoffset,
  const int64_t* fromindex,
  int64_t fromindexoffset,
  int64_t length,
  int64_t** offsetsraws,
  int64_t* offsetsoffsets) {
  return awkward_unionarray_flatten_length<int8_t, int64_t, int64_t>(
    total_length,
    fromtags,
    fromtagsoffset,
    fromindex,
    fromindexoffset,
    length,
    offsetsraws,
    offsetsoffsets);
}

template <typename FROMTAGS,
          typename FROMINDEX,
          typename TOTAGS,
          typename TOINDEX,
          typename T>
ERROR awkward_unionarray_flatten_combine(
  TOTAGS* totags,
  TOINDEX* toindex,
  T* tooffsets,
  const FROMTAGS* fromtags,
  int64_t fromtagsoffset,
  const FROMINDEX* fromindex,
  int64_t fromindexoffset,
  int64_t length,
  T** offsetsraws,
  int64_t* offsetsoffsets) {
  tooffsets[0] = 0;
  int64_t k = 0;
  for (int64_t i = 0;  i < length;  i++) {
    FROMTAGS tag = fromtags[fromtagsoffset + i];
    FROMINDEX idx = fromindex[fromindexoffset + i];
    T start = offsetsraws[tag][offsetsoffsets[tag] + idx];
    T stop = offsetsraws[tag][offsetsoffsets[tag] + idx + 1];
    tooffsets[i + 1] = tooffsets[i] + (stop - start);
    for (int64_t j = start;  j < stop;  j++) {
      totags[k] = tag;
      toindex[k] = j;
      k++;
    }
  }
  return success();
}
ERROR awkward_unionarray32_flatten_combine_64(
  int8_t* totags,
  int64_t* toindex,
  int64_t* tooffsets,
  const int8_t* fromtags,
  int64_t fromtagsoffset,
  const int32_t* fromindex,
  int64_t fromindexoffset,
  int64_t length,
  int64_t** offsetsraws,
  int64_t* offsetsoffsets) {
  return awkward_unionarray_flatten_combine<int8_t,
                                            int32_t,
                                            int8_t,
                                            int64_t,
                                            int64_t>(
    totags,
    toindex,
    tooffsets,
    fromtags,
    fromtagsoffset,
    fromindex,
    fromindexoffset,
    length,
    offsetsraws,
    offsetsoffsets);
}
ERROR awkward_unionarrayU32_flatten_combine_64(
  int8_t* totags,
  int64_t* toindex,
  int64_t* tooffsets,
  const int8_t* fromtags,
  int64_t fromtagsoffset,
  const uint32_t* fromindex,
  int64_t fromindexoffset,
  int64_t length,
  int64_t** offsetsraws,
  int64_t* offsetsoffsets) {
  return awkward_unionarray_flatten_combine<int8_t,
                                            uint32_t,
                                            int8_t,
                                            int64_t,
                                            int64_t>(
    totags,
    toindex,
    tooffsets,
    fromtags,
    fromtagsoffset,
    fromindex,
    fromindexoffset,
    length,
    offsetsraws,
    offsetsoffsets);
}
ERROR awkward_unionarray64_flatten_combine_64(
  int8_t* totags,
  int64_t* toindex,
  int64_t* tooffsets,
  const int8_t* fromtags,
  int64_t fromtagsoffset,
  const int64_t* fromindex,
  int64_t fromindexoffset,
  int64_t length,
  int64_t** offsetsraws,
  int64_t* offsetsoffsets) {
  return awkward_unionarray_flatten_combine<int8_t,
                                            int64_t,
                                            int8_t,
                                            int64_t,
                                            int64_t>(
    totags,
    toindex,
    tooffsets,
    fromtags,
    fromtagsoffset,
    fromindex,
    fromindexoffset,
    length,
    offsetsraws,
    offsetsoffsets);
}

template <typename C, typename T>
ERROR awkward_indexedarray_flatten_nextcarry(
  T* tocarry,
  const C* fromindex,
  int64_t indexoffset,
  int64_t lenindex,
  int64_t lencontent) {
  int64_t k = 0;
  for (int64_t i = 0;  i < lenindex;  i++) {
    C j = fromindex[indexoffset + i];
    if (j >= lencontent) {
      return failure("index out of range", i, j);
    }
    else if (j >= 0) {
      tocarry[k] = j;
      k++;
    }
  }
  return success();
}
ERROR awkward_indexedarray32_flatten_nextcarry_64(
  int64_t* tocarry,
  const int32_t* fromindex,
  int64_t indexoffset,
  int64_t lenindex,
  int64_t lencontent) {
  return awkward_indexedarray_flatten_nextcarry<int32_t, int64_t>(
    tocarry,
    fromindex,
    indexoffset,
    lenindex,
    lencontent);
}
ERROR awkward_indexedarrayU32_flatten_nextcarry_64(
  int64_t* tocarry,
  const uint32_t* fromindex,
  int64_t indexoffset,
  int64_t lenindex,
  int64_t lencontent) {
  return awkward_indexedarray_flatten_nextcarry<uint32_t, int64_t>(
    tocarry,
    fromindex,
    indexoffset,
    lenindex,
    lencontent);
}
ERROR awkward_indexedarray64_flatten_nextcarry_64(
  int64_t* tocarry,
  const int64_t* fromindex,
  int64_t indexoffset,
  int64_t lenindex,
  int64_t lencontent) {
  return awkward_indexedarray_flatten_nextcarry<int64_t, int64_t>(
    tocarry,
    fromindex,
    indexoffset,
    lenindex,
    lencontent);
}

template <typename C, typename M, typename TO>
ERROR awkward_indexedarray_overlay_mask(
  TO* toindex,
  const M* mask,
  int64_t maskoffset,
  const C* fromindex,
  int64_t indexoffset,
  int64_t length) {
  for (int64_t i = 0;  i < length;  i++) {
    M m = mask[maskoffset + i];
    toindex[i] = (m ? -1 : fromindex[indexoffset + i]);
  }
  return success();
}
ERROR awkward_indexedarray32_overlay_mask8_to64(
  int64_t* toindex,
  const int8_t* mask,
  int64_t maskoffset,
  const int32_t* fromindex,
  int64_t indexoffset,
  int64_t length) {
  return awkward_indexedarray_overlay_mask<int32_t, int8_t, int64_t>(
    toindex,
    mask,
    maskoffset,
    fromindex,
    indexoffset,
    length);
}
ERROR awkward_indexedarrayU32_overlay_mask8_to64(
  int64_t* toindex,
  const int8_t* mask,
  int64_t maskoffset,
  const uint32_t* fromindex,
  int64_t indexoffset,
  int64_t length) {
  return awkward_indexedarray_overlay_mask<uint32_t, int8_t, int64_t>(
    toindex,
    mask,
    maskoffset,
    fromindex,
    indexoffset,
    length);
}
ERROR awkward_indexedarray64_overlay_mask8_to64(
  int64_t* toindex,
  const int8_t* mask,
  int64_t maskoffset,
  const int64_t* fromindex,
  int64_t indexoffset,
  int64_t length) {
  return awkward_indexedarray_overlay_mask<int64_t, int8_t, int64_t>(
    toindex,
    mask,
    maskoffset,
    fromindex,
    indexoffset,
    length);
}

template <typename C, typename M>
ERROR awkward_indexedarray_mask(
  M* tomask,
  const C* fromindex,
  int64_t indexoffset,
  int64_t length) {
  for (int64_t i = 0;  i < length;  i++) {
    tomask[i] = (fromindex[indexoffset + i] < 0);
  }
  return success();
}
ERROR awkward_indexedarray32_mask8(
  int8_t* tomask,
  const int32_t* fromindex,
  int64_t indexoffset,
  int64_t length) {
  return awkward_indexedarray_mask<int32_t, int8_t>(
    tomask,
    fromindex,
    indexoffset,
    length);
}
ERROR awkward_indexedarrayU32_mask8(
  int8_t* tomask,
  const uint32_t* fromindex,
  int64_t indexoffset,
  int64_t length) {
  return awkward_indexedarray_mask<uint32_t, int8_t>(
    tomask,
    fromindex,
    indexoffset,
    length);
}
ERROR awkward_indexedarray64_mask8(
  int8_t* tomask,
  const int64_t* fromindex,
  int64_t indexoffset,
  int64_t length) {
  return awkward_indexedarray_mask<int64_t, int8_t>(
    tomask,
    fromindex,
    indexoffset,
    length);
}

template <typename M>
ERROR awkward_bytemaskedarray_mask(
  M* tomask,
  const M* frommask,
  int64_t maskoffset,
  int64_t length,
  bool validwhen) {
  for (int64_t i = 0;  i < length;  i++) {
    tomask[i] = ((frommask[maskoffset + i] != 0) != validwhen);
  }
  return success();
}
ERROR awkward_bytemaskedarray_mask8(
  int8_t* tomask,
  const int8_t* frommask,
  int64_t maskoffset,
  int64_t length,
  bool validwhen) {
  return awkward_bytemaskedarray_mask(
    tomask,
    frommask,
    maskoffset,
    length,
    validwhen);
}

template <typename M>
ERROR awkward_zero_mask(
  M* tomask,
  int64_t length) {
  for (int64_t i = 0;  i < length;  i++) {
    tomask[i] = 0;
  }
  return success();
}
ERROR awkward_zero_mask8(
  int8_t* tomask,
  int64_t length) {
  return awkward_zero_mask<int8_t>(tomask, length);
}

template <typename OUT, typename IN, typename TO>
ERROR awkward_indexedarray_simplify(
  TO* toindex,
  const OUT* outerindex,
  int64_t outeroffset,
  int64_t outerlength,
  const IN* innerindex,
  int64_t inneroffset,
  int64_t innerlength) {
  for (int64_t i = 0;  i < outerlength;  i++) {
    OUT j = outerindex[outeroffset + i];
    if (j < 0) {
      toindex[i] = -1;
    }
    else if (j >= innerlength) {
      return failure("index out of range", i, j);
    }
    else {
      toindex[i] = innerindex[inneroffset + j];
    }
  }
  return success();
}
ERROR awkward_indexedarray32_simplify32_to64(
  int64_t* toindex,
  const int32_t* outerindex,
  int64_t outeroffset,
  int64_t outerlength,
  const int32_t* innerindex,
  int64_t inneroffset,
  int64_t innerlength) {
  return awkward_indexedarray_simplify<int32_t, int32_t, int64_t>(
    toindex,
    outerindex,
    outeroffset,
    outerlength,
    innerindex,
    inneroffset,
    innerlength);
}
ERROR awkward_indexedarray32_simplifyU32_to64(
  int64_t* toindex,
  const int32_t* outerindex,
  int64_t outeroffset,
  int64_t outerlength,
  const uint32_t* innerindex,
  int64_t inneroffset,
  int64_t innerlength) {
  return awkward_indexedarray_simplify<int32_t, uint32_t, int64_t>(
    toindex,
    outerindex,
    outeroffset,
    outerlength,
    innerindex,
    inneroffset,
    innerlength);
}
ERROR awkward_indexedarray32_simplify64_to64(
  int64_t* toindex,
  const int32_t* outerindex,
  int64_t outeroffset,
  int64_t outerlength,
  const int64_t* innerindex,
  int64_t inneroffset,
  int64_t innerlength) {
  return awkward_indexedarray_simplify<int32_t, int64_t, int64_t>(
    toindex,
    outerindex,
    outeroffset,
    outerlength,
    innerindex,
    inneroffset,
    innerlength);
}
ERROR awkward_indexedarrayU32_simplify32_to64(
  int64_t* toindex,
  const uint32_t* outerindex,
  int64_t outeroffset,
  int64_t outerlength,
  const int32_t* innerindex,
  int64_t inneroffset,
  int64_t innerlength) {
  return awkward_indexedarray_simplify<uint32_t, int32_t, int64_t>(
    toindex,
    outerindex,
    outeroffset,
    outerlength,
    innerindex,
    inneroffset,
    innerlength);
}
ERROR awkward_indexedarrayU32_simplifyU32_to64(
  int64_t* toindex,
  const uint32_t* outerindex,
  int64_t outeroffset,
  int64_t outerlength,
  const uint32_t* innerindex,
  int64_t inneroffset,
  int64_t innerlength) {
  return awkward_indexedarray_simplify<uint32_t, uint32_t, int64_t>(
    toindex,
    outerindex,
    outeroffset,
    outerlength,
    innerindex,
    inneroffset,
    innerlength);
}
ERROR awkward_indexedarrayU32_simplify64_to64(
  int64_t* toindex,
  const uint32_t* outerindex,
  int64_t outeroffset,
  int64_t outerlength,
  const int64_t* innerindex,
  int64_t inneroffset,
  int64_t innerlength) {
  return awkward_indexedarray_simplify<uint32_t, int64_t, int64_t>(
    toindex,
    outerindex,
    outeroffset,
    outerlength,
    innerindex,
    inneroffset,
    innerlength);
}
ERROR awkward_indexedarray64_simplify32_to64(
  int64_t* toindex,
  const int64_t* outerindex,
  int64_t outeroffset,
  int64_t outerlength,
  const int32_t* innerindex,
  int64_t inneroffset,
  int64_t innerlength) {
  return awkward_indexedarray_simplify<int64_t, int32_t, int64_t>(
    toindex,
    outerindex,
    outeroffset,
    outerlength,
    innerindex,
    inneroffset,
    innerlength);
}
ERROR awkward_indexedarray64_simplifyU32_to64(
  int64_t* toindex,
  const int64_t* outerindex,
  int64_t outeroffset,
  int64_t outerlength,
  const uint32_t* innerindex,
  int64_t inneroffset,
  int64_t innerlength) {
  return awkward_indexedarray_simplify<int64_t, uint32_t, int64_t>(
    toindex,
    outerindex,
    outeroffset,
    outerlength,
    innerindex,
    inneroffset,
    innerlength);
}
ERROR awkward_indexedarray64_simplify64_to64(
  int64_t* toindex,
  const int64_t* outerindex,
  int64_t outeroffset,
  int64_t outerlength,
  const int64_t* innerindex,
  int64_t inneroffset,
  int64_t innerlength) {
  return awkward_indexedarray_simplify<int64_t, int64_t, int64_t>(
    toindex,
    outerindex,
    outeroffset,
    outerlength,
    innerindex,
    inneroffset,
    innerlength);
}

template <typename T>
ERROR awkward_regulararray_compact_offsets(
  T* tooffsets,
  int64_t length,
  int64_t size) {
  tooffsets[0] = 0;
  for (int64_t i = 0;  i < length;  i++) {
    tooffsets[i + 1] = (i + 1)*size;
  }
  return success();
}
ERROR awkward_regulararray_compact_offsets64(
  int64_t* tooffsets,
  int64_t length,
  int64_t size) {
  return awkward_regulararray_compact_offsets<int64_t>(
    tooffsets,
    length,
    size);
}

template <typename C, typename T>
ERROR awkward_listarray_compact_offsets(
  T* tooffsets,
  const C* fromstarts,
  const C* fromstops,
  int64_t startsoffset,
  int64_t stopsoffset,
  int64_t length) {
  tooffsets[0] = 0;
  for (int64_t i = 0;  i < length;  i++) {
    C start = fromstarts[startsoffset + i];
    C stop = fromstops[stopsoffset + i];
    if (stop < start) {
      return failure("stops[i] < starts[i]", i, kSliceNone);
    }
    tooffsets[i + 1] = tooffsets[i] + (stop - start);
  }
  return success();
}
ERROR awkward_listarray32_compact_offsets64(
  int64_t* tooffsets,
  const int32_t* fromstarts,
  const int32_t* fromstops,
  int64_t startsoffset,
  int64_t stopsoffset,
  int64_t length) {
  return awkward_listarray_compact_offsets<int32_t, int64_t>(
    tooffsets,
    fromstarts,
    fromstops,
    startsoffset,
    stopsoffset,
    length);
}
ERROR awkward_listarrayU32_compact_offsets64(
  int64_t* tooffsets,
  const uint32_t* fromstarts,
  const uint32_t* fromstops,
  int64_t startsoffset,
  int64_t stopsoffset,
  int64_t length) {
  return awkward_listarray_compact_offsets<uint32_t, int64_t>(
    tooffsets,
    fromstarts,
    fromstops,
    startsoffset,
    stopsoffset,
    length);
}
ERROR awkward_listarray64_compact_offsets64(
  int64_t* tooffsets,
  const int64_t* fromstarts,
  const int64_t* fromstops,
  int64_t startsoffset,
  int64_t stopsoffset,
  int64_t length) {
  return awkward_listarray_compact_offsets<int64_t, int64_t>(
    tooffsets,
    fromstarts,
    fromstops,
    startsoffset,
    stopsoffset,
    length);
}

template <typename C, typename T>
ERROR awkward_listoffsetarray_compact_offsets(
  T* tooffsets,
  const C* fromoffsets,
  int64_t offsetsoffset,
  int64_t length) {
  int64_t diff = (int64_t)fromoffsets[offsetsoffset + 0];
  tooffsets[0] = 0;
  for (int64_t i = 0;  i < length;  i++) {
    tooffsets[i + 1] = fromoffsets[offsetsoffset + i + 1] - diff;
  }
  return success();
}
ERROR awkward_listoffsetarray32_compact_offsets64(
  int64_t* tooffsets,
  const int32_t* fromoffsets,
  int64_t offsetsoffset,
  int64_t length) {
  return awkward_listoffsetarray_compact_offsets<int32_t, int64_t>(
    tooffsets,
    fromoffsets,
    offsetsoffset,
    length);
}
ERROR awkward_listoffsetarrayU32_compact_offsets64(
  int64_t* tooffsets,
  const uint32_t* fromoffsets,
  int64_t offsetsoffset,
  int64_t length) {
  return awkward_listoffsetarray_compact_offsets<uint32_t, int64_t>(
    tooffsets,
    fromoffsets,
    offsetsoffset,
    length);
}
ERROR awkward_listoffsetarray64_compact_offsets64(
  int64_t* tooffsets,
  const int64_t* fromoffsets,
  int64_t offsetsoffset,
  int64_t length) {
  return awkward_listoffsetarray_compact_offsets<int64_t, int64_t>(
    tooffsets,
    fromoffsets,
    offsetsoffset,
    length);
}

template <typename C, typename T>
ERROR awkward_listarray_broadcast_tooffsets(
  T* tocarry,
  const T* fromoffsets,
  int64_t offsetsoffset,
  int64_t offsetslength,
  const C* fromstarts,
  int64_t startsoffset,
  const C* fromstops,
  int64_t stopsoffset,
  int64_t lencontent) {
  int64_t k = 0;
  for (int64_t i = 0;  i < offsetslength - 1;  i++) {
    int64_t start = (int64_t)fromstarts[startsoffset + i];
    int64_t stop = (int64_t)fromstops[stopsoffset + i];
    if (start != stop  &&  stop > lencontent) {
      return failure("stops[i] > len(content)", i, stop);
    }
    int64_t count = (int64_t)(fromoffsets[offsetsoffset + i + 1] -
                              fromoffsets[offsetsoffset + i]);
    if (count < 0) {
      return failure(
        "broadcast's offsets must be monotonically increasing", i, kSliceNone);
    }
    if (stop - start != count) {
      return failure("cannot broadcast nested list", i, kSliceNone);
    }
    for (int64_t j = start;  j < stop;  j++) {
      tocarry[k] = (T)j;
      k++;
    }
  }
  return success();
}
ERROR awkward_listarray32_broadcast_tooffsets64(
  int64_t* tocarry,
  const int64_t* fromoffsets,
  int64_t offsetsoffset,
  int64_t offsetslength,
  const int32_t* fromstarts,
  int64_t startsoffset,
  const int32_t* fromstops,
  int64_t stopsoffset,
  int64_t lencontent) {
  return awkward_listarray_broadcast_tooffsets<int32_t, int64_t>(
    tocarry,
    fromoffsets,
    offsetsoffset,
    offsetslength,
    fromstarts,
    startsoffset,
    fromstops,
    stopsoffset,
    lencontent);
}
ERROR awkward_listarrayU32_broadcast_tooffsets64(
  int64_t* tocarry,
  const int64_t* fromoffsets,
  int64_t offsetsoffset,
  int64_t offsetslength,
  const uint32_t* fromstarts,
  int64_t startsoffset,
  const uint32_t* fromstops,
  int64_t stopsoffset,
  int64_t lencontent) {
  return awkward_listarray_broadcast_tooffsets<uint32_t, int64_t>(
    tocarry,
    fromoffsets,
    offsetsoffset,
    offsetslength,
    fromstarts,
    startsoffset,
    fromstops,
    stopsoffset,
    lencontent);
}
ERROR awkward_listarray64_broadcast_tooffsets64(
  int64_t* tocarry,
  const int64_t* fromoffsets,
  int64_t offsetsoffset,
  int64_t offsetslength,
  const int64_t* fromstarts,
  int64_t startsoffset,
  const int64_t* fromstops,
  int64_t stopsoffset,
  int64_t lencontent) {
  return awkward_listarray_broadcast_tooffsets<int64_t, int64_t>(
    tocarry,
    fromoffsets,
    offsetsoffset,
    offsetslength,
    fromstarts,
    startsoffset,
    fromstops,
    stopsoffset,
    lencontent);
}

template <typename T>
ERROR awkward_regulararray_broadcast_tooffsets(
  const T* fromoffsets,
  int64_t offsetsoffset,
  int64_t offsetslength,
  int64_t size) {
  for (int64_t i = 0;  i < offsetslength - 1;  i++) {
    int64_t count = (int64_t)(fromoffsets[offsetsoffset + i + 1] -
                              fromoffsets[offsetsoffset + i]);
    if (count < 0) {
      return failure(
        "broadcast's offsets must be monotonically increasing", i, kSliceNone);
    }
    if (size != count) {
      return failure("cannot broadcast nested list", i, kSliceNone);
    }
  }
  return success();
}
ERROR awkward_regulararray_broadcast_tooffsets64(
  const int64_t* fromoffsets,
  int64_t offsetsoffset,
  int64_t offsetslength,
  int64_t size) {
  return awkward_regulararray_broadcast_tooffsets<int64_t>(
    fromoffsets,
    offsetsoffset,
    offsetslength,
    size);
}

template <typename T>
ERROR awkward_regulararray_broadcast_tooffsets_size1(
  T* tocarry,
  const T* fromoffsets,
  int64_t offsetsoffset,
  int64_t offsetslength) {
  int64_t k = 0;
  for (int64_t i = 0;  i < offsetslength - 1;  i++) {
    int64_t count = (int64_t)(fromoffsets[offsetsoffset + i + 1] -
                              fromoffsets[offsetsoffset + i]);
    if (count < 0) {
      return failure(
        "broadcast's offsets must be monotonically increasing", i, kSliceNone);
    }
    for (int64_t j = 0;  j < count;  j++) {
      tocarry[k] = (T)i;
      k++;
    }
  }
  return success();
}
ERROR awkward_regulararray_broadcast_tooffsets64_size1(
  int64_t* tocarry,
  const int64_t* fromoffsets,
  int64_t offsetsoffset,
  int64_t offsetslength) {
  return awkward_regulararray_broadcast_tooffsets_size1<int64_t>(
    tocarry,
    fromoffsets,
    offsetsoffset,
    offsetslength);
}

template <typename C>
ERROR awkward_listoffsetarray_toRegularArray(
  int64_t* size,
  const C* fromoffsets,
  int64_t offsetsoffset,
  int64_t offsetslength) {
  *size = -1;
  for (int64_t i = 0;  i < offsetslength - 1;  i++) {
    int64_t count = (int64_t)(fromoffsets[offsetsoffset + i + 1] -
                              fromoffsets[offsetsoffset + i]);
    if (count < 0) {
      return failure(
        "offsets must be monotonically increasing", i, kSliceNone);
    }
    if (*size == -1) {
      *size = count;
    }
    else if (*size != count) {
      return failure(
        "cannot convert to RegularArray because subarray lengths are not "
        "regular",
        i,
        kSliceNone);
    }
  }
  if (*size == -1) {
    *size = 0;
  }
  return success();
}
ERROR awkward_listoffsetarray32_toRegularArray(
  int64_t* size,
  const int32_t* fromoffsets,
  int64_t offsetsoffset,
  int64_t offsetslength) {
  return awkward_listoffsetarray_toRegularArray<int32_t>(
    size,
    fromoffsets,
    offsetsoffset,
    offsetslength);
}
ERROR awkward_listoffsetarrayU32_toRegularArray(
  int64_t* size,
  const uint32_t* fromoffsets,
  int64_t offsetsoffset,
  int64_t offsetslength) {
  return awkward_listoffsetarray_toRegularArray<uint32_t>(
    size,
    fromoffsets,
    offsetsoffset,
    offsetslength);
}
ERROR awkward_listoffsetarray64_toRegularArray(
  int64_t* size,
  const int64_t* fromoffsets,
  int64_t offsetsoffset,
  int64_t offsetslength) {
  return awkward_listoffsetarray_toRegularArray<int64_t>(
    size,
    fromoffsets,
    offsetsoffset,
    offsetslength);
}

template <typename FROM, typename TO>
ERROR awkward_numpyarray_fill(
  TO* toptr,
  int64_t tooffset,
  const FROM* fromptr,
  int64_t fromoffset,
  int64_t length) {
  for (int64_t i = 0;  i < length;  i++) {
    toptr[tooffset + i] = (TO)fromptr[fromoffset + i];
  }
  return success();
}
template <typename TO>
ERROR awkward_numpyarray_fill_frombool(
  TO* toptr,
  int64_t tooffset,
  const bool* fromptr,
  int64_t fromoffset,
  int64_t length) {
  for (int64_t i = 0;  i < length;  i++) {
    toptr[tooffset + i] = (TO)(fromptr[fromoffset + i] != 0);
  }
  return success();
}
ERROR awkward_numpyarray_fill_todouble_fromdouble(
  double* toptr,
  int64_t tooffset,
  const double* fromptr,
  int64_t fromoffset,
  int64_t length) {
  return awkward_numpyarray_fill<double, double>(
    toptr,
    tooffset,
    fromptr,
    fromoffset,
    length);
}
ERROR awkward_numpyarray_fill_todouble_fromfloat(
  double* toptr,
  int64_t tooffset,
  const float* fromptr,
  int64_t fromoffset,
  int64_t length) {
  return awkward_numpyarray_fill<float, double>(
    toptr,
    tooffset,
    fromptr,
    fromoffset,
    length);
}
ERROR awkward_numpyarray_fill_todouble_from64(
  double* toptr,
  int64_t tooffset,
  const int64_t* fromptr,
  int64_t fromoffset,
  int64_t length) {
  return awkward_numpyarray_fill<int64_t, double>(
    toptr,
    tooffset,
    fromptr,
    fromoffset,
    length);
}
ERROR awkward_numpyarray_fill_todouble_fromU64(
  double* toptr,
  int64_t tooffset,
  const uint64_t* fromptr,
  int64_t fromoffset,
  int64_t length) {
  return awkward_numpyarray_fill<uint64_t, double>(
    toptr,
    tooffset,
    fromptr,
    fromoffset,
    length);
}
ERROR awkward_numpyarray_fill_todouble_from32(
  double* toptr,
  int64_t tooffset,
  const int32_t* fromptr,
  int64_t fromoffset,
  int64_t length) {
  return awkward_numpyarray_fill<int32_t, double>(
    toptr,
    tooffset,
    fromptr,
    fromoffset,
    length);
}
ERROR awkward_numpyarray_fill_todouble_fromU32(
  double* toptr,
  int64_t tooffset,
  const uint32_t* fromptr,
  int64_t fromoffset,
  int64_t length) {
  return awkward_numpyarray_fill<uint32_t, double>(
    toptr,
    tooffset,
    fromptr,
    fromoffset,
    length);
}
ERROR awkward_numpyarray_fill_todouble_from16(
  double* toptr,
  int64_t tooffset,
  const int16_t* fromptr,
  int64_t fromoffset,
  int64_t length) {
  return awkward_numpyarray_fill<int16_t, double>(
    toptr,
    tooffset,
    fromptr,
    fromoffset,
    length);
}
ERROR awkward_numpyarray_fill_todouble_fromU16(
  double* toptr,
  int64_t tooffset,
  const uint16_t* fromptr,
  int64_t fromoffset,
  int64_t length) {
  return awkward_numpyarray_fill<uint16_t, double>(
    toptr,
    tooffset,
    fromptr,
    fromoffset,
    length);
}
ERROR awkward_numpyarray_fill_todouble_from8(
  double* toptr,
  int64_t tooffset,
  const int8_t* fromptr,
  int64_t fromoffset,
  int64_t length) {
  return awkward_numpyarray_fill<int8_t, double>(
    toptr,
    tooffset,
    fromptr,
    fromoffset,
    length);
}
ERROR awkward_numpyarray_fill_todouble_fromU8(
  double* toptr,
  int64_t tooffset,
  const uint8_t* fromptr,
  int64_t fromoffset,
  int64_t length) {
  return awkward_numpyarray_fill<uint8_t, double>(
    toptr,
    tooffset,
    fromptr,
    fromoffset,
    length);
}
ERROR awkward_numpyarray_fill_todouble_frombool(
  double* toptr,
  int64_t tooffset,
  const bool* fromptr,
  int64_t fromoffset,
  int64_t length) {
  return awkward_numpyarray_fill_frombool<double>(
    toptr,
    tooffset,
    fromptr,
    fromoffset,
    length);
}
ERROR awkward_numpyarray_fill_toU64_fromU64(
  uint64_t* toptr,
  int64_t tooffset,
  const uint64_t* fromptr,
  int64_t fromoffset,
  int64_t length) {
  return awkward_numpyarray_fill<uint64_t, uint64_t>(
    toptr,
    tooffset,
    fromptr,
    fromoffset,
    length);
}
ERROR awkward_numpyarray_fill_to64_from64(
  int64_t* toptr,
  int64_t tooffset,
  const int64_t* fromptr,
  int64_t fromoffset,
  int64_t length) {
  return awkward_numpyarray_fill<int64_t, int64_t>(
    toptr,
    tooffset,
    fromptr,
    fromoffset,
    length);
}
ERROR awkward_numpyarray_fill_to64_fromU64(
  int64_t* toptr,
  int64_t tooffset,
  const uint64_t* fromptr,
  int64_t fromoffset,
  int64_t length) {
  for (int64_t i = 0;  i < length;  i++) {
    if (fromptr[fromoffset + i] > kMaxInt64) {
      return failure("uint64 value too large for int64 output", i, kSliceNone);
    }
    toptr[tooffset + i] = fromptr[fromoffset + i];
  }
  return success();
}
ERROR awkward_numpyarray_fill_to64_from32(
  int64_t* toptr,
  int64_t tooffset,
  const int32_t* fromptr,
  int64_t fromoffset,
  int64_t length) {
  return awkward_numpyarray_fill<int32_t, int64_t>(
    toptr,
    tooffset,
    fromptr,
    fromoffset,
    length);
}
ERROR awkward_numpyarray_fill_to64_fromU32(
  int64_t* toptr,
  int64_t tooffset,
  const uint32_t* fromptr,
  int64_t fromoffset,
  int64_t length) {
  return awkward_numpyarray_fill<uint32_t, int64_t>(
    toptr,
    tooffset,
    fromptr,
    fromoffset,
    length);
}
ERROR awkward_numpyarray_fill_to64_from16(
  int64_t* toptr,
  int64_t tooffset,
  const int16_t* fromptr,
  int64_t fromoffset,
  int64_t length) {
  return awkward_numpyarray_fill<int16_t, int64_t>(
    toptr,
    tooffset,
    fromptr,
    fromoffset,
    length);
}
ERROR awkward_numpyarray_fill_to64_fromU16(
  int64_t* toptr,
  int64_t tooffset,
  const uint16_t* fromptr,
  int64_t fromoffset,
  int64_t length) {
  return awkward_numpyarray_fill<uint16_t, int64_t>(
    toptr,
    tooffset,
    fromptr,
    fromoffset,
    length);
}
ERROR awkward_numpyarray_fill_to64_from8(
  int64_t* toptr,
  int64_t tooffset,
  const int8_t* fromptr,
  int64_t fromoffset,
  int64_t length) {
  return awkward_numpyarray_fill<int8_t, int64_t>(
    toptr,
    tooffset,
    fromptr,
    fromoffset,
    length);
}
ERROR awkward_numpyarray_fill_to64_fromU8(
  int64_t* toptr,
  int64_t tooffset,
  const uint8_t* fromptr,
  int64_t fromoffset,
  int64_t length) {
  return awkward_numpyarray_fill<uint8_t, int64_t>(
    toptr,
    tooffset,
    fromptr,
    fromoffset,
    length);
}
ERROR awkward_numpyarray_fill_to64_frombool(
  int64_t* toptr,
  int64_t tooffset,
  const bool* fromptr,
  int64_t fromoffset,
  int64_t length) {
  return awkward_numpyarray_fill_frombool<int64_t>(
    toptr,
    tooffset,
    fromptr,
    fromoffset,
    length);
}
ERROR awkward_numpyarray_fill_tobool_frombool(
  bool* toptr,
  int64_t tooffset,
  const bool* fromptr,
  int64_t fromoffset,
  int64_t length) {
  return awkward_numpyarray_fill_frombool<bool>(
    toptr,
    tooffset,
    fromptr,
    fromoffset,
    length);
}
ERROR awkward_numpyarray_fill_tobyte_frombyte(
  int8_t* toptr,
  int64_t tooffset,
  const int8_t* fromptr,
  int64_t fromoffset,
  int64_t length) {
  return awkward_numpyarray_fill<int8_t, int8_t>(
    toptr,
    tooffset,
    fromptr,
    fromoffset,
    length);
}

template <typename FROM, typename TO>
ERROR awkward_listarray_fill(
  TO* tostarts,
  int64_t tostartsoffset,
  TO* tostops,
  int64_t tostopsoffset,
  const FROM* fromstarts,
  int64_t fromstartsoffset,
  const FROM* fromstops,
  int64_t fromstopsoffset,
  int64_t length,
  int64_t base) {
  for (int64_t i = 0;  i < length;  i++) {
    tostarts[tostartsoffset + i] =
      (TO)(fromstarts[fromstartsoffset + i] + base);
    tostops[tostopsoffset + i] =
      (TO)(fromstops[fromstopsoffset + i] + base);
  }
  return success();
}
ERROR awkward_listarray_fill_to64_from32(
  int64_t* tostarts,
  int64_t tostartsoffset,
  int64_t* tostops,
  int64_t tostopsoffset,
  const int32_t* fromstarts,
  int64_t fromstartsoffset,
  const int32_t* fromstops,
  int64_t fromstopsoffset,
  int64_t length,
  int64_t base) {
  return awkward_listarray_fill<int32_t, int64_t>(
    tostarts,
    tostartsoffset,
    tostops,
    tostopsoffset,
    fromstarts,
    fromstartsoffset,
    fromstops,
    fromstopsoffset,
    length,
    base);
}
ERROR awkward_listarray_fill_to64_fromU32(
  int64_t* tostarts,
  int64_t tostartsoffset,
  int64_t* tostops,
  int64_t tostopsoffset,
  const uint32_t* fromstarts,
  int64_t fromstartsoffset,
  const uint32_t* fromstops,
  int64_t fromstopsoffset,
  int64_t length,
  int64_t base) {
  return awkward_listarray_fill<uint32_t, int64_t>(
    tostarts,
    tostartsoffset,
    tostops,
    tostopsoffset,
    fromstarts,
    fromstartsoffset,
    fromstops,
    fromstopsoffset,
    length,
    base);
}
ERROR awkward_listarray_fill_to64_from64(
  int64_t* tostarts,
  int64_t tostartsoffset,
  int64_t* tostops,
  int64_t tostopsoffset,
  const int64_t* fromstarts,
  int64_t fromstartsoffset,
  const int64_t* fromstops,
  int64_t fromstopsoffset,
  int64_t length,
  int64_t base) {
  return awkward_listarray_fill<int64_t, int64_t>(
    tostarts,
    tostartsoffset,
    tostops,
    tostopsoffset,
    fromstarts,
    fromstartsoffset,
    fromstops,
    fromstopsoffset,
    length,
    base);
}

template <typename FROM, typename TO>
ERROR awkward_indexedarray_fill(
  TO* toindex,
  int64_t toindexoffset,
  const FROM* fromindex,
  int64_t fromindexoffset,
  int64_t length,
  int64_t base) {
  for (int64_t i = 0;  i < length;  i++) {
    FROM fromval = fromindex[fromindexoffset + i];
    toindex[toindexoffset + i] = fromval < 0 ? -1 : (TO)(fromval + base);
  }
  return success();
}
ERROR awkward_indexedarray_fill_to64_from32(
  int64_t* toindex,
  int64_t toindexoffset,
  const int32_t* fromindex,
  int64_t fromindexoffset,
  int64_t length,
  int64_t base) {
  return awkward_indexedarray_fill<int32_t, int64_t>(
    toindex,
    toindexoffset,
    fromindex,
    fromindexoffset,
    length,
    base);
}
ERROR awkward_indexedarray_fill_to64_fromU32(
  int64_t* toindex,
  int64_t toindexoffset,
  const uint32_t* fromindex,
  int64_t fromindexoffset,
  int64_t length,
  int64_t base) {
  return awkward_indexedarray_fill<uint32_t, int64_t>(
    toindex,
    toindexoffset,
    fromindex,
    fromindexoffset,
    length,
    base);
}
ERROR awkward_indexedarray_fill_to64_from64(
  int64_t* toindex,
  int64_t toindexoffset,
  const int64_t* fromindex,
  int64_t fromindexoffset,
  int64_t length,
  int64_t base) {
  return awkward_indexedarray_fill<int64_t, int64_t>(
    toindex,
    toindexoffset,
    fromindex,
    fromindexoffset,
    length,
    base);
}

template <typename TO>
ERROR awkward_indexedarray_fill_count(
  TO* toindex,
  int64_t toindexoffset,
  int64_t length,
  int64_t base) {
  for (int64_t i = 0;  i < length;  i++) {
    toindex[toindexoffset + i] = i + base;
  }
  return success();
}
ERROR awkward_indexedarray_fill_to64_count(
  int64_t* toindex,
  int64_t toindexoffset,
  int64_t length,
  int64_t base) {
  return awkward_indexedarray_fill_count(
    toindex,
    toindexoffset,
    length,
    base);
}

template <typename FROM, typename TO>
ERROR awkward_unionarray_filltags(
  TO* totags,
  int64_t totagsoffset,
  const FROM* fromtags,
  int64_t fromtagsoffset,
  int64_t length,
  int64_t base) {
  for (int64_t i = 0;  i < length;  i++) {
    totags[totagsoffset + i] = (TO)(fromtags[fromtagsoffset + i] + base);
  }
  return success();
}
ERROR awkward_unionarray_filltags_to8_from8(
  int8_t* totags,
  int64_t totagsoffset,
  const int8_t* fromtags,
  int64_t fromtagsoffset,
  int64_t length,
  int64_t base) {
  return awkward_unionarray_filltags<int8_t, int8_t>(
    totags,
    totagsoffset,
    fromtags,
    fromtagsoffset,
    length,
    base);
}

template <typename FROM, typename TO>
ERROR awkward_unionarray_fillindex(
  TO* toindex,
  int64_t toindexoffset,
  const FROM* fromindex,
  int64_t fromindexoffset,
  int64_t length) {
  for (int64_t i = 0;  i < length;  i++) {
    toindex[toindexoffset + i] = (TO)fromindex[fromindexoffset + i];
  }
  return success();
}
ERROR awkward_unionarray_fillindex_to64_from32(
  int64_t* toindex,
  int64_t toindexoffset,
  const int32_t* fromindex,
  int64_t fromindexoffset,
  int64_t length) {
  return awkward_unionarray_fillindex<int32_t, int64_t>(
    toindex,
    toindexoffset,
    fromindex,
    fromindexoffset,
    length);
}
ERROR awkward_unionarray_fillindex_to64_fromU32(
  int64_t* toindex,
  int64_t toindexoffset,
  const uint32_t* fromindex,
  int64_t fromindexoffset,
  int64_t length) {
  return awkward_unionarray_fillindex<uint32_t, int64_t>(
    toindex,
    toindexoffset,
    fromindex,
    fromindexoffset,
    length);
}
ERROR awkward_unionarray_fillindex_to64_from64(
  int64_t* toindex,
  int64_t toindexoffset,
  const int64_t* fromindex,
  int64_t fromindexoffset,
  int64_t length) {
  return awkward_unionarray_fillindex<int64_t, int64_t>(
    toindex,
    toindexoffset,
    fromindex,
    fromindexoffset,
    length);
}

template <typename TO>
ERROR awkward_unionarray_filltags_const(
  TO* totags,
  int64_t totagsoffset,
  int64_t length,
  int64_t base) {
  for (int64_t i = 0;  i < length;  i++) {
    totags[totagsoffset + i] = (TO)base;
  }
  return success();
}
ERROR awkward_unionarray_filltags_to8_const(
  int8_t* totags,
  int64_t totagsoffset,
  int64_t length,
  int64_t base) {
  return awkward_unionarray_filltags_const<int8_t>(
    totags,
    totagsoffset,
    length,
    base);
}

template <typename TO>
ERROR awkward_unionarray_fillindex_count(
  TO* toindex,
  int64_t toindexoffset,
  int64_t length) {
  for (int64_t i = 0;  i < length;  i++) {
    toindex[toindexoffset + i] = (TO)i;
  }
  return success();
}
ERROR awkward_unionarray_fillindex_to64_count(
  int64_t* toindex,
  int64_t toindexoffset,
  int64_t length) {
  return awkward_unionarray_fillindex_count<int64_t>(
    toindex,
    toindexoffset,
    length);
}

template <typename OUTERTAGS,
          typename OUTERINDEX,
          typename INNERTAGS,
          typename INNERINDEX,
          typename TOTAGS,
          typename TOINDEX>
ERROR awkward_unionarray_simplify(
  TOTAGS* totags,
  TOINDEX* toindex,
  const OUTERTAGS* outertags,
  int64_t outertagsoffset,
  const OUTERINDEX* outerindex,
  int64_t outerindexoffset,
  const INNERTAGS* innertags,
  int64_t innertagsoffset,
  const INNERINDEX* innerindex,
  int64_t innerindexoffset,
  int64_t towhich,
  int64_t innerwhich,
  int64_t outerwhich,
  int64_t length,
  int64_t base) {
  for (int64_t i = 0;  i < length;  i++) {
    if (outertags[outertagsoffset + i] == outerwhich) {
      OUTERINDEX j = outerindex[outerindexoffset + i];
      if (innertags[innertagsoffset + j] == innerwhich) {
        totags[i] = (TOTAGS)towhich;
        toindex[i] = (TOINDEX)(innerindex[innerindexoffset + j] + base);
      }
    }
  }
  return success();
}
ERROR awkward_unionarray8_32_simplify8_32_to8_64(
  int8_t* totags,
  int64_t* toindex,
  const int8_t* outertags,
  int64_t outertagsoffset,
  const int32_t* outerindex,
  int64_t outerindexoffset,
  const int8_t* innertags,
  int64_t innertagsoffset,
  const int32_t* innerindex,
  int64_t innerindexoffset,
  int64_t towhich,
  int64_t innerwhich,
  int64_t outerwhich,
  int64_t length,
  int64_t base) {
  return awkward_unionarray_simplify<int8_t,
                                     int32_t,
                                     int8_t,
                                     int32_t,
                                     int8_t,
                                     int64_t>(
    totags,
    toindex,
    outertags,
    outertagsoffset,
    outerindex,
    outerindexoffset,
    innertags,
    innertagsoffset,
    innerindex,
    innerindexoffset,
    towhich,
    innerwhich,
    outerwhich,
    length,
    base);
}
ERROR awkward_unionarray8_32_simplify8_U32_to8_64(
  int8_t* totags,
  int64_t* toindex,
  const int8_t* outertags,
  int64_t outertagsoffset,
  const int32_t* outerindex,
  int64_t outerindexoffset,
  const int8_t* innertags,
  int64_t innertagsoffset,
  const uint32_t* innerindex,
  int64_t innerindexoffset,
  int64_t towhich,
  int64_t innerwhich,
  int64_t outerwhich,
  int64_t length,
  int64_t base) {
  return awkward_unionarray_simplify<int8_t,
                                     int32_t,
                                     int8_t,
                                     uint32_t,
                                     int8_t,
                                     int64_t>(
    totags,
    toindex,
    outertags,
    outertagsoffset,
    outerindex,
    outerindexoffset,
    innertags,
    innertagsoffset,
    innerindex,
    innerindexoffset,
    towhich,
    innerwhich,
    outerwhich,
    length,
    base);
}
ERROR awkward_unionarray8_32_simplify8_64_to8_64(
  int8_t* totags,
  int64_t* toindex,
  const int8_t* outertags,
  int64_t outertagsoffset,
  const int32_t* outerindex,
  int64_t outerindexoffset,
  const int8_t* innertags,
  int64_t innertagsoffset,
  const int64_t* innerindex,
  int64_t innerindexoffset,
  int64_t towhich,
  int64_t innerwhich,
  int64_t outerwhich,
  int64_t length,
  int64_t base) {
  return awkward_unionarray_simplify<int8_t,
                                     int32_t,
                                     int8_t,
                                     int64_t,
                                     int8_t,
                                     int64_t>(
    totags,
    toindex,
    outertags,
    outertagsoffset,
    outerindex,
    outerindexoffset,
    innertags,
    innertagsoffset,
    innerindex,
    innerindexoffset,
    towhich,
    innerwhich,
    outerwhich,
    length,
    base);
}
ERROR awkward_unionarray8_U32_simplify8_32_to8_64(
  int8_t* totags,
  int64_t* toindex,
  const int8_t* outertags,
  int64_t outertagsoffset,
  const uint32_t* outerindex,
  int64_t outerindexoffset,
  const int8_t* innertags,
  int64_t innertagsoffset,
  const int32_t* innerindex,
  int64_t innerindexoffset,
  int64_t towhich,
  int64_t innerwhich,
  int64_t outerwhich,
  int64_t length,
  int64_t base) {
  return awkward_unionarray_simplify<int8_t,
                                     uint32_t,
                                     int8_t,
                                     int32_t,
                                     int8_t,
                                     int64_t>(
    totags,
    toindex,
    outertags,
    outertagsoffset,
    outerindex,
    outerindexoffset,
    innertags,
    innertagsoffset,
    innerindex,
    innerindexoffset,
    towhich,
    innerwhich,
    outerwhich,
    length,
    base);
}
ERROR awkward_unionarray8_U32_simplify8_U32_to8_64(
  int8_t* totags,
  int64_t* toindex,
  const int8_t* outertags,
  int64_t outertagsoffset,
  const uint32_t* outerindex,
  int64_t outerindexoffset,
  const int8_t* innertags,
  int64_t innertagsoffset,
  const uint32_t* innerindex,
  int64_t innerindexoffset,
  int64_t towhich,
  int64_t innerwhich,
  int64_t outerwhich,
  int64_t length,
  int64_t base) {
  return awkward_unionarray_simplify<int8_t,
                                     uint32_t,
                                     int8_t,
                                     uint32_t,
                                     int8_t,
                                     int64_t>(
    totags,
    toindex,
    outertags,
    outertagsoffset,
    outerindex,
    outerindexoffset,
    innertags,
    innertagsoffset,
    innerindex,
    innerindexoffset,
    towhich,
    innerwhich,
    outerwhich,
    length,
    base);
}
ERROR awkward_unionarray8_U32_simplify8_64_to8_64(
  int8_t* totags,
  int64_t* toindex,
  const int8_t* outertags,
  int64_t outertagsoffset,
  const uint32_t* outerindex,
  int64_t outerindexoffset,
  const int8_t* innertags,
  int64_t innertagsoffset,
  const int64_t* innerindex,
  int64_t innerindexoffset,
  int64_t towhich,
  int64_t innerwhich,
  int64_t outerwhich,
  int64_t length,
  int64_t base) {
  return awkward_unionarray_simplify<int8_t,
                                     uint32_t,
                                     int8_t,
                                     int64_t,
                                     int8_t,
                                     int64_t>(
    totags,
    toindex,
    outertags,
    outertagsoffset,
    outerindex,
    outerindexoffset,
    innertags,
    innertagsoffset,
    innerindex,
    innerindexoffset,
    towhich,
    innerwhich,
    outerwhich,
    length,
    base);
}
ERROR awkward_unionarray8_64_simplify8_32_to8_64(
  int8_t* totags,
  int64_t* toindex,
  const int8_t* outertags,
  int64_t outertagsoffset,
  const int64_t* outerindex,
  int64_t outerindexoffset,
  const int8_t* innertags,
  int64_t innertagsoffset,
  const int32_t* innerindex,
  int64_t innerindexoffset,
  int64_t towhich,
  int64_t innerwhich,
  int64_t outerwhich,
  int64_t length,
  int64_t base) {
  return awkward_unionarray_simplify<int8_t,
                                     int64_t,
                                     int8_t,
                                     int32_t,
                                     int8_t,
                                     int64_t>(
    totags,
    toindex,
    outertags,
    outertagsoffset,
    outerindex,
    outerindexoffset,
    innertags,
    innertagsoffset,
    innerindex,
    innerindexoffset,
    towhich,
    innerwhich,
    outerwhich,
    length,
    base);
}
ERROR awkward_unionarray8_64_simplify8_U32_to8_64(
  int8_t* totags,
  int64_t* toindex,
  const int8_t* outertags,
  int64_t outertagsoffset,
  const int64_t* outerindex,
  int64_t outerindexoffset,
  const int8_t* innertags,
  int64_t innertagsoffset,
  const uint32_t* innerindex,
  int64_t innerindexoffset,
  int64_t towhich,
  int64_t innerwhich,
  int64_t outerwhich,
  int64_t length,
  int64_t base) {
  return awkward_unionarray_simplify<int8_t,
                                     int64_t,
                                     int8_t,
                                     uint32_t,
                                     int8_t,
                                     int64_t>(
    totags,
    toindex,
    outertags,
    outertagsoffset,
    outerindex,
    outerindexoffset,
    innertags,
    innertagsoffset,
    innerindex,
    innerindexoffset,
    towhich,
    innerwhich,
    outerwhich,
    length,
    base);
}
ERROR awkward_unionarray8_64_simplify8_64_to8_64(
  int8_t* totags,
  int64_t* toindex,
  const int8_t* outertags,
  int64_t outertagsoffset,
  const int64_t* outerindex,
  int64_t outerindexoffset,
  const int8_t* innertags,
  int64_t innertagsoffset,
  const int64_t* innerindex,
  int64_t innerindexoffset,
  int64_t towhich,
  int64_t innerwhich,
  int64_t outerwhich,
  int64_t length,
  int64_t base) {
  return awkward_unionarray_simplify<int8_t,
                                     int64_t,
                                     int8_t,
                                     int64_t,
                                     int8_t,
                                     int64_t>(
    totags,
    toindex,
    outertags,
    outertagsoffset,
    outerindex,
    outerindexoffset,
    innertags,
    innertagsoffset,
    innerindex,
    innerindexoffset,
    towhich,
    innerwhich,
    outerwhich,
    length,
    base);
}

template <typename FROMTAGS,
          typename FROMINDEX,
          typename TOTAGS,
          typename TOINDEX>
ERROR awkward_unionarray_simplify_one(
  TOTAGS* totags,
  TOINDEX* toindex,
  const FROMTAGS* fromtags,
  int64_t fromtagsoffset,
  const FROMINDEX* fromindex,
  int64_t fromindexoffset,
  int64_t towhich,
  int64_t fromwhich,
  int64_t length,
  int64_t base) {
  for (int64_t i = 0;  i < length;  i++) {
    if (fromtags[fromtagsoffset + i] == fromwhich) {
      totags[i] = (TOTAGS)towhich;
      toindex[i] = (TOINDEX)(fromindex[fromindexoffset + i] + base);
    }
  }
  return success();
}
ERROR awkward_unionarray8_32_simplify_one_to8_64(
  int8_t* totags,
  int64_t* toindex,
  const int8_t* fromtags,
  int64_t fromtagsoffset,
  const int32_t* fromindex,
  int64_t fromindexoffset,
  int64_t towhich,
  int64_t fromwhich,
  int64_t length,
  int64_t base) {
  return awkward_unionarray_simplify_one<int8_t, int32_t, int8_t, int64_t>(
    totags,
    toindex,
    fromtags,
    fromtagsoffset,
    fromindex,
    fromindexoffset,
    towhich,
    fromwhich,
    length,
    base);
}
ERROR awkward_unionarray8_U32_simplify_one_to8_64(
  int8_t* totags,
  int64_t* toindex,
  const int8_t* fromtags,
  int64_t fromtagsoffset,
  const uint32_t* fromindex,
  int64_t fromindexoffset,
  int64_t towhich,
  int64_t fromwhich,
  int64_t length,
  int64_t base) {
  return awkward_unionarray_simplify_one<int8_t, uint32_t, int8_t, int64_t>(
    totags,
    toindex,
    fromtags,
    fromtagsoffset,
    fromindex,
    fromindexoffset,
    towhich,
    fromwhich,
    length,
    base);
}
ERROR awkward_unionarray8_64_simplify_one_to8_64(
  int8_t* totags,
  int64_t* toindex,
  const int8_t* fromtags,
  int64_t fromtagsoffset,
  const int64_t* fromindex,
  int64_t fromindexoffset,
  int64_t towhich,
  int64_t fromwhich,
  int64_t length,
  int64_t base) {
  return awkward_unionarray_simplify_one<int8_t, int64_t, int8_t, int64_t>(
    totags,
    toindex,
    fromtags,
    fromtagsoffset,
    fromindex,
    fromindexoffset,
    towhich,
    fromwhich,
    length,
    base);
}

template <typename C>
ERROR awkward_listarray_validity(
  const C* starts,
  int64_t startsoffset,
  const C* stops,
  int64_t stopsoffset,
  int64_t length,
  int64_t lencontent) {
  for (int64_t i = 0;  i < length;  i++) {
    C start = starts[startsoffset + i];
    C stop = stops[stopsoffset + i];
    if (start != stop) {
      if (start > stop) {
        return failure("start[i] > stop[i]", i, kSliceNone);
      }
      if (start < 0) {
        return failure("start[i] < 0", i, kSliceNone);
      }
      if (stop > lencontent) {
        return failure("stop[i] > len(content)", i, kSliceNone);
      }
    }
  }
  return success();
}

ERROR awkward_listarray32_validity(
  const int32_t* starts,
  int64_t startsoffset,
  const int32_t* stops,
  int64_t stopsoffset,
  int64_t length,
  int64_t lencontent) {
  return awkward_listarray_validity<int32_t>(
    starts,
    startsoffset,
    stops,
    stopsoffset,
    length,
    lencontent);
}
ERROR awkward_listarrayU32_validity(
  const uint32_t* starts,
  int64_t startsoffset,
  const uint32_t* stops,
  int64_t stopsoffset,
  int64_t length,
  int64_t lencontent) {
  return awkward_listarray_validity<uint32_t>(
    starts,
    startsoffset,
    stops,
    stopsoffset,
    length,
    lencontent);
}
ERROR awkward_listarray64_validity(
  const int64_t* starts,
  int64_t startsoffset,
  const int64_t* stops,
  int64_t stopsoffset,
  int64_t length,
  int64_t lencontent) {
  return awkward_listarray_validity<int64_t>(
    starts,
    startsoffset,
    stops,
    stopsoffset,
    length,
    lencontent);
}

template <typename C, bool ISOPTION>
ERROR awkward_indexedarray_validity(
  const C* index,
  int64_t indexoffset,
  int64_t length,
  int64_t lencontent) {
  for (int64_t i = 0;  i < length;  i++) {
    C idx = index[indexoffset + i];
    if (!ISOPTION) {
      if (idx < 0) {
        return failure("index[i] < 0", i, kSliceNone);
      }
    }
    if (idx >= lencontent) {
      return failure("index[i] >= len(content)", i, kSliceNone);
    }
  }
  return success();
}
ERROR awkward_indexedarray32_validity(
  const int32_t* index,
  int64_t indexoffset,
  int64_t length,
  int64_t lencontent,
  bool isoption) {
  if (isoption) {
    return awkward_indexedarray_validity<int32_t, true>(
    index,
    indexoffset,
    length,
    lencontent);
  }
  else {
    return awkward_indexedarray_validity<int32_t, false>(
    index,
    indexoffset,
    length,
    lencontent);
  }
}
ERROR awkward_indexedarrayU32_validity(
  const uint32_t* index,
  int64_t indexoffset,
  int64_t length,
  int64_t lencontent,
  bool isoption) {
  if (isoption) {
    return awkward_indexedarray_validity<uint32_t, true>(
    index,
    indexoffset,
    length,
    lencontent);
  }
  else {
    return awkward_indexedarray_validity<uint32_t, false>(
    index,
    indexoffset,
    length,
    lencontent);
  }
}
ERROR awkward_indexedarray64_validity(
  const int64_t* index,
  int64_t indexoffset,
  int64_t length,
  int64_t lencontent,
  bool isoption) {
  if (isoption) {
    return awkward_indexedarray_validity<int64_t, true>(
    index,
    indexoffset,
    length,
    lencontent);
  }
  else {
    return awkward_indexedarray_validity<int64_t, false>(
    index,
    indexoffset,
    length,
    lencontent);
  }
}

template <typename T, typename I>
ERROR awkward_unionarray_validity(
  const T* tags,
  int64_t tagsoffset,
  const I* index,
  int64_t indexoffset,
  int64_t length,
  int64_t numcontents,
  const int64_t* lencontents) {
  for (int64_t i = 0;  i < length;  i++) {
    T tag = tags[tagsoffset + i];
    I idx = index[indexoffset + i];
    if (tag < 0) {
      return failure("tags[i] < 0", i, kSliceNone);
    }
    if (idx < 0) {
      return failure("index[i] < 0", i, kSliceNone);
    }
    if (tag >= numcontents) {
      return failure("tags[i] >= len(contents)", i, kSliceNone);
    }
    int64_t lencontent = lencontents[tag];
    if (idx >= lencontent) {
      return failure("index[i] >= len(content[tags[i]])", i, kSliceNone);
    }
  }
  return success();
}
ERROR awkward_unionarray8_32_validity(
  const int8_t* tags,
  int64_t tagsoffset,
  const int32_t* index,
  int64_t indexoffset,
  int64_t length,
  int64_t numcontents,
  const int64_t* lencontents) {
  return awkward_unionarray_validity<int8_t, int32_t>(
    tags,
    tagsoffset,
    index,
    indexoffset,
    length,
    numcontents,
    lencontents);
}
ERROR awkward_unionarray8_U32_validity(
  const int8_t* tags,
  int64_t tagsoffset,
  const uint32_t* index,
  int64_t indexoffset,
  int64_t length,
  int64_t numcontents,
  const int64_t* lencontents) {
  return awkward_unionarray_validity<int8_t, uint32_t>(
    tags,
    tagsoffset,
    index,
    indexoffset,
    length,
    numcontents,
    lencontents);
}
ERROR awkward_unionarray8_64_validity(
  const int8_t* tags,
  int64_t tagsoffset,
  const int64_t* index,
  int64_t indexoffset,
  int64_t length,
  int64_t numcontents,
  const int64_t* lencontents) {
  return awkward_unionarray_validity<int8_t, int64_t>(
    tags,
    tagsoffset,
    index,
    indexoffset,
    length,
    numcontents,
    lencontents);
}

template <typename T, typename C>
ERROR awkward_UnionArray_fillna(
  T* toindex,
  const C* fromindex,
  int64_t offset,
  int64_t length) {
  for (int64_t i = 0; i < length; i++)
  {
    toindex[i] = fromindex[offset + i] >= 0 ? fromindex[offset + i] : 0;
  }
  return success();
}
ERROR awkward_UnionArray_fillna_from32_to64(
  int64_t* toindex,
  const int32_t* fromindex,
  int64_t offset,
  int64_t length) {
  return awkward_UnionArray_fillna<int64_t, int32_t>(
    toindex,
    fromindex,
    offset,
    length);
}
ERROR awkward_UnionArray_fillna_fromU32_to64(
  int64_t* toindex,
  const uint32_t* fromindex,
  int64_t offset,
  int64_t length) {
  return awkward_UnionArray_fillna<int64_t, uint32_t>(
    toindex,
    fromindex,
    offset,
    length);
}
ERROR awkward_UnionArray_fillna_from64_to64(
  int64_t* toindex,
  const int64_t* fromindex,
  int64_t offset,
  int64_t length) {
  return awkward_UnionArray_fillna<int64_t, int64_t>(
    toindex,
    fromindex,
    offset,
    length);
}

template <typename T>
ERROR awkward_IndexedOptionArray_rpad_and_clip_mask_axis1(
  T* toindex,
  const int8_t* frommask,
  int64_t length) {
  int64_t count = 0;
  for (int64_t i = 0; i < length; i++) {
    if(frommask[i]) {
      toindex[i] = -1;
    }
    else {
      toindex[i] = count++;
    }
  }
  return success();
}
ERROR awkward_IndexedOptionArray_rpad_and_clip_mask_axis1_64(
  int64_t* toindex,
  const int8_t* frommask,
  int64_t length) {
  return awkward_IndexedOptionArray_rpad_and_clip_mask_axis1<int64_t>(
    toindex,
    frommask,
    length);
}

template <typename T>
ERROR awkward_index_rpad_and_clip_axis0(
  T* toindex,
  int64_t target,
  int64_t length) {
  int64_t shorter = (target < length ? target : length);
  for (int64_t i = 0; i < shorter; i++) {
    toindex[i] = i;
  }
  for (int64_t i = shorter; i < target; i++) {
    toindex[i] = -1;
  }
  return success();
}
ERROR awkward_index_rpad_and_clip_axis0_64(
  int64_t* toindex,
  int64_t target,
  int64_t length) {
  return awkward_index_rpad_and_clip_axis0<int64_t>(
    toindex,
    target,
    length);
}

template <typename T>
ERROR awkward_index_rpad_and_clip_axis1(
  T* tostarts,
  T* tostops,
  int64_t target,
  int64_t length) {
  int64_t offset = 0;
  for (int64_t i = 0; i < length; i++) {
    tostarts[i] = offset;
    offset = offset + target;
    tostops[i] = offset;
   }
  return success();
}
ERROR awkward_index_rpad_and_clip_axis1_64(
  int64_t* tostarts,
  int64_t* tostops,
  int64_t target,
  int64_t length) {
  return awkward_index_rpad_and_clip_axis1<int64_t>(
    tostarts,
    tostops,
    target,
    length);
}

template <typename T>
ERROR awkward_RegularArray_rpad_and_clip_axis1(
  T* toindex,
  int64_t target,
  int64_t size,
  int64_t length) {
  int64_t shorter = (target < size ? target : size);
  for (int64_t i = 0;  i < length;  i++) {
    for (int64_t j = 0;  j < shorter;  j++) {
      toindex[i*target + j] = i*size + j;
    }
    for (int64_t j = shorter;  j < target;  j++) {
      toindex[i*target + j] = -1;
    }
  }
  return success();
}
ERROR awkward_RegularArray_rpad_and_clip_axis1_64(
  int64_t* toindex,
  int64_t target,
  int64_t size,
  int64_t length) {
  return awkward_RegularArray_rpad_and_clip_axis1<int64_t>(
    toindex,
    target,
    size,
    length);
}

template <typename C>
ERROR awkward_ListArray_min_range(
  int64_t* tomin,
  const C* fromstarts,
  const C* fromstops,
  int64_t lenstarts,
  int64_t startsoffset,
  int64_t stopsoffset) {
  int64_t shorter = fromstops[stopsoffset + 0] - fromstarts[startsoffset + 0];
  for (int64_t i = 1;  i < lenstarts;  i++) {
<<<<<<< HEAD
    int64_t rangeval = fromstops[startsoffset + i] - fromstarts[stopsoffset + i];
    shorter = (shorter < rangeval) ? shorter : rangeval;
=======
    int64_t range = fromstops[stopsoffset + i] - fromstarts[startsoffset + i];
    shorter = (shorter < range) ? shorter : range;
>>>>>>> 7e4be434
  }
  *tomin = shorter;
  return success();
}
ERROR awkward_ListArray32_min_range(
  int64_t* tomin,
  const int32_t* fromstarts,
  const int32_t* fromstops,
  int64_t lenstarts,
  int64_t startsoffset,
  int64_t stopsoffset) {
  return awkward_ListArray_min_range<int32_t>(
    tomin,
    fromstarts,
    fromstops,
    lenstarts,
    startsoffset,
    stopsoffset);
}
ERROR awkward_ListArrayU32_min_range(
  int64_t* tomin,
  const uint32_t* fromstarts,
  const uint32_t* fromstops,
  int64_t lenstarts,
  int64_t startsoffset,
  int64_t stopsoffset) {
  return awkward_ListArray_min_range<uint32_t>(
    tomin,
    fromstarts,
    fromstops,
    lenstarts,
    startsoffset,
    stopsoffset);
}
ERROR awkward_ListArray64_min_range(
  int64_t* tomin,
  const int64_t* fromstarts,
  const int64_t* fromstops,
  int64_t lenstarts,
  int64_t startsoffset,
  int64_t stopsoffset) {
  return awkward_ListArray_min_range<int64_t>(
    tomin,
    fromstarts,
    fromstops,
    lenstarts,
    startsoffset,
    stopsoffset);
}

template <typename C>
ERROR awkward_ListArray_rpad_and_clip_length_axis1(
  int64_t* tolength,
  const C* fromstarts,
  const C* fromstops,
  int64_t target,
  int64_t lenstarts,
  int64_t startsoffset,
  int64_t stopsoffset) {
  int64_t length = 0;
  for (int64_t i = 0;  i < lenstarts;  i++) {
<<<<<<< HEAD
    int64_t rangeval = fromstops[startsoffset + i] - fromstarts[stopsoffset + i];
    length += (target > rangeval) ? target : rangeval;
=======
    int64_t range = fromstops[stopsoffset + i] - fromstarts[startsoffset + i];
    length += (target > range) ? target : range;
>>>>>>> 7e4be434
  }
  *tolength = length;
  return success();
}
ERROR awkward_ListArray32_rpad_and_clip_length_axis1(
  int64_t* tomin,
  const int32_t* fromstarts,
  const int32_t* fromstops,
  int64_t target,
  int64_t lenstarts,
  int64_t startsoffset,
  int64_t stopsoffset) {
  return awkward_ListArray_rpad_and_clip_length_axis1<int32_t>(
    tomin,
    fromstarts,
    fromstops,
    target,
    lenstarts,
    startsoffset,
    stopsoffset);
}
ERROR awkward_ListArrayU32_rpad_and_clip_length_axis1(
  int64_t* tomin,
  const uint32_t* fromstarts,
  const uint32_t* fromstops,
  int64_t target,
  int64_t lenstarts,
  int64_t startsoffset,
  int64_t stopsoffset) {
  return awkward_ListArray_rpad_and_clip_length_axis1<uint32_t>(
    tomin,
    fromstarts,
    fromstops,
    target,
    lenstarts,
    startsoffset,
    stopsoffset);
}
ERROR awkward_ListArray64_rpad_and_clip_length_axis1(
  int64_t* tomin,
  const int64_t* fromstarts,
  const int64_t* fromstops,
  int64_t target,
  int64_t lenstarts,
  int64_t startsoffset,
  int64_t stopsoffset) {
  return awkward_ListArray_rpad_and_clip_length_axis1<int64_t>(
    tomin,
    fromstarts,
    fromstops,
    target,
    lenstarts,
    startsoffset,
    stopsoffset);
}

template <typename T, typename C>
ERROR awkward_ListArray_rpad_axis1(
  T* toindex,
  const C* fromstarts,
  const C* fromstops,
  C* tostarts,
  C* tostops,
  int64_t target,
  int64_t length,
  int64_t startsoffset,
  int64_t stopsoffset) {
  int64_t offset = 0;
  for (int64_t i = 0; i < length; i++) {
    tostarts[i] = offset;
<<<<<<< HEAD
    int64_t rangeval = fromstops[startsoffset + i] - fromstarts[stopsoffset + i];
    for (int64_t j = 0; j < rangeval; j++) {
=======
    int64_t range = fromstops[stopsoffset + i] - fromstarts[startsoffset + i];
    for (int64_t j = 0; j < range; j++) {
>>>>>>> 7e4be434
     toindex[offset + j] = fromstarts[startsoffset + i] + j;
    }
    for (int64_t j = rangeval; j < target; j++) {
     toindex[offset + j] = -1;
    }
    offset = (target > rangeval) ? tostarts[i] + target : tostarts[i] + rangeval;
    tostops[i] = offset;
   }
  return success();
}
ERROR awkward_ListArray32_rpad_axis1_64(
  int64_t* toindex,
  const int32_t* fromstarts,
  const int32_t* fromstops,
  int32_t* tostarts,
  int32_t* tostops,
  int64_t target,
  int64_t length,
  int64_t startsoffset,
  int64_t stopsoffset) {
  return awkward_ListArray_rpad_axis1<int64_t, int32_t>(
    toindex,
    fromstarts,
    fromstops,
    tostarts,
    tostops,
    target,
    length,
    startsoffset,
    stopsoffset);
}
ERROR awkward_ListArrayU32_rpad_axis1_64(
  int64_t* toindex,
  const uint32_t* fromstarts,
  const uint32_t* fromstops,
  uint32_t* tostarts,
  uint32_t* tostops,
  int64_t target,
  int64_t length,
  int64_t startsoffset,
  int64_t stopsoffset) {
  return awkward_ListArray_rpad_axis1<int64_t, uint32_t>(
    toindex,
    fromstarts,
    fromstops,
    tostarts,
    tostops,
    target,
    length,
    startsoffset,
    stopsoffset);
}
ERROR awkward_ListArray64_rpad_axis1_64(
  int64_t* toindex,
  const int64_t* fromstarts,
  const int64_t* fromstops,
  int64_t* tostarts,
  int64_t* tostops,
  int64_t target,
  int64_t length,
  int64_t startsoffset,
  int64_t stopsoffset) {
  return awkward_ListArray_rpad_axis1<int64_t, int64_t>(
    toindex,
    fromstarts,
    fromstops,
    tostarts,
    tostops,
    target,
    length,
    startsoffset,
    stopsoffset);
}

template <typename T, typename C>
ERROR awkward_ListOffsetArray_rpad_and_clip_axis1(
  T* toindex,
  const C* fromoffsets,
  int64_t offsetsoffset,
  int64_t length,
  int64_t target) {
  for (int64_t i = 0; i < length; i++) {
    int64_t rangeval = (T)(fromoffsets[offsetsoffset + i + 1] -
                        fromoffsets[offsetsoffset + i]);
    int64_t shorter = (target < rangeval) ? target : rangeval;
    for (int64_t j = 0; j < shorter; j++) {
      toindex[i*target + j] = (T)fromoffsets[offsetsoffset + i] + j;
    }
    for (int64_t j = shorter; j < target; j++) {
      toindex[i*target + j] = -1;
    }
  }
  return success();
}
ERROR awkward_ListOffsetArray32_rpad_and_clip_axis1_64(
  int64_t* toindex,
  const int32_t* fromoffsets,
  int64_t offsetsoffset,
  int64_t length,
  int64_t target) {
  return awkward_ListOffsetArray_rpad_and_clip_axis1<int64_t, int32_t>(
    toindex,
    fromoffsets,
    offsetsoffset,
    length,
    target);
}
ERROR awkward_ListOffsetArrayU32_rpad_and_clip_axis1_64(
  int64_t* toindex,
  const uint32_t* fromoffsets,
  int64_t offsetsoffset,
  int64_t length,
  int64_t target) {
  return awkward_ListOffsetArray_rpad_and_clip_axis1<int64_t, uint32_t>(
    toindex,
    fromoffsets,
    offsetsoffset,
    length,
    target);
}
ERROR awkward_ListOffsetArray64_rpad_and_clip_axis1_64(
  int64_t* toindex,
  const int64_t* fromoffsets,
  int64_t offsetsoffset,
  int64_t length,
  int64_t target) {
  return awkward_ListOffsetArray_rpad_and_clip_axis1<int64_t, int64_t>(
    toindex,
    fromoffsets,
    offsetsoffset,
    length,
    target);
}

template <typename C>
ERROR awkward_ListOffsetArray_rpad_length_axis1(
  C* tooffsets,
  const C* fromoffsets,
  int64_t offsetsoffset,
  int64_t fromlength,
  int64_t target,
  int64_t* tolength) {
  int64_t length = 0;
  tooffsets[0] = 0;
  for (int64_t i = 0; i < fromlength; i++) {
    int64_t rangeval =
      fromoffsets[offsetsoffset + i + 1] - fromoffsets[offsetsoffset + i];
    int64_t longer = (target < rangeval) ? rangeval : target;
    length = length + longer;
    tooffsets[i + 1] = tooffsets[i] + longer;
  }
  *tolength = length;

  return success();
}
ERROR awkward_ListOffsetArray32_rpad_length_axis1(
  int32_t* tooffsets,
  const int32_t* fromoffsets,
  int64_t offsetsoffset,
  int64_t fromlength,
  int64_t target,
  int64_t* tolength) {
  return awkward_ListOffsetArray_rpad_length_axis1<int32_t>(
    tooffsets,
    fromoffsets,
    offsetsoffset,
    fromlength,
    target,
    tolength);
}
ERROR awkward_ListOffsetArrayU32_rpad_length_axis1(
  uint32_t* tooffsets,
  const uint32_t* fromoffsets,
  int64_t offsetsoffset,
  int64_t fromlength,
  int64_t target,
  int64_t* tolength) {
  return awkward_ListOffsetArray_rpad_length_axis1<uint32_t>(
    tooffsets,
    fromoffsets,
    offsetsoffset,
    fromlength,
    target,
    tolength);
}
ERROR awkward_ListOffsetArray64_rpad_length_axis1(
  int64_t* tooffsets,
  const int64_t* fromoffsets,
  int64_t offsetsoffset,
  int64_t fromlength,
  int64_t target,
  int64_t* tolength) {
  return awkward_ListOffsetArray_rpad_length_axis1<int64_t>(
    tooffsets,
    fromoffsets,
    offsetsoffset,
    fromlength,
    target,
    tolength);
}

template <typename T, typename C>
ERROR awkward_ListOffsetArray_rpad_axis1(
  T* toindex,
  const C* fromoffsets,
  int64_t offsetsoffset,
  int64_t fromlength,
  int64_t target) {
  int64_t count = 0;
  for (int64_t i = 0; i < fromlength; i++) {
    int64_t rangeval =
      (T)(fromoffsets[offsetsoffset + i + 1] - fromoffsets[offsetsoffset + i]);
    for (int64_t j = 0; j < rangeval; j++) {
      toindex[count++] = (T)fromoffsets[offsetsoffset + i] + j;
    }
    for (int64_t j = rangeval; j < target; j++) {
      toindex[count++] = -1;
    }
  }
  return success();
}
ERROR awkward_ListOffsetArray32_rpad_axis1_64(
  int64_t* toindex,
  const int32_t* fromoffsets,
  int64_t offsetsoffset,
  int64_t fromlength,
  int64_t target) {
  return awkward_ListOffsetArray_rpad_axis1<int64_t, int32_t>(
    toindex,
    fromoffsets,
    offsetsoffset,
    fromlength,
    target);
}
ERROR awkward_ListOffsetArrayU32_rpad_axis1_64(
  int64_t* toindex,
  const uint32_t* fromoffsets,
  int64_t offsetsoffset,
  int64_t fromlength,
  int64_t target) {
  return awkward_ListOffsetArray_rpad_axis1<int64_t, uint32_t>(
    toindex,
    fromoffsets,
    offsetsoffset,
    fromlength,
    target);
}
ERROR awkward_ListOffsetArray64_rpad_axis1_64(
  int64_t* toindex,
  const int64_t* fromoffsets,
  int64_t offsetsoffset,
  int64_t fromlength,
  int64_t target) {
  return awkward_ListOffsetArray_rpad_axis1<int64_t, int64_t>(
    toindex,
    fromoffsets,
    offsetsoffset,
    fromlength,
    target);
}

template <typename T>
ERROR awkward_localindex(
  T* toindex,
  int64_t length) {
  for (int64_t i = 0;  i < length;  i++) {
    toindex[i] = i;
  }
  return success();
}
ERROR awkward_localindex_64(
  int64_t* toindex,
  int64_t length) {
  return awkward_localindex<int64_t>(
    toindex,
    length);
}

template <typename C, typename T>
ERROR awkward_listarray_localindex(
  T* toindex,
  const C* offsets,
  int64_t offsetsoffset,
  int64_t length) {
  for (int64_t i = 0;  i < length;  i++) {
    int64_t start = (int64_t)offsets[offsetsoffset + i];
    int64_t stop = (int64_t)offsets[offsetsoffset + i + 1];
    for (int64_t j = start;  j < stop;  j++) {
      toindex[j] = j - start;
    }
  }
  return success();
}
ERROR awkward_listarray32_localindex_64(
  int64_t* toindex,
  const int32_t* offsets,
  int64_t offsetsoffset,
  int64_t length) {
  return awkward_listarray_localindex<int32_t, int64_t>(
    toindex,
    offsets,
    offsetsoffset,
    length);
}
ERROR awkward_listarrayU32_localindex_64(
  int64_t* toindex,
  const uint32_t* offsets,
  int64_t offsetsoffset,
  int64_t length) {
  return awkward_listarray_localindex<uint32_t, int64_t>(
    toindex,
    offsets,
    offsetsoffset,
    length);
}
ERROR awkward_listarray64_localindex_64(
  int64_t* toindex,
  const int64_t* offsets,
  int64_t offsetsoffset,
  int64_t length) {
  return awkward_listarray_localindex<int64_t, int64_t>(
    toindex,
    offsets,
    offsetsoffset,
    length);
}

template <typename T>
ERROR awkward_regulararray_localindex(
  T* toindex,
  int64_t size,
  int64_t length) {
  for (int64_t i = 0;  i < length;  i++) {
    for (int64_t j = 0;  j < size;  j++) {
      toindex[i*size + j] = j;
    }
  }
  return success();
}
ERROR awkward_regulararray_localindex_64(
  int64_t* toindex,
  int64_t size,
  int64_t length) {
  return awkward_regulararray_localindex<int64_t>(
    toindex,
    size,
    length);
}

template <typename T>
ERROR awkward_combinations(
  T* toindex,
  int64_t n,
  bool replacement,
  int64_t singlelen) {
  return failure("FIXME: awkward_combinations", 0, kSliceNone);
}
ERROR awkward_combinations_64(
  int64_t* toindex,
  int64_t n,
  bool replacement,
  int64_t singlelen) {
  return awkward_combinations<int64_t>(
    toindex,
    n,
    replacement,
    singlelen);
}

template <typename C, typename T>
ERROR awkward_listarray_combinations_length(
  int64_t* totallen,
  T* tooffsets,
  int64_t n,
  bool replacement,
  const C* starts,
  int64_t startsoffset,
  const C* stops,
  int64_t stopsoffset,
  int64_t length) {
  *totallen = 0;
  tooffsets[0] = 0;
  for (int64_t i = 0;  i < length;  i++) {
    int64_t size = (int64_t)(stops[stopsoffset + i] -
                             starts[startsoffset + i]);
    if (replacement) {
      size += (n - 1);
    }
    int64_t thisn = n;
    int64_t combinationslen;
    if (thisn > size) {
      combinationslen = 0;
    }
    else if (thisn == size) {
      combinationslen = 1;
    }
    else {
      if (thisn * 2 > size) {
        thisn = size - thisn;
      }
      combinationslen = size;
      for (int64_t j = 2;  j <= thisn;  j++) {
        combinationslen *= (size - j + 1);
        combinationslen /= j;
      }
    }
    *totallen = *totallen + combinationslen;
    tooffsets[i + 1] = tooffsets[i] + combinationslen;
  }
  return success();
}
ERROR awkward_listarray32_combinations_length_64(
  int64_t* totallen,
  int64_t* tooffsets,
  int64_t n,
  bool replacement,
  const int32_t* starts,
  int64_t startsoffset,
  const int32_t* stops,
  int64_t stopsoffset,
  int64_t length) {
  return awkward_listarray_combinations_length<int32_t, int64_t>(
    totallen,
    tooffsets,
    n,
    replacement,
    starts,
    startsoffset,
    stops,
    stopsoffset,
    length);
}
ERROR awkward_listarrayU32_combinations_length_64(
  int64_t* totallen,
  int64_t* tooffsets,
  int64_t n,
  bool replacement,
  const uint32_t* starts,
  int64_t startsoffset,
  const uint32_t* stops,
  int64_t stopsoffset,
  int64_t length) {
  return awkward_listarray_combinations_length<uint32_t, int64_t>(
    totallen,
    tooffsets,
    n,
    replacement,
    starts,
    startsoffset,
    stops,
    stopsoffset,
    length);
}
ERROR awkward_listarray64_combinations_length_64(
  int64_t* totallen,
  int64_t* tooffsets,
  int64_t n,
  bool replacement,
  const int64_t* starts,
  int64_t startsoffset,
  const int64_t* stops,
  int64_t stopsoffset,
  int64_t length) {
  return awkward_listarray_combinations_length<int64_t, int64_t>(
    totallen,
    tooffsets,
    n,
    replacement,
    starts,
    startsoffset,
    stops,
    stopsoffset,
    length);
}

template <typename T>
void awkward_listarray_combinations_step(
  T** tocarry,
  int64_t* toindex,
  int64_t* fromindex,
  int64_t j,
  int64_t stop,
  int64_t n,
  bool replacement) {
  while (fromindex[j] < stop) {
    if (replacement) {
      for (int64_t k = j + 1;  k < n;  k++) {
        fromindex[k] = fromindex[j];
      }
    }
    else {
      for (int64_t k = j + 1;  k < n;  k++) {
        fromindex[k] = fromindex[j] + (k - j);
      }
    }
    if (j + 1 == n) {
      for (int64_t k = 0;  k < n;  k++) {
        tocarry[k][toindex[k]] = fromindex[k];
        toindex[k]++;
      }
    }
    else {
      awkward_listarray_combinations_step<T>(tocarry,
                                             toindex,
                                             fromindex,
                                             j + 1,
                                             stop,
                                             n,
                                             replacement);
    }
    fromindex[j]++;
  }
}

template <typename C, typename T>
ERROR awkward_listarray_combinations(
  T** tocarry,
  int64_t n,
  bool replacement,
  const C* starts,
  int64_t startsoffset,
  const C* stops,
  int64_t stopsoffset,
  int64_t length) {
  // delete these before any return!
  int64_t* toindex = new int64_t[n];
  int64_t* fromindex = new int64_t[n];
  for (int64_t j = 0;  j < n;  j++) {
    toindex[j] = 0;
  }
  for (int64_t i = 0;  i < length;  i++) {
    int64_t start = (int64_t)starts[startsoffset + i];
    int64_t stop = (int64_t)stops[stopsoffset + i];
    fromindex[0] = start;
    awkward_listarray_combinations_step<T>(tocarry,
                                           toindex,
                                           fromindex,
                                           0,
                                           stop,
                                           n,
                                           replacement);
  }
  delete [] toindex;
  delete [] fromindex;
  return success();
}
ERROR awkward_listarray32_combinations_64(
  int64_t** tocarry,
  int64_t n,
  bool replacement,
  const int32_t* starts,
  int64_t startsoffset,
  const int32_t* stops,
  int64_t stopsoffset,
  int64_t length) {
  return awkward_listarray_combinations<int32_t, int64_t>(
    tocarry,
    n,
    replacement,
    starts,
    startsoffset,
    stops,
    stopsoffset,
    length);
}
ERROR awkward_listarrayU32_combinations_64(
  int64_t** tocarry,
  int64_t n,
  bool replacement,
  const uint32_t* starts,
  int64_t startsoffset,
  const uint32_t* stops,
  int64_t stopsoffset,
  int64_t length) {
  return awkward_listarray_combinations<uint32_t, int64_t>(
    tocarry,
    n,
    replacement,
    starts,
    startsoffset,
    stops,
    stopsoffset,
    length);
}
ERROR awkward_listarray64_combinations_64(
  int64_t** tocarry,
  int64_t n,
  bool replacement,
  const int64_t* starts,
  int64_t startsoffset,
  const int64_t* stops,
  int64_t stopsoffset,
  int64_t length) {
  return awkward_listarray_combinations<int64_t, int64_t>(
    tocarry,
    n,
    replacement,
    starts,
    startsoffset,
    stops,
    stopsoffset,
    length);
}

template <typename C, typename T>
ERROR awkward_regulararray_combinations(
  T** tocarry,
  int64_t n,
  bool replacement,
  int64_t size,
  int64_t length) {
  // delete these before any return!
  int64_t* toindex = new int64_t[n];
  int64_t* fromindex = new int64_t[n];
  for (int64_t j = 0;  j < n;  j++) {
    toindex[j] = 0;
  }
  for (int64_t i = 0;  i < length;  i++) {
    int64_t start = size*i;
    int64_t stop = start + size;
    fromindex[0] = start;
    awkward_listarray_combinations_step<T>(tocarry,
                                           toindex,
                                           fromindex,
                                           0,
                                           stop,
                                           n,
                                           replacement);
  }
  delete [] toindex;
  delete [] fromindex;
  return success();
}
ERROR awkward_regulararray_combinations_64(
  int64_t** tocarry,
  int64_t n,
  bool replacement,
  int64_t size,
  int64_t length) {
  return awkward_regulararray_combinations<int32_t, int64_t>(
    tocarry,
    n,
    replacement,
    size,
    length);
}

template <typename M>
ERROR awkward_bytemaskedarray_overlay_mask(
  M* tomask,
  const M* theirmask,
  int64_t theirmaskoffset,
  const M* mymask,
  int64_t mymaskoffset,
  int64_t length,
  bool validwhen) {
  for (int64_t i = 0;  i < length;  i++) {
    bool theirs = theirmask[theirmaskoffset + i];
    bool mine = ((mymask[mymaskoffset + i] != 0) != validwhen);
    tomask[i] = ((theirs | mine) ? 1 : 0);
  }
  return success();
}
ERROR awkward_bytemaskedarray_overlay_mask8(
  int8_t* tomask,
  const int8_t* theirmask,
  int64_t theirmaskoffset,
  const int8_t* mymask,
  int64_t mymaskoffset,
  int64_t length,
  bool validwhen) {
  return awkward_bytemaskedarray_overlay_mask<int8_t>(
    tomask,
    theirmask,
    theirmaskoffset,
    mymask,
    mymaskoffset,
    length,
    validwhen);
}

ERROR awkward_bitmaskedarray_to_bytemaskedarray(
  int8_t* tobytemask,
  const uint8_t* frombitmask,
  int64_t bitmaskoffset,
  int64_t bitmasklength,
  bool validwhen,
  bool lsb_order) {
  if (lsb_order) {
    for (int64_t i = 0;  i < bitmasklength;  i++) {
      uint8_t byte = frombitmask[bitmaskoffset + i];
      tobytemask[i*8 + 0] = ((byte & ((uint8_t)1)) != validwhen);
      byte >>= 1;
      tobytemask[i*8 + 1] = ((byte & ((uint8_t)1)) != validwhen);
      byte >>= 1;
      tobytemask[i*8 + 2] = ((byte & ((uint8_t)1)) != validwhen);
      byte >>= 1;
      tobytemask[i*8 + 3] = ((byte & ((uint8_t)1)) != validwhen);
      byte >>= 1;
      tobytemask[i*8 + 4] = ((byte & ((uint8_t)1)) != validwhen);
      byte >>= 1;
      tobytemask[i*8 + 5] = ((byte & ((uint8_t)1)) != validwhen);
      byte >>= 1;
      tobytemask[i*8 + 6] = ((byte & ((uint8_t)1)) != validwhen);
      byte >>= 1;
      tobytemask[i*8 + 7] = ((byte & ((uint8_t)1)) != validwhen);
    }
  }
  else {
    for (int64_t i = 0;  i < bitmasklength;  i++) {
      uint8_t byte = frombitmask[bitmaskoffset + i];
      tobytemask[i*8 + 0] = (((byte & ((uint8_t)128)) != 0) != validwhen);
      byte <<= 1;
      tobytemask[i*8 + 1] = (((byte & ((uint8_t)128)) != 0) != validwhen);
      byte <<= 1;
      tobytemask[i*8 + 2] = (((byte & ((uint8_t)128)) != 0) != validwhen);
      byte <<= 1;
      tobytemask[i*8 + 3] = (((byte & ((uint8_t)128)) != 0) != validwhen);
      byte <<= 1;
      tobytemask[i*8 + 4] = (((byte & ((uint8_t)128)) != 0) != validwhen);
      byte <<= 1;
      tobytemask[i*8 + 5] = (((byte & ((uint8_t)128)) != 0) != validwhen);
      byte <<= 1;
      tobytemask[i*8 + 6] = (((byte & ((uint8_t)128)) != 0) != validwhen);
      byte <<= 1;
      tobytemask[i*8 + 7] = (((byte & ((uint8_t)128)) != 0) != validwhen);
    }
  }
  return success();
}

template <typename T>
ERROR awkward_bitmaskedarray_to_indexedoptionarray(
  T* toindex,
  const uint8_t* frombitmask,
  int64_t bitmaskoffset,
  int64_t bitmasklength,
  bool validwhen,
  bool lsb_order) {
  if (lsb_order) {
    for (int64_t i = 0;  i < bitmasklength;  i++) {
      uint8_t byte = frombitmask[bitmaskoffset + i];
      if ((byte & ((uint8_t)1)) == validwhen) {
        toindex[i*8 + 0] = i*8 + 0;
      }
      else {
        toindex[i*8 + 0] = -1;
      }
      byte >>= 1;
      if ((byte & ((uint8_t)1)) == validwhen) {
        toindex[i*8 + 1] = i*8 + 1;
      }
      else {
        toindex[i*8 + 1] = -1;
      }
      byte >>= 1;
      if ((byte & ((uint8_t)1)) == validwhen) {
        toindex[i*8 + 2] = i*8 + 2;
      }
      else {
        toindex[i*8 + 2] = -1;
      }
      byte >>= 1;
      if ((byte & ((uint8_t)1)) == validwhen) {
        toindex[i*8 + 3] = i*8 + 3;
      }
      else {
        toindex[i*8 + 3] = -1;
      }
      byte >>= 1;
      if ((byte & ((uint8_t)1)) == validwhen) {
        toindex[i*8 + 4] = i*8 + 4;
      }
      else {
        toindex[i*8 + 4] = -1;
      }
      byte >>= 1;
      if ((byte & ((uint8_t)1)) == validwhen) {
        toindex[i*8 + 5] = i*8 + 5;
      }
      else {
        toindex[i*8 + 5] = -1;
      }
      byte >>= 1;
      if ((byte & ((uint8_t)1)) == validwhen) {
        toindex[i*8 + 6] = i*8 + 6;
      }
      else {
        toindex[i*8 + 6] = -1;
      }
      byte >>= 1;
      if ((byte & ((uint8_t)1)) == validwhen) {
        toindex[i*8 + 7] = i*8 + 7;
      }
      else {
        toindex[i*8 + 7] = -1;
      }
    }
  }
  else {
    for (int64_t i = 0;  i < bitmasklength;  i++) {
      uint8_t byte = frombitmask[bitmaskoffset + i];
      if (((byte & ((uint8_t)128)) != 0) == validwhen) {
        toindex[i*8 + 0] = i*8 + 0;
      }
      else {
        toindex[i*8 + 0] = -1;
      }
      byte <<= 1;
      if (((byte & ((uint8_t)128)) != 0) == validwhen) {
        toindex[i*8 + 1] = i*8 + 1;
      }
      else {
        toindex[i*8 + 1] = -1;
      }
      byte <<= 1;
      if (((byte & ((uint8_t)128)) != 0) == validwhen) {
        toindex[i*8 + 2] = i*8 + 2;
      }
      else {
        toindex[i*8 + 2] = -1;
      }
      byte <<= 1;
      if (((byte & ((uint8_t)128)) != 0) == validwhen) {
        toindex[i*8 + 3] = i*8 + 3;
      }
      else {
        toindex[i*8 + 3] = -1;
      }
      byte <<= 1;
      if (((byte & ((uint8_t)128)) != 0) == validwhen) {
        toindex[i*8 + 4] = i*8 + 4;
      }
      else {
        toindex[i*8 + 4] = -1;
      }
      byte <<= 1;
      if (((byte & ((uint8_t)128)) != 0) == validwhen) {
        toindex[i*8 + 5] = i*8 + 5;
      }
      else {
        toindex[i*8 + 5] = -1;
      }
      byte <<= 1;
      if (((byte & ((uint8_t)128)) != 0) == validwhen) {
        toindex[i*8 + 6] = i*8 + 6;
      }
      else {
        toindex[i*8 + 6] = -1;
      }
      byte <<= 1;
      if (((byte & ((uint8_t)128)) != 0) == validwhen) {
        toindex[i*8 + 7] = i*8 + 7;
      }
      else {
        toindex[i*8 + 7] = -1;
      }
    }
  }
  return success();
}
ERROR awkward_bitmaskedarray_to_indexedoptionarray_64(
  int64_t* toindex,
  const uint8_t* frombitmask,
  int64_t bitmaskoffset,
  int64_t bitmasklength,
  bool validwhen,
  bool lsb_order) {
  return awkward_bitmaskedarray_to_indexedoptionarray<int64_t>(
    toindex,
    frombitmask,
    bitmaskoffset,
    bitmasklength,
    validwhen,
    lsb_order);
}<|MERGE_RESOLUTION|>--- conflicted
+++ resolved
@@ -2652,13 +2652,8 @@
   int64_t stopsoffset) {
   int64_t shorter = fromstops[stopsoffset + 0] - fromstarts[startsoffset + 0];
   for (int64_t i = 1;  i < lenstarts;  i++) {
-<<<<<<< HEAD
-    int64_t rangeval = fromstops[startsoffset + i] - fromstarts[stopsoffset + i];
+    int64_t rangeval = fromstops[stopsoffset + i] - fromstarts[startsoffset + i];
     shorter = (shorter < rangeval) ? shorter : rangeval;
-=======
-    int64_t range = fromstops[stopsoffset + i] - fromstarts[startsoffset + i];
-    shorter = (shorter < range) ? shorter : range;
->>>>>>> 7e4be434
   }
   *tomin = shorter;
   return success();
@@ -2720,13 +2715,8 @@
   int64_t stopsoffset) {
   int64_t length = 0;
   for (int64_t i = 0;  i < lenstarts;  i++) {
-<<<<<<< HEAD
-    int64_t rangeval = fromstops[startsoffset + i] - fromstarts[stopsoffset + i];
+    int64_t rangeval = fromstops[stopsoffset + i] - fromstarts[startsoffset + i];
     length += (target > rangeval) ? target : rangeval;
-=======
-    int64_t range = fromstops[stopsoffset + i] - fromstarts[startsoffset + i];
-    length += (target > range) ? target : range;
->>>>>>> 7e4be434
   }
   *tolength = length;
   return success();
@@ -2797,13 +2787,8 @@
   int64_t offset = 0;
   for (int64_t i = 0; i < length; i++) {
     tostarts[i] = offset;
-<<<<<<< HEAD
-    int64_t rangeval = fromstops[startsoffset + i] - fromstarts[stopsoffset + i];
+    int64_t rangeval = fromstops[stopsoffset + i] - fromstarts[startsoffset + i];
     for (int64_t j = 0; j < rangeval; j++) {
-=======
-    int64_t range = fromstops[stopsoffset + i] - fromstarts[startsoffset + i];
-    for (int64_t j = 0; j < range; j++) {
->>>>>>> 7e4be434
      toindex[offset + j] = fromstarts[startsoffset + i] + j;
     }
     for (int64_t j = rangeval; j < target; j++) {
