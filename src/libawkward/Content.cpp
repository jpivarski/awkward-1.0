--- conflicted
+++ resolved
@@ -792,7 +792,6 @@
       return out.str();
     }
   }
-<<<<<<< HEAD
 
   const int64_t
   Content::axis_wrap_if_negative(int64_t axis) const {
@@ -802,6 +801,4 @@
     return axis;
   }
 
-=======
->>>>>>> a22a5167
 }