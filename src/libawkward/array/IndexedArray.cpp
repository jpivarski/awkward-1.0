// BSD 3-Clause License; see https://github.com/scikit-hep/awkward-1.0/blob/master/LICENSE

#include <sstream>
#include <type_traits>

#include "awkward/cpu-kernels/identities.h"
#include "awkward/cpu-kernels/getitem.h"
#include "awkward/cpu-kernels/operations.h"
#include "awkward/cpu-kernels/reducers.h"
#include "awkward/cpu-kernels/sorting.h"
#include "awkward/type/OptionType.h"
#include "awkward/type/ArrayType.h"
#include "awkward/type/UnknownType.h"
#include "awkward/Slice.h"
#include "awkward/array/None.h"
#include "awkward/array/EmptyArray.h"
#include "awkward/array/NumpyArray.h"
#include "awkward/array/UnionArray.h"
#include "awkward/array/NumpyArray.h"
#include "awkward/array/ByteMaskedArray.h"
#include "awkward/array/BitMaskedArray.h"
#include "awkward/array/UnmaskedArray.h"
#include "awkward/array/RegularArray.h"
#include "awkward/array/RecordArray.h"
#include "awkward/array/ListOffsetArray.h"
#include "awkward/array/VirtualArray.h"

#define AWKWARD_INDEXEDARRAY_NO_EXTERN_TEMPLATE
#include "awkward/array/IndexedArray.h"

namespace awkward {
  ////////// IndexedForm

  IndexedForm::IndexedForm(bool has_identities,
                           const util::Parameters& parameters,
                           Index::Form index,
                           const FormPtr& content)
      : Form(has_identities, parameters)
      , index_(index)
      , content_(content) { }

  Index::Form
  IndexedForm::index() const {
    return index_;
  }

  const FormPtr
  IndexedForm::content() const {
    return content_;
  }

  const TypePtr
  IndexedForm::type(const util::TypeStrs& typestrs) const {
    TypePtr out = content_.get()->type(typestrs);
    out.get()->setparameters(parameters_);
    return out;
  }

  void
  IndexedForm::tojson_part(ToJson& builder, bool verbose) const {
    builder.beginrecord();
    builder.field("class");
    if (index_ == Index::Form::i32) {
      builder.string("IndexedArray32");
    }
    else if (index_ == Index::Form::u32) {
      builder.string("IndexedArrayU32");
    }
    else if (index_ == Index::Form::i64) {
      builder.string("IndexedArray64");
    }
    else {
      builder.string("UnrecognizedIndexedArray");
    }
    builder.field("index");
    builder.string(Index::form2str(index_));
    builder.field("content");
    content_.get()->tojson_part(builder, verbose);
    identities_tojson(builder, verbose);
    parameters_tojson(builder, verbose);
    builder.endrecord();
  }

  const FormPtr
  IndexedForm::shallow_copy() const {
    return std::make_shared<IndexedForm>(has_identities_,
                                         parameters_,
                                         index_,
                                         content_);
  }

  const std::string
  IndexedForm::purelist_parameter(const std::string& key) const {
    std::string out = parameter(key);
    if (out == std::string("null")) {
      return content_.get()->purelist_parameter(key);
    }
    else {
      return out;
    }
  }

  bool
  IndexedForm::purelist_isregular() const {
    return content_.get()->purelist_isregular();
  }

  int64_t
  IndexedForm::purelist_depth() const {
    return content_.get()->purelist_depth();
  }

  const std::pair<int64_t, int64_t>
  IndexedForm::minmax_depth() const {
    return content_.get()->minmax_depth();
  }

  const std::pair<bool, int64_t>
  IndexedForm::branch_depth() const {
    return content_.get()->branch_depth();
  }

  int64_t
  IndexedForm::numfields() const {
    return content_.get()->numfields();
  }

  int64_t
  IndexedForm::fieldindex(const std::string& key) const {
    return content_.get()->fieldindex(key);
  }

  const std::string
  IndexedForm::key(int64_t fieldindex) const {
    return content_.get()->key(fieldindex);
  }

  bool
  IndexedForm::haskey(const std::string& key) const {
    return content_.get()->haskey(key);
  }

  const std::vector<std::string>
  IndexedForm::keys() const {
    return content_.get()->keys();
  }

  bool
  IndexedForm::equal(const FormPtr& other,
                     bool check_identities,
                     bool check_parameters,
                     bool compatibility_check) const {
    if (check_identities  &&
        has_identities_ != other.get()->has_identities()) {
      return false;
    }
    if (check_parameters  &&
        !util::parameters_equal(parameters_, other.get()->parameters())) {
      return false;
    }
    if (IndexedForm* t = dynamic_cast<IndexedForm*>(other.get())) {
      return (index_ == t->index()  &&
              content_.get()->equal(t->content(),
                                    check_identities,
                                    check_parameters,
                                    compatibility_check));
    }
    else {
      return false;
    }
  }

  ////////// IndexedOptionForm

  IndexedOptionForm::IndexedOptionForm(bool has_identities,
                                       const util::Parameters& parameters,
                                       Index::Form index,
                                       const FormPtr& content)
      : Form(has_identities, parameters)
      , index_(index)
      , content_(content) { }

  Index::Form
  IndexedOptionForm::index() const {
    return index_;
  }

  const FormPtr
  IndexedOptionForm::content() const {
    return content_;
  }

  const TypePtr
  IndexedOptionForm::type(const util::TypeStrs& typestrs) const {
    return std::make_shared<OptionType>(
               parameters_,
               util::gettypestr(parameters_, typestrs),
               content_.get()->type(typestrs));
  }

  void
  IndexedOptionForm::tojson_part(ToJson& builder, bool verbose) const {
    builder.beginrecord();
    builder.field("class");
    if (index_ == Index::Form::i32) {
      builder.string("IndexedOptionArray32");
    }
    else if (index_ == Index::Form::i64) {
      builder.string("IndexedOptionArray64");
    }
    else {
      builder.string("UnrecognizedIndexedOptionArray");
    }
    builder.field("index");
    builder.string(Index::form2str(index_));
    builder.field("content");
    content_.get()->tojson_part(builder, verbose);
    identities_tojson(builder, verbose);
    parameters_tojson(builder, verbose);
    builder.endrecord();
  }

  const FormPtr
  IndexedOptionForm::shallow_copy() const {
    return std::make_shared<IndexedOptionForm>(has_identities_,
                                               parameters_,
                                               index_,
                                               content_);
  }

  const std::string
  IndexedOptionForm::purelist_parameter(const std::string& key) const {
    std::string out = parameter(key);
    if (out == std::string("null")) {
      return content_.get()->purelist_parameter(key);
    }
    else {
      return out;
    }
  }

  bool
  IndexedOptionForm::purelist_isregular() const {
    return content_.get()->purelist_isregular();
  }

  int64_t
  IndexedOptionForm::purelist_depth() const {
    return content_.get()->purelist_depth();
  }

  const std::pair<int64_t, int64_t>
  IndexedOptionForm::minmax_depth() const {
    return content_.get()->minmax_depth();
  }

  const std::pair<bool, int64_t>
  IndexedOptionForm::branch_depth() const {
    return content_.get()->branch_depth();
  }

  int64_t
  IndexedOptionForm::numfields() const {
    return content_.get()->numfields();
  }

  int64_t
  IndexedOptionForm::fieldindex(const std::string& key) const {
    return content_.get()->fieldindex(key);
  }

  const std::string
  IndexedOptionForm::key(int64_t fieldindex) const {
    return content_.get()->key(fieldindex);
  }

  bool
  IndexedOptionForm::haskey(const std::string& key) const {
    return content_.get()->haskey(key);
  }

  const std::vector<std::string>
  IndexedOptionForm::keys() const {
    return content_.get()->keys();
  }

  bool
  IndexedOptionForm::equal(const FormPtr& other,
                           bool check_identities,
                           bool check_parameters,
                           bool compatibility_check) const {
    if (check_identities  &&
        has_identities_ != other.get()->has_identities()) {
      return false;
    }
    if (check_parameters  &&
        !util::parameters_equal(parameters_, other.get()->parameters())) {
      return false;
    }
    if (IndexedOptionForm* t = dynamic_cast<IndexedOptionForm*>(other.get())) {
      return (index_ == t->index()  &&
              content_.get()->equal(t->content(),
                                    check_identities,
                                    check_parameters,
                                    compatibility_check));
    }
    else {
      return false;
    }
  }

  ////////// IndexedArray

  template <typename T, bool ISOPTION>
  IndexedArrayOf<T, ISOPTION>::IndexedArrayOf(
    const IdentitiesPtr& identities,
    const util::Parameters& parameters,
    const IndexOf<T>& index,
    const ContentPtr& content)
      : Content(identities, parameters)
      , index_(index)
      , content_(content) { }

  template <typename T, bool ISOPTION>
  const IndexOf<T>
  IndexedArrayOf<T, ISOPTION>::index() const {
    return index_;
  }

  template <typename T, bool ISOPTION>
  const ContentPtr
  IndexedArrayOf<T, ISOPTION>::content() const {
    return content_;
  }

  template <typename T, bool ISOPTION>
  bool
  IndexedArrayOf<T, ISOPTION>::isoption() const {
    return ISOPTION;
  }

  template <typename T, bool ISOPTION>
  const ContentPtr
  IndexedArrayOf<T, ISOPTION>::project() const {
    if (ISOPTION) {
      int64_t numnull;
      struct Error err1 = kernel::IndexedArray_numnull<T>(
        &numnull,
        index_.ptr().get(),
        index_.offset(),
        index_.length());
      util::handle_error(err1, classname(), identities_.get());

      Index64 nextcarry(length() - numnull);
      struct Error err2 = kernel::IndexedArray_flatten_nextcarry_64<T>(
        nextcarry.ptr().get(),
        index_.ptr().get(),
        index_.offset(),
        index_.length(),
        content_.get()->length());
      util::handle_error(err2, classname(), identities_.get());

      return content_.get()->carry(nextcarry, false);
    }
    else {
      Index64 nextcarry(length());
      struct Error err = kernel::IndexedArray_getitem_nextcarry_64<T>(
        nextcarry.ptr().get(),
        index_.ptr().get(),
        index_.offset(),
        index_.length(),
        content_.get()->length());
      util::handle_error(err, classname(), identities_.get());

      return content_.get()->carry(nextcarry, false);
    }
  }

  template <typename T, bool ISOPTION>
  const ContentPtr
  IndexedArrayOf<T, ISOPTION>::project(const Index8& mask) const {
    if (index_.length() != mask.length()) {
      throw std::invalid_argument(
        std::string("mask length (") + std::to_string(mask.length())
        + std::string(") is not equal to ") + classname()
        + std::string(" length (") + std::to_string(index_.length())
        + std::string(")"));
    }

    Index64 nextindex(index_.length());
    struct Error err = kernel::IndexedArray_overlay_mask8_to64<T>(
      nextindex.ptr().get(),
      mask.ptr().get(),
      mask.offset(),
      index_.ptr().get(),
      index_.offset(),
      index_.length());
    util::handle_error(err, classname(), identities_.get());

    IndexedOptionArray64 next(identities_, parameters_, nextindex, content_);
    return next.project();
  }

  template <typename T, bool ISOPTION>
  const Index8
  IndexedArrayOf<T, ISOPTION>::bytemask() const {
    if (ISOPTION) {
      Index8 out(index_.length());
      struct Error err = kernel::IndexedArray_mask8(
        out.ptr().get(),
        index_.ptr().get(),
        index_.offset(),
        index_.length());
      util::handle_error(err, classname(), identities_.get());
      return out;
    }
    else {
      Index8 out(index_.length());
      struct Error err = kernel::zero_mask8(
        out.ptr().get(),
        index_.length());
      util::handle_error(err, classname(), identities_.get());
      return out;
    }
  }

  template <typename T, bool ISOPTION>
  const ContentPtr
  IndexedArrayOf<T, ISOPTION>::simplify_optiontype() const {
    if (ISOPTION) {
      if (IndexedArray32* rawcontent =
          dynamic_cast<IndexedArray32*>(content_.get())) {
        Index32 inner = rawcontent->index();
        Index64 result(index_.length());
        struct Error err = kernel::IndexedArray_simplify32_to64(
          result.ptr().get(),
          index_.ptr().get(),
          index_.offset(),
          index_.length(),
          inner.ptr().get(),
          inner.offset(),
          inner.length());
        util::handle_error(err, classname(), identities_.get());
        return std::make_shared<IndexedOptionArray64>(identities_,
                                                      parameters_,
                                                      result,
                                                      rawcontent->content());
      }
      else if (IndexedArrayU32* rawcontent =
               dynamic_cast<IndexedArrayU32*>(content_.get())) {
        IndexU32 inner = rawcontent->index();
        Index64 result(index_.length());
        struct Error err = kernel::IndexedArray_simplifyU32_to64(
          result.ptr().get(),
          index_.ptr().get(),
          index_.offset(),
          index_.length(),
          inner.ptr().get(),
          inner.offset(),
          inner.length());
        util::handle_error(err, classname(), identities_.get());
        return std::make_shared<IndexedOptionArray64>(identities_,
                                                      parameters_,
                                                      result,
                                                      rawcontent->content());
      }
      else if (IndexedArray64* rawcontent =
               dynamic_cast<IndexedArray64*>(content_.get())) {
        Index64 inner = rawcontent->index();
        Index64 result(index_.length());
        struct Error err = kernel::IndexedArray_simplify64_to64(
          result.ptr().get(),
          index_.ptr().get(),
          index_.offset(),
          index_.length(),
          inner.ptr().get(),
          inner.offset(),
          inner.length());
        util::handle_error(err, classname(), identities_.get());
        return std::make_shared<IndexedOptionArray64>(identities_,
                                                      parameters_,
                                                      result,
                                                      rawcontent->content());
      }
      else if (IndexedOptionArray32* rawcontent =
               dynamic_cast<IndexedOptionArray32*>(content_.get())) {
        Index32 inner = rawcontent->index();
        Index64 result(index_.length());
        struct Error err = kernel::IndexedArray_simplify32_to64(
          result.ptr().get(),
          index_.ptr().get(),
          index_.offset(),
          index_.length(),
          inner.ptr().get(),
          inner.offset(),
          inner.length());
        util::handle_error(err, classname(), identities_.get());
        return std::make_shared<IndexedOptionArray64>(identities_,
                                                      parameters_,
                                                      result,
                                                      rawcontent->content());
      }
      else if (IndexedOptionArray64* rawcontent =
               dynamic_cast<IndexedOptionArray64*>(content_.get())) {
        Index64 inner = rawcontent->index();
        Index64 result(index_.length());
        struct Error err = kernel::IndexedArray_simplify64_to64(
          result.ptr().get(),
          index_.ptr().get(),
          index_.offset(),
          index_.length(),
          inner.ptr().get(),
          inner.offset(),
          inner.length());
        util::handle_error(err, classname(), identities_.get());
        return std::make_shared<IndexedOptionArray64>(identities_,
                                                      parameters_,
                                                      result,
                                                      rawcontent->content());
      }
      else if (ByteMaskedArray* step1 =
               dynamic_cast<ByteMaskedArray*>(content_.get())) {
        ContentPtr step2 = step1->toIndexedOptionArray64();
        IndexedOptionArray64* rawcontent =
          dynamic_cast<IndexedOptionArray64*>(step2.get());
        Index64 inner = rawcontent->index();
        Index64 result(index_.length());
        struct Error err = kernel::IndexedArray_simplify64_to64(
          result.ptr().get(),
          index_.ptr().get(),
          index_.offset(),
          index_.length(),
          inner.ptr().get(),
          inner.offset(),
          inner.length());
        util::handle_error(err, classname(), identities_.get());
        return std::make_shared<IndexedOptionArray64>(identities_,
                                                      parameters_,
                                                      result,
                                                      rawcontent->content());
      }
      else if (BitMaskedArray* step1 =
               dynamic_cast<BitMaskedArray*>(content_.get())) {
        ContentPtr step2 = step1->toIndexedOptionArray64();
        IndexedOptionArray64* rawcontent =
          dynamic_cast<IndexedOptionArray64*>(step2.get());
        Index64 inner = rawcontent->index();
        Index64 result(index_.length());
        struct Error err = kernel::IndexedArray_simplify64_to64(
          result.ptr().get(),
          index_.ptr().get(),
          index_.offset(),
          index_.length(),
          inner.ptr().get(),
          inner.offset(),
          inner.length());
        util::handle_error(err, classname(), identities_.get());
        return std::make_shared<IndexedOptionArray64>(identities_,
                                                      parameters_,
                                                      result,
                                                      rawcontent->content());
      }
      else if (UnmaskedArray* step1 =
               dynamic_cast<UnmaskedArray*>(content_.get())) {
        ContentPtr step2 = step1->toIndexedOptionArray64();
        IndexedOptionArray64* rawcontent =
          dynamic_cast<IndexedOptionArray64*>(step2.get());
        Index64 inner = rawcontent->index();
        Index64 result(index_.length());
        struct Error err = kernel::IndexedArray_simplify64_to64(
          result.ptr().get(),
          index_.ptr().get(),
          index_.offset(),
          index_.length(),
          inner.ptr().get(),
          inner.offset(),
          inner.length());
        util::handle_error(err, classname(), identities_.get());
        return std::make_shared<IndexedOptionArray64>(identities_,
                                                      parameters_,
                                                      result,
                                                      rawcontent->content());
      }
      else {
        return shallow_copy();
      }
    }
    else {
      if (IndexedArray32* rawcontent =
          dynamic_cast<IndexedArray32*>(content_.get())) {
        Index32 inner = rawcontent->index();
        Index64 result(index_.length());
        struct Error err = kernel::IndexedArray_simplify32_to64(
          result.ptr().get(),
          index_.ptr().get(),
          index_.offset(),
          index_.length(),
          inner.ptr().get(),
          inner.offset(),
          inner.length());
        util::handle_error(err, classname(), identities_.get());
        return std::make_shared<IndexedArray64>(identities_,
                                                parameters_,
                                                result,
                                                rawcontent->content());
      }
      else if (IndexedArrayU32* rawcontent =
               dynamic_cast<IndexedArrayU32*>(content_.get())) {
        IndexU32 inner = rawcontent->index();
        Index64 result(index_.length());
        struct Error err = kernel::IndexedArray_simplifyU32_to64(
          result.ptr().get(),
          index_.ptr().get(),
          index_.offset(),
          index_.length(),
          inner.ptr().get(),
          inner.offset(),
          inner.length());
        util::handle_error(err, classname(), identities_.get());
        return std::make_shared<IndexedArray64>(identities_,
                                                parameters_,
                                                result,
                                                rawcontent->content());
      }
      else if (IndexedArray64* rawcontent =
               dynamic_cast<IndexedArray64*>(content_.get())) {
        Index64 inner = rawcontent->index();
        Index64 result(index_.length());
        struct Error err = kernel::IndexedArray_simplify64_to64(
          result.ptr().get(),
          index_.ptr().get(),
          index_.offset(),
          index_.length(),
          inner.ptr().get(),
          inner.offset(),
          inner.length());
        util::handle_error(err, classname(), identities_.get());
        return std::make_shared<IndexedArray64>(identities_,
                                                parameters_,
                                                result,
                                                rawcontent->content());
      }
      else if (IndexedOptionArray32* rawcontent =
               dynamic_cast<IndexedOptionArray32*>(content_.get())) {
        Index32 inner = rawcontent->index();
        Index64 result(index_.length());
        struct Error err = kernel::IndexedArray_simplify32_to64(
          result.ptr().get(),
          index_.ptr().get(),
          index_.offset(),
          index_.length(),
          inner.ptr().get(),
          inner.offset(),
          inner.length());
        util::handle_error(err, classname(), identities_.get());
        return std::make_shared<IndexedOptionArray64>(identities_,
                                                      parameters_,
                                                      result,
                                                      rawcontent->content());
      }
      else if (IndexedOptionArray64* rawcontent =
               dynamic_cast<IndexedOptionArray64*>(content_.get())) {
        Index64 inner = rawcontent->index();
        Index64 result(index_.length());
        struct Error err = kernel::IndexedArray_simplify64_to64(
          result.ptr().get(),
          index_.ptr().get(),
          index_.offset(),
          index_.length(),
          inner.ptr().get(),
          inner.offset(),
          inner.length());
        util::handle_error(err, classname(), identities_.get());
        return std::make_shared<IndexedOptionArray64>(identities_,
                                                      parameters_,
                                                      result,
                                                      rawcontent->content());
      }
      else if (ByteMaskedArray* step1 =
               dynamic_cast<ByteMaskedArray*>(content_.get())) {
        ContentPtr step2 = step1->toIndexedOptionArray64();
        IndexedOptionArray64* rawcontent =
          dynamic_cast<IndexedOptionArray64*>(step2.get());
        Index64 inner = rawcontent->index();
        Index64 result(index_.length());
        struct Error err = kernel::IndexedArray_simplify64_to64(
          result.ptr().get(),
          index_.ptr().get(),
          index_.offset(),
          index_.length(),
          inner.ptr().get(),
          inner.offset(),
          inner.length());
        util::handle_error(err, classname(), identities_.get());
        return std::make_shared<IndexedOptionArray64>(identities_,
                                                      parameters_,
                                                      result,
                                                      rawcontent->content());
      }
      else if (BitMaskedArray* step1 =
               dynamic_cast<BitMaskedArray*>(content_.get())) {
        ContentPtr step2 = step1->toIndexedOptionArray64();
        IndexedOptionArray64* rawcontent =
          dynamic_cast<IndexedOptionArray64*>(step2.get());
        Index64 inner = rawcontent->index();
        Index64 result(index_.length());
        struct Error err = kernel::IndexedArray_simplify64_to64(
          result.ptr().get(),
          index_.ptr().get(),
          index_.offset(),
          index_.length(),
          inner.ptr().get(),
          inner.offset(),
          inner.length());
        util::handle_error(err, classname(), identities_.get());
        return std::make_shared<IndexedOptionArray64>(identities_,
                                                      parameters_,
                                                      result,
                                                      rawcontent->content());
      }
      else if (UnmaskedArray* step1 =
               dynamic_cast<UnmaskedArray*>(content_.get())) {
        ContentPtr step2 = step1->toIndexedOptionArray64();
        IndexedOptionArray64* rawcontent =
          dynamic_cast<IndexedOptionArray64*>(step2.get());
        Index64 inner = rawcontent->index();
        Index64 result(index_.length());
        struct Error err = kernel::IndexedArray_simplify64_to64(
          result.ptr().get(),
          index_.ptr().get(),
          index_.offset(),
          index_.length(),
          inner.ptr().get(),
          inner.offset(),
          inner.length());
        util::handle_error(err, classname(), identities_.get());
        return std::make_shared<IndexedOptionArray64>(identities_,
                                                      parameters_,
                                                      result,
                                                      rawcontent->content());
      }
      else {
        return shallow_copy();
      }
    }
  }

  template <typename T, bool ISOPTION>
  T
  IndexedArrayOf<T, ISOPTION>::index_at_nowrap(int64_t at) const {
    return index_.getitem_at_nowrap(at);
  }

  template <typename T, bool ISOPTION>
  const std::string
  IndexedArrayOf<T, ISOPTION>::classname() const {
    if (ISOPTION) {
      if (std::is_same<T, int32_t>::value) {
        return "IndexedOptionArray32";
      }
      else if (std::is_same<T, int64_t>::value) {
        return "IndexedOptionArray64";
      }
    }
    else {
      if (std::is_same<T, int32_t>::value) {
        return "IndexedArray32";
      }
      else if (std::is_same<T, uint32_t>::value) {
        return "IndexedArrayU32";
      }
      else if (std::is_same<T, int64_t>::value) {
        return "IndexedArray64";
      }
    }
    return "UnrecognizedIndexedArray";
  }

  template <typename T, bool ISOPTION>
  void
  IndexedArrayOf<T, ISOPTION>::setidentities(const IdentitiesPtr& identities) {
    if (identities.get() == nullptr) {
      content_.get()->setidentities(identities);
    }
    else {
      if (length() != identities.get()->length()) {
        util::handle_error(
          failure("content and its identities must have the same length",
                  kSliceNone,
                  kSliceNone),
          classname(),
          identities_.get());
      }
      IdentitiesPtr bigidentities = identities;
      if (content_.get()->length() > kMaxInt32  ||
          !std::is_same<T, int32_t>::value) {
        bigidentities = identities.get()->to64();
      }
      if (Identities32* rawidentities =
          dynamic_cast<Identities32*>(bigidentities.get())) {
        bool uniquecontents;
        IdentitiesPtr subidentities =
          std::make_shared<Identities32>(Identities::newref(),
                                         rawidentities->fieldloc(),
                                         rawidentities->width(),
                                         content_.get()->length());
        Identities32* rawsubidentitites =
          reinterpret_cast<Identities32*>(subidentities.get());
        struct Error err = kernel::Identities_from_IndexedArray<int32_t, T>(
          &uniquecontents,
          rawsubidentitites->ptr().get(),
          rawidentities->ptr().get(),
          index_.ptr().get(),
          rawidentities->offset(),
          index_.offset(),
          content_.get()->length(),
          length(),
          rawidentities->width());
        util::handle_error(err, classname(), identities_.get());
        if (uniquecontents) {
          content_.get()->setidentities(subidentities);
        }
        else {
          content_.get()->setidentities(Identities::none());
        }
      }
      else if (Identities64* rawidentities =
               dynamic_cast<Identities64*>(bigidentities.get())) {
        bool uniquecontents;
        IdentitiesPtr subidentities =
          std::make_shared<Identities64>(Identities::newref(),
                                         rawidentities->fieldloc(),
                                         rawidentities->width(),
                                         content_.get()->length());
        Identities64* rawsubidentitites =
          reinterpret_cast<Identities64*>(subidentities.get());
        struct Error err = kernel::Identities_from_IndexedArray<int64_t, T>(
          &uniquecontents,
          rawsubidentitites->ptr().get(),
          rawidentities->ptr().get(),
          index_.ptr().get(),
          rawidentities->offset(),
          index_.offset(),
          content_.get()->length(),
          length(),
          rawidentities->width());
        util::handle_error(err, classname(), identities_.get());
        if (uniquecontents) {
          content_.get()->setidentities(subidentities);
        }
        else {
          content_.get()->setidentities(Identities::none());
        }
      }
      else {
        throw std::runtime_error("unrecognized Identities specialization");
      }
    }
    identities_ = identities;
  }

  template <typename T, bool ISOPTION>
  void
  IndexedArrayOf<T, ISOPTION>::setidentities() {
    if (length() <= kMaxInt32) {
      IdentitiesPtr newidentities =
        std::make_shared<Identities32>(Identities::newref(),
                                       Identities::FieldLoc(),
                                       1,
                                       length());
      Identities32* rawidentities =
        reinterpret_cast<Identities32*>(newidentities.get());
      struct Error err = kernel::new_Identities<int32_t>(rawidentities->ptr().get(),
                                                         length());
      util::handle_error(err, classname(), identities_.get());
      setidentities(newidentities);
    }
    else {
      IdentitiesPtr newidentities =
        std::make_shared<Identities64>(Identities::newref(),
                                       Identities::FieldLoc(),
                                       1,
                                       length());
      Identities64* rawidentities =
        reinterpret_cast<Identities64*>(newidentities.get());
      struct Error err = kernel::new_Identities<int64_t>(rawidentities->ptr().get(),
                                                         length());
      util::handle_error(err, classname(), identities_.get());
      setidentities(newidentities);
    }
  }

  template <typename T, bool ISOPTION>
  const TypePtr
  IndexedArrayOf<T, ISOPTION>::type(const util::TypeStrs& typestrs) const {
    return form(true).get()->type(typestrs);
  }

  template <typename T, bool ISOPTION>
  const FormPtr
  IndexedArrayOf<T, ISOPTION>::form(bool materialize) const {
    if (ISOPTION) {
      return std::make_shared<IndexedOptionForm>(
                                           identities_.get() != nullptr,
                                           parameters_,
                                           index_.form(),
                                           content_.get()->form(materialize));
    }
    else {
      return std::make_shared<IndexedForm>(identities_.get() != nullptr,
                                           parameters_,
                                           index_.form(),
                                           content_.get()->form(materialize));
    }
  }

  template <typename T, bool ISOPTION>
  bool
  IndexedArrayOf<T, ISOPTION>::has_virtual_form() const {
    return content_.get()->has_virtual_form();
  }

  template <typename T, bool ISOPTION>
  bool
  IndexedArrayOf<T, ISOPTION>::has_virtual_length() const {
    return content_.get()->has_virtual_length();
  }

  template <typename T, bool ISOPTION>
  const std::string
  IndexedArrayOf<T, ISOPTION>::tostring_part(const std::string& indent,
                                             const std::string& pre,
                                             const std::string& post) const {
    std::stringstream out;
    out << indent << pre << "<" << classname() << ">\n";
    if (identities_.get() != nullptr) {
      out << identities_.get()->tostring_part(
               indent + std::string("    "), "", "\n");
    }
    if (!parameters_.empty()) {
      out << parameters_tostring(indent + std::string("    "), "", "\n");
    }
    out << index_.tostring_part(
             indent + std::string("    "), "<index>", "</index>\n");
    out << content_.get()->tostring_part(
             indent + std::string("    "), "<content>", "</content>\n");
    out << indent << "</" << classname() << ">" << post;
    return out.str();
  }

  template <typename T, bool ISOPTION>
  void
  IndexedArrayOf<T, ISOPTION>::tojson_part(ToJson& builder,
                                           bool include_beginendlist) const {
    int64_t len = length();
    check_for_iteration();
    if (include_beginendlist) {
      builder.beginlist();
    }
    for (int64_t i = 0;  i < len;  i++) {
      getitem_at_nowrap(i).get()->tojson_part(builder, true);
    }
    if (include_beginendlist) {
      builder.endlist();
    }
  }

  template <typename T, bool ISOPTION>
  void
  IndexedArrayOf<T, ISOPTION>::nbytes_part(std::map<size_t,
                                           int64_t>& largest) const {
    index_.nbytes_part(largest);
    content_.get()->nbytes_part(largest);
    if (identities_.get() != nullptr) {
      identities_.get()->nbytes_part(largest);
    }
  }

  template <typename T, bool ISOPTION>
  int64_t
  IndexedArrayOf<T, ISOPTION>::length() const {
    return index_.length();
  }

  template <typename T, bool ISOPTION>
  const ContentPtr
  IndexedArrayOf<T, ISOPTION>::shallow_copy() const {
    return std::make_shared<IndexedArrayOf<T, ISOPTION>>(identities_,
                                                         parameters_,
                                                         index_,
                                                         content_);
  }

  template <typename T, bool ISOPTION>
  const ContentPtr
  IndexedArrayOf<T, ISOPTION>::deep_copy(bool copyarrays,
                                         bool copyindexes,
                                         bool copyidentities) const {
    IndexOf<T> index = copyindexes ? index_.deep_copy() : index_;
    ContentPtr content = content_.get()->deep_copy(copyarrays,
                                                   copyindexes,
                                                   copyidentities);
    IdentitiesPtr identities = identities_;
    if (copyidentities  &&  identities_.get() != nullptr) {
      identities = identities_.get()->deep_copy();
    }
    return std::make_shared<IndexedArrayOf<T, ISOPTION>>(identities,
                                                         parameters_,
                                                         index,
                                                         content);
  }

  template <typename T, bool ISOPTION>
  void
  IndexedArrayOf<T, ISOPTION>::check_for_iteration() const {
    if (identities_.get() != nullptr  &&
        identities_.get()->length() < index_.length()) {
      util::handle_error(
        failure("len(identities) < len(array)", kSliceNone, kSliceNone),
        identities_.get()->classname(),
        nullptr);
    }
  }

  template <typename T, bool ISOPTION>
  const ContentPtr
  IndexedArrayOf<T, ISOPTION>::getitem_nothing() const {
    return content_.get()->getitem_range_nowrap(0, 0);
  }

  template <typename T, bool ISOPTION>
  const ContentPtr
  IndexedArrayOf<T, ISOPTION>::getitem_at(int64_t at) const {
    int64_t regular_at = at;
    if (regular_at < 0) {
      regular_at += index_.length();
    }
    if (!(0 <= regular_at  &&  regular_at < index_.length())) {
      util::handle_error(
        failure("index out of range", kSliceNone, at),
        classname(),
        identities_.get());
    }
    return getitem_at_nowrap(regular_at);
  }

  template <typename T, bool ISOPTION>
  const ContentPtr
  IndexedArrayOf<T, ISOPTION>::getitem_at_nowrap(int64_t at) const {
    int64_t index = (int64_t)index_.getitem_at_nowrap(at);
    if (index < 0) {
      if (ISOPTION) {
        return none;
      }
      else {
        util::handle_error(
          failure("index[i] < 0", kSliceNone, at),
          classname(),
          identities_.get());
      }
    }
    int64_t lencontent = content_.get()->length();
    if (index >= lencontent) {
      util::handle_error(
        failure("index[i] >= len(content)", kSliceNone, at),
        classname(),
        identities_.get());
    }
    return content_.get()->getitem_at_nowrap(index);
  }

  template <typename T, bool ISOPTION>
  const ContentPtr
  IndexedArrayOf<T, ISOPTION>::getitem_range(int64_t start,
                                             int64_t stop) const {
    int64_t regular_start = start;
    int64_t regular_stop = stop;
    kernel::regularize_rangeslice(&regular_start, &regular_stop,
      true, start != Slice::none(), stop != Slice::none(), index_.length());
    if (identities_.get() != nullptr  &&
        regular_stop > identities_.get()->length()) {
      util::handle_error(
        failure("index out of range", kSliceNone, stop),
        identities_.get()->classname(),
        nullptr);
    }
    return getitem_range_nowrap(regular_start, regular_stop);
  }

  template <typename T, bool ISOPTION>
  const ContentPtr
  IndexedArrayOf<T, ISOPTION>::getitem_range_nowrap(int64_t start,
                                                    int64_t stop) const {
    IdentitiesPtr identities(nullptr);
    if (identities_.get() != nullptr) {
      identities = identities_.get()->getitem_range_nowrap(start, stop);
    }
    return std::make_shared<IndexedArrayOf<T, ISOPTION>>(
      identities,
      parameters_,
      index_.getitem_range_nowrap(start, stop),
      content_);
  }

  template <typename T, bool ISOPTION>
  const ContentPtr
  IndexedArrayOf<T, ISOPTION>::getitem_field(const std::string& key) const {
    return std::make_shared<IndexedArrayOf<T, ISOPTION>>(
      identities_,
      util::Parameters(),
      index_,
      content_.get()->getitem_field(key));
  }

  template <typename T, bool ISOPTION>
  const ContentPtr
  IndexedArrayOf<T, ISOPTION>::getitem_fields(
    const std::vector<std::string>& keys) const {
    return std::make_shared<IndexedArrayOf<T, ISOPTION>>(
      identities_,
      util::Parameters(),
      index_,
      content_.get()->getitem_fields(keys));
  }

  template <typename T, bool ISOPTION>
  const ContentPtr
  IndexedArrayOf<T, ISOPTION>::getitem_next(const SliceItemPtr& head,
                                            const Slice& tail,
                                            const Index64& advanced) const {
    if (head.get() == nullptr) {
      return shallow_copy();
    }
    else if (dynamic_cast<SliceAt*>(head.get())  ||
             dynamic_cast<SliceRange*>(head.get())  ||
             dynamic_cast<SliceArray64*>(head.get())  ||
             dynamic_cast<SliceJagged64*>(head.get())) {
      if (ISOPTION) {
        int64_t numnull;
        std::pair<Index64, IndexOf<T>> pair = nextcarry_outindex(numnull);
        Index64 nextcarry = pair.first;
        IndexOf<T> outindex = pair.second;

        ContentPtr next = content_.get()->carry(nextcarry, true);
        ContentPtr out = next.get()->getitem_next(head, tail, advanced);
        IndexedArrayOf<T, ISOPTION> out2(identities_,
                                         parameters_,
                                         outindex,
                                         out);
        return out2.simplify_optiontype();
      }
      else {
        Index64 nextcarry(length());
        struct Error err = kernel::IndexedArray_getitem_nextcarry_64<T>(
          nextcarry.ptr().get(),
          index_.ptr().get(),
          index_.offset(),
          index_.length(),
          content_.get()->length());
        util::handle_error(err, classname(), identities_.get());

        // must be an eager carry (allow_lazy = false) to avoid infinite loop
        ContentPtr next = content_.get()->carry(nextcarry, false);
        return next.get()->getitem_next(head, tail, advanced);
      }
    }
    else if (SliceEllipsis* ellipsis =
             dynamic_cast<SliceEllipsis*>(head.get())) {
      return Content::getitem_next(*ellipsis, tail, advanced);
    }
    else if (SliceNewAxis* newaxis =
             dynamic_cast<SliceNewAxis*>(head.get())) {
      return Content::getitem_next(*newaxis, tail, advanced);
    }
    else if (SliceField* field =
             dynamic_cast<SliceField*>(head.get())) {
      return Content::getitem_next(*field, tail, advanced);
    }
    else if (SliceFields* fields =
             dynamic_cast<SliceFields*>(head.get())) {
      return Content::getitem_next(*fields, tail, advanced);
    }
    else if (SliceMissing64* missing =
             dynamic_cast<SliceMissing64*>(head.get())) {
      return Content::getitem_next(*missing, tail, advanced);
    }
    else {
      throw std::runtime_error("unrecognized slice type");
    }
  }

  template <typename T, bool ISOPTION>
  const ContentPtr
  IndexedArrayOf<T, ISOPTION>::carry(const Index64& carry, bool allow_lazy) const {
    IndexOf<T> nextindex(carry.length());
    struct Error err = kernel::IndexedArray_getitem_carry_64<T>(
      nextindex.ptr().get(),
      index_.ptr().get(),
      carry.ptr().get(),
      index_.offset(),
      index_.length(),
      carry.length());
    util::handle_error(err, classname(), identities_.get());
    IdentitiesPtr identities(nullptr);
    if (identities_.get() != nullptr) {
      identities = identities_.get()->getitem_carry_64(carry);
    }
    return std::make_shared<IndexedArrayOf<T, ISOPTION>>(identities,
                                                         parameters_,
                                                         nextindex,
                                                         content_);
  }

  template <typename T, bool ISOPTION>
  int64_t
  IndexedArrayOf<T, ISOPTION>::numfields() const {
    return content_.get()->numfields();
  }

  template <typename T, bool ISOPTION>
  int64_t
  IndexedArrayOf<T, ISOPTION>::fieldindex(const std::string& key) const {
    return content_.get()->fieldindex(key);
  }

  template <typename T, bool ISOPTION>
  const std::string
  IndexedArrayOf<T, ISOPTION>::key(int64_t fieldindex) const {
    return content_.get()->key(fieldindex);
  }

  template <typename T, bool ISOPTION>
  bool
  IndexedArrayOf<T, ISOPTION>::haskey(const std::string& key) const {
    return content_.get()->haskey(key);
  }

  template <typename T, bool ISOPTION>
  const std::vector<std::string>
  IndexedArrayOf<T, ISOPTION>::keys() const {
    return content_.get()->keys();
  }

  template <typename T, bool ISOPTION>
  const std::string
  IndexedArrayOf<T, ISOPTION>::validityerror(const std::string& path) const {
    struct Error err = kernel::IndexedArray_validity<T>(
      index_.ptr().get(),
      index_.offset(),
      index_.length(),
      content_.get()->length(),
      ISOPTION);
    if (err.str == nullptr) {
      return content_.get()->validityerror(path + std::string(".content"));
    }
    else {
      return (std::string("at ") + path + std::string(" (") + classname()
              + std::string("): ") + std::string(err.str)
              + std::string(" at i=") + std::to_string(err.identity));
    }
  }

  template <typename T, bool ISOPTION>
  const ContentPtr
  IndexedArrayOf<T, ISOPTION>::shallow_simplify() const {
    return simplify_optiontype();
  }

  template <typename T, bool ISOPTION>
  const ContentPtr
  IndexedArrayOf<T, ISOPTION>::num(int64_t axis, int64_t depth) const {
    int64_t toaxis = axis_wrap_if_negative(axis);
    if (toaxis == depth) {
      Index64 out(1);
      out.setitem_at_nowrap(0, length());
      return NumpyArray(out).getitem_at_nowrap(0);
    }
    else if (ISOPTION) {
      int64_t numnull;
      std::pair<Index64, IndexOf<T>> pair = nextcarry_outindex(numnull);
      Index64 nextcarry = pair.first;
      IndexOf<T> outindex = pair.second;

      ContentPtr next = content_.get()->carry(nextcarry, false);
      ContentPtr out = next.get()->num(axis, depth);
      IndexedArrayOf<T, ISOPTION> out2(Identities::none(),
                                       util::Parameters(),
                                       outindex,
                                       out);
      return out2.simplify_optiontype();
    }
    else {
      return project().get()->num(axis, depth);
    }
  }

  template <typename T, bool ISOPTION>
  const std::pair<Index64, ContentPtr>
  IndexedArrayOf<T, ISOPTION>::offsets_and_flattened(int64_t axis,
                                                     int64_t depth) const {
    int64_t toaxis = axis_wrap_if_negative(axis);
    if (toaxis == depth) {
      throw std::invalid_argument("axis=0 not allowed for flatten");
    }
    else if (ISOPTION) {
      int64_t numnull;
      std::pair<Index64, IndexOf<T>> pair = nextcarry_outindex(numnull);
      Index64 nextcarry = pair.first;
      IndexOf<T> outindex = pair.second;

      ContentPtr next = content_.get()->carry(nextcarry, false);

      std::pair<Index64, ContentPtr> offsets_flattened =
        next.get()->offsets_and_flattened(axis, depth);
      Index64 offsets = offsets_flattened.first;
      ContentPtr flattened = offsets_flattened.second;

      if (offsets.length() == 0) {
        return std::pair<Index64, ContentPtr>(
          offsets,
          std::make_shared<IndexedArrayOf<T, ISOPTION>>(Identities::none(),
                                                        util::Parameters(),
                                                        outindex,
                                                        flattened));
      }
      else {
        Index64 outoffsets(offsets.length() + numnull);
        struct Error err = kernel::IndexedArray_flatten_none2empty_64<T>(
          outoffsets.ptr().get(),
          outindex.ptr().get(),
          outindex.offset(),
          outindex.length(),
          offsets.ptr().get(),
          offsets.offset(),
          offsets.length());
        util::handle_error(err, classname(), identities_.get());
        return std::pair<Index64, ContentPtr>(outoffsets, flattened);
      }
    }
    else {
      return project().get()->offsets_and_flattened(axis, depth);
    }
  }

  template <typename T, bool ISOPTION>
  bool
  IndexedArrayOf<T, ISOPTION>::mergeable(const ContentPtr& other,
                                         bool mergebool) const {
    if (VirtualArray* raw = dynamic_cast<VirtualArray*>(other.get())) {
      return mergeable(raw->array(), mergebool);
    }

    if (!parameters_equal(other.get()->parameters())) {
      return false;
    }

    if (dynamic_cast<EmptyArray*>(other.get())  ||
        dynamic_cast<UnionArray8_32*>(other.get())  ||
        dynamic_cast<UnionArray8_U32*>(other.get())  ||
        dynamic_cast<UnionArray8_64*>(other.get())) {
      return true;
    }

    if (IndexedArray32* rawother =
        dynamic_cast<IndexedArray32*>(other.get())) {
      return content_.get()->mergeable(rawother->content(), mergebool);
    }
    else if (IndexedArrayU32* rawother =
             dynamic_cast<IndexedArrayU32*>(other.get())) {
      return content_.get()->mergeable(rawother->content(), mergebool);
    }
    else if (IndexedArray64* rawother =
             dynamic_cast<IndexedArray64*>(other.get())) {
      return content_.get()->mergeable(rawother->content(), mergebool);
    }
    else if (IndexedOptionArray32* rawother =
             dynamic_cast<IndexedOptionArray32*>(other.get())) {
      return content_.get()->mergeable(rawother->content(), mergebool);
    }
    else if (IndexedOptionArray64* rawother =
             dynamic_cast<IndexedOptionArray64*>(other.get())) {
      return content_.get()->mergeable(rawother->content(), mergebool);
    }
    else if (ByteMaskedArray* rawother =
             dynamic_cast<ByteMaskedArray*>(other.get())) {
      return content_.get()->mergeable(rawother->content(), mergebool);
    }
    else if (BitMaskedArray* rawother =
             dynamic_cast<BitMaskedArray*>(other.get())) {
      return content_.get()->mergeable(rawother->content(), mergebool);
    }
    else if (UnmaskedArray* rawother =
             dynamic_cast<UnmaskedArray*>(other.get())) {
      return content_.get()->mergeable(rawother->content(), mergebool);
    }
    else {
      return content_.get()->mergeable(other, mergebool);
    }
  }

  template <typename T, bool ISOPTION>
  const ContentPtr
  IndexedArrayOf<T, ISOPTION>::reverse_merge(const ContentPtr& other) const {
    if (VirtualArray* raw = dynamic_cast<VirtualArray*>(other.get())) {
      return reverse_merge(raw->array());
    }

    int64_t theirlength = other.get()->length();
    int64_t mylength = length();
    Index64 index(theirlength + mylength);

    ContentPtr content = other.get()->merge(content_);
    struct Error err1 = kernel::IndexedArray_fill_to64_count(
      index.ptr().get(),
      0,
      theirlength,
      0);
    util::handle_error(err1, classname(), identities_.get());

    int64_t mycontentlength = content_.get()->length();
    if (std::is_same<T, int32_t>::value) {
      struct Error err2 = kernel::IndexedArray_fill<int32_t, int64_t>(
        index.ptr().get(),
        theirlength,
        reinterpret_cast<int32_t*>(index_.ptr().get()),
        index_.offset(),
        mylength,
        mycontentlength);
      util::handle_error(err2, classname(), identities_.get());
    }
    else if (std::is_same<T, uint32_t>::value) {
      struct Error err2 = kernel::IndexedArray_fill<uint32_t, int64_t>(
        index.ptr().get(),
        theirlength,
        reinterpret_cast<uint32_t*>(index_.ptr().get()),
        index_.offset(),
        mylength,
        mycontentlength);
      util::handle_error(err2, classname(), identities_.get());
    }
    if (std::is_same<T, int64_t>::value) {
      struct Error err2 = kernel::IndexedArray_fill<int64_t, int64_t>(
        index.ptr().get(),
        theirlength,
        reinterpret_cast<int64_t*>(index_.ptr().get()),
        index_.offset(),
        mylength,
        mycontentlength);
      util::handle_error(err2, classname(), identities_.get());
    }
    else {
      throw std::runtime_error("unrecognized IndexedArray specialization");
    }

    return std::make_shared<IndexedArrayOf<int64_t, ISOPTION>>(
      Identities::none(),
      parameters_,
      index,
      content);
  }

  template <typename T, bool ISOPTION>
  const ContentPtr
  IndexedArrayOf<T, ISOPTION>::merge(const ContentPtr& other) const {
    if (VirtualArray* raw = dynamic_cast<VirtualArray*>(other.get())) {
      return merge(raw->array());
    }

    if (!parameters_equal(other.get()->parameters())) {
      return merge_as_union(other);
    }

    if (dynamic_cast<EmptyArray*>(other.get())) {
      return shallow_copy();
    }
    else if (UnionArray8_32* rawother =
             dynamic_cast<UnionArray8_32*>(other.get())) {
      return rawother->reverse_merge(shallow_copy());
    }
    else if (UnionArray8_U32* rawother =
             dynamic_cast<UnionArray8_U32*>(other.get())) {
      return rawother->reverse_merge(shallow_copy());
    }
    else if (UnionArray8_64* rawother =
             dynamic_cast<UnionArray8_64*>(other.get())) {
      return rawother->reverse_merge(shallow_copy());
    }

    int64_t mylength = length();
    int64_t theirlength = other.get()->length();
    Index64 index(mylength + theirlength);

    if (std::is_same<T, int32_t>::value) {
      struct Error err = kernel::IndexedArray_fill<int32_t, int64_t>(
        index.ptr().get(),
        0,
        reinterpret_cast<int32_t*>(index_.ptr().get()),
        index_.offset(),
        mylength,
        0);
      util::handle_error(err, classname(), identities_.get());
    }
    else if (std::is_same<T, uint32_t>::value) {
      struct Error err = kernel::IndexedArray_fill<uint32_t, int64_t>(
        index.ptr().get(),
        0,
        reinterpret_cast<uint32_t*>(index_.ptr().get()),
        index_.offset(),
        mylength,
        0);
      util::handle_error(err, classname(), identities_.get());
    }
    else if (std::is_same<T, int64_t>::value) {
      struct Error err = kernel::IndexedArray_fill<int64_t, int64_t>(
        index.ptr().get(),
        0,
        reinterpret_cast<int64_t*>(index_.ptr().get()),
        index_.offset(),
        mylength,
        0);
      util::handle_error(err, classname(), identities_.get());
    }
    else {
      throw std::runtime_error("unrecognized IndexedArray specialization");
    }

    ContentPtr replaced_other = other;
    if (ByteMaskedArray* rawother =
        dynamic_cast<ByteMaskedArray*>(other.get())) {
      replaced_other = rawother->toIndexedOptionArray64();
    }
    else if (BitMaskedArray* rawother =
        dynamic_cast<BitMaskedArray*>(other.get())) {
      replaced_other = rawother->toIndexedOptionArray64();
    }
    else if (UnmaskedArray* rawother =
        dynamic_cast<UnmaskedArray*>(other.get())) {
      replaced_other = rawother->toIndexedOptionArray64();
    }

    int64_t mycontentlength = content_.get()->length();
    ContentPtr content;
    bool other_isoption = false;
    if (IndexedArray32* rawother =
        dynamic_cast<IndexedArray32*>(replaced_other.get())) {
      content = content_.get()->merge(rawother->content());
      Index32 other_index = rawother->index();
      struct Error err = kernel::IndexedArray_fill<int32_t, int64_t>(
        index.ptr().get(),
        mylength,
        other_index.ptr().get(),
        other_index.offset(),
        theirlength,
        mycontentlength);
      util::handle_error(err,
                         rawother->classname(),
                         rawother->identities().get());
    }
    else if (IndexedArrayU32* rawother =
             dynamic_cast<IndexedArrayU32*>(replaced_other.get())) {
      content = content_.get()->merge(rawother->content());
      IndexU32 other_index = rawother->index();
      struct Error err = kernel::IndexedArray_fill<uint32_t, int64_t>(
        index.ptr().get(),
        mylength,
        other_index.ptr().get(),
        other_index.offset(),
        theirlength,
        mycontentlength);
      util::handle_error(err,
                         rawother->classname(),
                         rawother->identities().get());
    }
    else if (IndexedArray64* rawother =
             dynamic_cast<IndexedArray64*>(replaced_other.get())) {
      content = content_.get()->merge(rawother->content());
      Index64 other_index = rawother->index();
      struct Error err = kernel::IndexedArray_fill<int64_t, int64_t>(
        index.ptr().get(),
        mylength,
        other_index.ptr().get(),
        other_index.offset(),
        theirlength,
        mycontentlength);
      util::handle_error(err,
                         rawother->classname(),
                         rawother->identities().get());
    }
    else if (IndexedOptionArray32* rawother =
             dynamic_cast<IndexedOptionArray32*>(replaced_other.get())) {
      content = content_.get()->merge(rawother->content());
      Index32 other_index = rawother->index();
      struct Error err = kernel::IndexedArray_fill<int32_t, int64_t>(
        index.ptr().get(),
        mylength,
        other_index.ptr().get(),
        other_index.offset(),
        theirlength,
        mycontentlength);
      util::handle_error(err,
                         rawother->classname(),
                         rawother->identities().get());
      other_isoption = true;
    }
    else if (IndexedOptionArray64* rawother =
             dynamic_cast<IndexedOptionArray64*>(replaced_other.get())) {
      content = content_.get()->merge(rawother->content());
      Index64 other_index = rawother->index();
      struct Error err = kernel::IndexedArray_fill<int64_t, int64_t>(
        index.ptr().get(),
        mylength,
        other_index.ptr().get(),
        other_index.offset(),
        theirlength,
        mycontentlength);
      util::handle_error(err,
                         rawother->classname(),
                         rawother->identities().get());
      other_isoption = true;
    }
    else {
      content = content_.get()->merge(replaced_other);
      struct Error err = kernel::IndexedArray_fill_to64_count(
        index.ptr().get(),
        mylength,
        theirlength,
        mycontentlength);
      util::handle_error(err, classname(), identities_.get());
    }

    if (ISOPTION  ||  other_isoption) {
      return std::make_shared<IndexedOptionArray64>(Identities::none(),
                                                    parameters_,
                                                    index,
                                                    content);
    }
    else {
      return std::make_shared<IndexedArray64>(Identities::none(),
                                              parameters_,
                                              index,
                                              content);
    }
  }

  template <typename T, bool ISOPTION>
  const SliceItemPtr
  IndexedArrayOf<T, ISOPTION>::asslice() const {
    if (ISOPTION) {
      int64_t numnull;
      struct Error err1 = kernel::IndexedArray_numnull<T>(
        &numnull,
        index_.ptr().get(),
        index_.offset(),
        index_.length());
      util::handle_error(err1, classname(), identities_.get());

      Index64 nextcarry(length() - numnull);
      Index64 outindex(length());
      struct Error err2 =
        kernel::IndexedArray_getitem_nextcarry_outindex_mask_64<T>(
        nextcarry.ptr().get(),
        outindex.ptr().get(),
        index_.ptr().get(),
        index_.offset(),
        index_.length(),
        content_.get()->length());
      util::handle_error(err2, classname(), identities_.get());

      ContentPtr next = content_.get()->carry(nextcarry, false);

      SliceItemPtr slicecontent = next.get()->asslice();
      if (SliceArray64* raw =
          dynamic_cast<SliceArray64*>(slicecontent.get())) {
        if (raw->frombool()) {
          Index64 nonzero(raw->index());
          Index8 originalmask(length());
          Index64 adjustedindex(nonzero.length() + numnull);
          Index64 adjustednonzero(nonzero.length());
          struct Error err3 = kernel::IndexedArray_getitem_adjust_outindex_64(
            originalmask.ptr().get(),
            adjustedindex.ptr().get(),
            adjustednonzero.ptr().get(),
            outindex.ptr().get(),
            outindex.offset(),
            outindex.length(),
            nonzero.ptr().get(),
            nonzero.offset(),
            nonzero.length());
          util::handle_error(err3, classname(), nullptr);

          SliceItemPtr outcontent =
            std::make_shared<SliceArray64>(adjustednonzero,
                                           raw->shape(),
                                           raw->strides(),
                                           true);
          return std::make_shared<SliceMissing64>(adjustedindex,
                                                  originalmask,
                                                  outcontent);
        }
      }
      return std::make_shared<SliceMissing64>(outindex,
                                              Index8(0),
                                              slicecontent);
    }
    else {
      return project().get()->asslice();
    }
  }

  template <typename T, bool ISOPTION>
  const ContentPtr
  IndexedArrayOf<T, ISOPTION>::fillna(const ContentPtr& value) const {
    if (value.get()->length() != 1) {
      throw std::invalid_argument(
        std::string("fillna value length (")
        + std::to_string(value.get()->length())
        + std::string(") is not equal to 1"));
    }
    if (ISOPTION) {
      ContentPtrVec contents;
      contents.emplace_back(content());
      contents.emplace_back(value);

      Index8 tags = bytemask();
      Index64 index(tags.length());
      struct Error err = kernel::UnionArray_fillna_64<T>(
        index.ptr().get(),
        index_.ptr().get(),
        index_.offset(),
        tags.length());
      util::handle_error(err, classname(), identities_.get());

      std::shared_ptr<UnionArray8_64> out =
        std::make_shared<UnionArray8_64>(Identities::none(),
                                         parameters_,
                                         tags,
                                         index,
                                         contents);
      return out.get()->simplify_uniontype(true);
    }
    else {
      return std::make_shared<IndexedArrayOf<T, ISOPTION>>(
        Identities::none(),
        parameters_,
        index_,
        content_.get()->fillna(value));
    }
  }

  template <typename T, bool ISOPTION>
  const ContentPtr
  IndexedArrayOf<T, ISOPTION>::rpad(int64_t target,
                                    int64_t axis,
                                    int64_t depth) const {
    int64_t toaxis = axis_wrap_if_negative(axis);
    if (toaxis == depth) {
      return rpad_axis0(target, false);
    }
    else if (toaxis == depth + 1) {
      if (ISOPTION) {
        Index8 mask = bytemask();
        Index64 index(mask.length());
        struct Error err =
          kernel::IndexedOptionArray_rpad_and_clip_mask_axis1_64(
          index.ptr().get(),
          mask.ptr().get(),
          mask.length());
        util::handle_error(err, classname(), identities_.get());

        ContentPtr next = project().get()->rpad(target, toaxis, depth);
        return std::make_shared<IndexedOptionArray64>(
          Identities::none(),
          util::Parameters(),
          index,
          next).get()->simplify_optiontype();
      }
      else {
        return project().get()->rpad(target, toaxis, depth);
      }
    }
    else {
      return std::make_shared<IndexedArrayOf<T, ISOPTION>>(
        Identities::none(),
        parameters_,
        index_,
        content_.get()->rpad(target, toaxis, depth));
    }
  }

  template <typename T, bool ISOPTION>
  const ContentPtr
  IndexedArrayOf<T, ISOPTION>::rpad_and_clip(int64_t target,
                                             int64_t axis,
                                             int64_t depth) const {
    int64_t toaxis = axis_wrap_if_negative(axis);
    if (toaxis == depth) {
      return rpad_axis0(target, true);
    }
    else if (toaxis == depth + 1) {
      if (ISOPTION) {
        Index8 mask = bytemask();
        Index64 index(mask.length());
        struct Error err =
          kernel::IndexedOptionArray_rpad_and_clip_mask_axis1_64(
          index.ptr().get(),
          mask.ptr().get(),
          mask.length());
        util::handle_error(err, classname(), identities_.get());

        ContentPtr next =
          project().get()->rpad_and_clip(target, toaxis, depth);
        return std::make_shared<IndexedOptionArray64>(
          Identities::none(),
          util::Parameters(),
          index,
          next).get()->simplify_optiontype();
      }
      else {
        return project().get()->rpad_and_clip(target, toaxis, depth);
      }
    }
    else {
      return std::make_shared<IndexedArrayOf<T, ISOPTION>>(
        Identities::none(),
        parameters_,
        index_,
        content_.get()->rpad_and_clip(target, toaxis, depth));
    }
  }

  template <typename T, bool ISOPTION>
  const ContentPtr
  IndexedArrayOf<T, ISOPTION>::reduce_next(const Reducer& reducer,
                                           int64_t negaxis,
                                           const Index64& starts,
                                           const Index64& parents,
                                           int64_t outlength,
                                           bool mask,
                                           bool keepdims) const {
    int64_t numnull;
    struct Error err1 = kernel::IndexedArray_numnull<T>(
      &numnull,
      index_.ptr().get(),
      index_.offset(),
      index_.length());
    util::handle_error(err1, classname(), identities_.get());

    Index64 nextparents(index_.length() - numnull);
    Index64 nextcarry(index_.length() - numnull);
    Index64 outindex(index_.length());
    struct Error err2 = kernel::IndexedArray_reduce_next_64<T>(
      nextcarry.ptr().get(),
      nextparents.ptr().get(),
      outindex.ptr().get(),
      index_.ptr().get(),
      index_.offset(),
      parents.ptr().get(),
      parents.offset(),
      index_.length());
    util::handle_error(err2, classname(), identities_.get());

    ContentPtr next = content_.get()->carry(nextcarry, false);
    ContentPtr out = next.get()->reduce_next(reducer,
                                             negaxis,
                                             starts,
                                             nextparents,
                                             outlength,
                                             mask,
                                             keepdims);

    std::pair<bool, int64_t> branchdepth = branch_depth();
    if (!branchdepth.first  &&  negaxis == branchdepth.second) {
      return out;
    }
    else {
      if (RegularArray* raw =
          dynamic_cast<RegularArray*>(out.get())) {
        out = raw->toListOffsetArray64(true);
      }
      if (ListOffsetArray64* raw =
          dynamic_cast<ListOffsetArray64*>(out.get())) {
        Index64 outoffsets(starts.length() + 1);
        if (starts.length() > 0  &&  starts.getitem_at_nowrap(0) != 0) {
          throw std::runtime_error(
            "reduce_next with unbranching depth > negaxis expects a "
            "ListOffsetArray64 whose offsets start at zero");
        }
        struct Error err3 = kernel::IndexedArray_reduce_next_fix_offsets_64(
          outoffsets.ptr().get(),
          starts.ptr().get(),
          starts.offset(),
          starts.length(),
          outindex.length());
        util::handle_error(err3, classname(), identities_.get());

        return std::make_shared<ListOffsetArray64>(
          raw->identities(),
          raw->parameters(),
          outoffsets,
          std::make_shared<IndexedOptionArray64>(Identities::none(),
                                                 util::Parameters(),
                                                 outindex,
                                                 raw->content()));
      }
      else {
        throw std::runtime_error(
          std::string("reduce_next with unbranching depth > negaxis is only "
                      "expected to return RegularArray or ListOffsetArray64; "
                      "instead, it returned ") + out.get()->classname());
      }
    }

    return out;
  }

  template <typename T, bool ISOPTION>
  const ContentPtr
  IndexedArrayOf<T, ISOPTION>::localindex(int64_t axis, int64_t depth) const {
    int64_t toaxis = axis_wrap_if_negative(axis);
    if (axis == depth) {
      return localindex_axis0();
    }
    else {
      if (ISOPTION) {
        int64_t numnull;
        std::pair<Index64, IndexOf<T>> pair = nextcarry_outindex(numnull);
        Index64 nextcarry = pair.first;
        IndexOf<T> outindex = pair.second;

        ContentPtr next = content_.get()->carry(nextcarry, false);
        ContentPtr out = next.get()->localindex(axis, depth);
        IndexedArrayOf<T, ISOPTION> out2(identities_,
                                         util::Parameters(),
                                         outindex, out);
        return out2.simplify_optiontype();
      }
      else {
        return project().get()->localindex(axis, depth);
      }
    }
  }

  template <typename T, bool ISOPTION>
  const ContentPtr
  IndexedArrayOf<T, ISOPTION>::combinations(
    int64_t n,
    bool replacement,
    const util::RecordLookupPtr& recordlookup,
    const util::Parameters& parameters,
    int64_t axis,
    int64_t depth) const {
    if (n < 1) {
      throw std::invalid_argument("in combinations, 'n' must be at least 1");
    }
    int64_t toaxis = axis_wrap_if_negative(axis);
    if (axis == depth) {
      return combinations_axis0(n, replacement, recordlookup, parameters);
    }
    else {
      if (ISOPTION) {
        int64_t numnull;
        std::pair<Index64, IndexOf<T>> pair = nextcarry_outindex(numnull);
        Index64 nextcarry = pair.first;
        IndexOf<T> outindex = pair.second;

        ContentPtr next = content_.get()->carry(nextcarry, true);
        ContentPtr out = next.get()->combinations(n,
                                                  replacement,
                                                  recordlookup,
                                                  parameters,
                                                  axis,
                                                  depth);
        IndexedArrayOf<T, ISOPTION> out2(identities_,
                                         util::Parameters(),
                                         outindex,
                                         out);
        return out2.simplify_optiontype();
      }
      else {
        return project().get()->combinations(n,
                                             replacement,
                                             recordlookup,
                                             parameters,
                                             axis,
                                             depth);
      }
    }
  }

  template <typename T, bool ISOPTION>
  const ContentPtr
  IndexedArrayOf<T, ISOPTION>::sort_next(int64_t negaxis,
                                         const Index64& starts,
                                         const Index64& parents,
                                         int64_t outlength,
                                         bool ascending,
                                         bool stable,
                                         bool keepdims) const {
    int64_t numnull;
    struct Error err1 = kernel::IndexedArray_numnull<T>(
      &numnull,
      index_.ptr().get(),
      index_.offset(),
      index_.length());
    util::handle_error(err1, classname(), identities_.get());

    Index64 nextparents(index_.length() - numnull);
    Index64 nextcarry(index_.length() - numnull);
    Index64 outindex(index_.length());
    struct Error err2 = kernel::IndexedArray_reduce_next_64<T>(
      nextcarry.ptr().get(),
      nextparents.ptr().get(),
      outindex.ptr().get(),
      index_.ptr().get(),
      index_.offset(),
      parents.ptr().get(),
      parents.offset(),
      index_.length());
    util::handle_error(err2, classname(), identities_.get());

    ContentPtr next = content_.get()->carry(nextcarry, false);
    ContentPtr out = next.get()->sort_next(negaxis,
                                           starts,
                                           nextparents,
                                           outlength,
                                           ascending,
                                           stable,
                                           keepdims);

    Index64 nextoutindex(index_.length());
    struct Error err3 = kernel::IndexedArray_local_preparenext_64(
        nextoutindex.ptr().get(),
        starts.ptr().get(),
        parents.ptr().get(),
        parents.offset(),
        parents.length(),
        nextparents.ptr().get(),
        nextparents.offset());
    util::handle_error(err3, classname(), identities_.get());

    out = std::make_shared<IndexedArrayOf<int64_t, ISOPTION>>(
            Identities::none(),
            parameters_,
            nextoutindex,
            out);

    std::pair<bool, int64_t> branchdepth = branch_depth();
    if (!branchdepth.first  &&  negaxis == branchdepth.second) {
      return out;
    }
    else {
      if (RegularArray* raw =
        dynamic_cast<RegularArray*>(out.get())) {
        out = raw->toListOffsetArray64(true);
      }
      if (ListOffsetArray64* raw =
        dynamic_cast<ListOffsetArray64*>(out.get())) {
        Index64 outoffsets(starts.length() + 1);
        if (starts.length() > 0  &&  starts.getitem_at_nowrap(0) != 0) {
          throw std::runtime_error(
            "sort_next with unbranching depth > negaxis expects a "
            "ListOffsetArray64 whose offsets start at zero");
        }
        struct Error err4 = kernel::IndexedArray_reduce_next_fix_offsets_64(
          outoffsets.ptr().get(),
          starts.ptr().get(),
          starts.offset(),
          starts.length(),
          outindex.length());
        util::handle_error(err4, classname(), identities_.get());

        return std::make_shared<ListOffsetArray64>(
          raw->identities(),
          raw->parameters(),
          outoffsets,
          std::make_shared<IndexedArrayOf<int64_t, ISOPTION>>(
            Identities::none(),
            parameters_,
            outindex,
            raw->content()));
      }
      else {
        throw std::runtime_error(
          std::string("sort_next with unbranching depth > negaxis is only "
                      "expected to return RegularArray or ListOffsetArray64; "
                      "instead, it returned ") + out.get()->classname());
      }
    }

    return out;
  }

  template <typename T, bool ISOPTION>
  const ContentPtr
  IndexedArrayOf<T, ISOPTION>::argsort_next(int64_t negaxis,
                                            const Index64& starts,
                                            const Index64& parents,
                                            int64_t outlength,
                                            bool ascending,
                                            bool stable,
                                            bool keepdims) const {
    int64_t numnull;
    struct Error err1 = kernel::IndexedArray_numnull<T>(
      &numnull,
      index_.ptr().get(),
      index_.offset(),
      index_.length());
    util::handle_error(err1, classname(), identities_.get());

    Index64 nextparents(index_.length() - numnull);
    Index64 nextcarry(index_.length() - numnull);
    Index64 outindex(index_.length());
    struct Error err2 = kernel::IndexedArray_reduce_next_64<T>(
      nextcarry.ptr().get(),
      nextparents.ptr().get(),
      outindex.ptr().get(),
      index_.ptr().get(),
      index_.offset(),
      parents.ptr().get(),
      parents.offset(),
      index_.length());
    util::handle_error(err2, classname(), identities_.get());

    ContentPtr next = content_.get()->carry(nextcarry, false);
    ContentPtr out = next.get()->argsort_next(negaxis,
                                              starts,
                                              nextparents,
                                              outlength,
                                              ascending,
                                              stable,
                                              keepdims);

    Index64 nextoutindex(index_.length());
    struct Error err3 = kernel::IndexedArray_local_preparenext_64(
        nextoutindex.ptr().get(),
        starts.ptr().get(),
        parents.ptr().get(),
        parents.offset(),
        parents.length(),
        nextparents.ptr().get(),
        nextparents.offset());
    util::handle_error(err3, classname(), identities_.get());

    out = std::make_shared<IndexedArrayOf<int64_t, ISOPTION>>(
            Identities::none(),
            util::Parameters(),
            nextoutindex,
            out);

    std::pair<bool, int64_t> branchdepth = branch_depth();
    if (!branchdepth.first  &&  negaxis == branchdepth.second) {
      return out;
    }
    else {
      if (RegularArray* raw =
        dynamic_cast<RegularArray*>(out.get())) {
          out = raw->toListOffsetArray64(true);
      }
      if (ListOffsetArray64* raw =
        dynamic_cast<ListOffsetArray64*>(out.get())) {
        Index64 outoffsets(starts.length() + 1);
        if (starts.length() > 0  &&  starts.getitem_at_nowrap(0) != 0) {
          throw std::runtime_error(
              "argsort_next with unbranching depth > negaxis expects a "
              "ListOffsetArray64 whose offsets start at zero");
        }
        struct Error err4 = kernel::IndexedArray_reduce_next_fix_offsets_64(
          outoffsets.ptr().get(),
          starts.ptr().get(),
          starts.offset(),
          starts.length(),
          outindex.length());
        util::handle_error(err4, classname(), identities_.get());

        return std::make_shared<ListOffsetArray64>(
          raw->identities(),
          raw->parameters(),
          outoffsets,
          std::make_shared<IndexedArrayOf<int64_t, ISOPTION>>(
            Identities::none(),
            util::Parameters(),
            outindex,
            raw->content()));
      }
      else {
        throw std::runtime_error(
          std::string("argsort_next with unbranching depth > negaxis is only "
                "expected to return RegularArray or ListOffsetArray64; "
                "instead, it returned ") + out.get()->classname());
      }
    }

    return out;
  }

  template <typename T, bool ISOPTION>
  const ContentPtr
  IndexedArrayOf<T,
                 ISOPTION>::getitem_next(const SliceAt& at,
                                         const Slice& tail,
                                         const Index64& advanced) const {
    throw std::runtime_error(
      "undefined operation: IndexedArray::getitem_next(at)");
  }

  template <typename T, bool ISOPTION>
  const ContentPtr
  IndexedArrayOf<T, ISOPTION>::getitem_next(const SliceRange& range,
                                            const Slice& tail,
                                            const Index64& advanced) const {
    throw std::runtime_error(
      "undefined operation: IndexedArray::getitem_next(range)");
  }

  template <typename T, bool ISOPTION>
  const ContentPtr
  IndexedArrayOf<T, ISOPTION>::getitem_next(const SliceArray64& array,
                                            const Slice& tail,
                                            const Index64& advanced) const {
    throw std::runtime_error(
      "undefined operation: IndexedArray::getitem_next(array)");
  }

  template <typename T, bool ISOPTION>
  const ContentPtr
  IndexedArrayOf<T, ISOPTION>::getitem_next(const SliceJagged64& jagged,
                                            const Slice& tail,
                                            const Index64& advanced) const {
    throw std::runtime_error(
      "undefined operation: IndexedArray::getitem_next(jagged)");
  }

  template <typename T, bool ISOPTION>
  const ContentPtr
  IndexedArrayOf<T, ISOPTION>::getitem_next_jagged(
    const Index64& slicestarts,
    const Index64& slicestops,
    const SliceArray64& slicecontent,
    const Slice& tail) const {
    return getitem_next_jagged_generic<SliceArray64>(slicestarts,
                                                     slicestops,
                                                     slicecontent,
                                                     tail);
  }

  template <typename T, bool ISOPTION>
  const ContentPtr
  IndexedArrayOf<T, ISOPTION>::getitem_next_jagged(
    const Index64& slicestarts,
    const Index64& slicestops,
    const SliceMissing64& slicecontent,
    const Slice& tail) const {
    return getitem_next_jagged_generic<SliceMissing64>(slicestarts,
                                                       slicestops,
                                                       slicecontent,
                                                       tail);
  }

  template <typename T, bool ISOPTION>
  const ContentPtr
  IndexedArrayOf<T, ISOPTION>::getitem_next_jagged(
    const Index64& slicestarts,
    const Index64& slicestops,
    const SliceJagged64& slicecontent,
    const Slice& tail) const {
    return getitem_next_jagged_generic<SliceJagged64>(slicestarts,
                                                      slicestops,
                                                      slicecontent,
                                                      tail);
  }

  template <typename T, bool ISOPTION>
  template <typename S>
  const ContentPtr
  IndexedArrayOf<T, ISOPTION>::getitem_next_jagged_generic(
    const Index64& slicestarts,
    const Index64& slicestops,
    const S& slicecontent,
    const Slice& tail) const {
    if (ISOPTION) {
      int64_t numnull;
      std::pair<Index64, IndexOf<T>> pair = nextcarry_outindex(numnull);
      Index64 nextcarry = pair.first;
      IndexOf<T> outindex = pair.second;

<<<<<<< HEAD
      if ( slicestarts.length() != length() or slicestops.length() != length() ) {
        throw std::runtime_error("Slices look weird");
      }
      Index64 carrystarts(slicestarts.length() - numnull);
      Index64 carrystops(slicestops.length() - numnull);
      int64_t k=0;
      for(int64_t i=0; i < length(); ++i) {
        int64_t from = outindex.getitem_at_nowrap(i);
        // here we could OR this with starts[i]==stops[i] to pass singletons
        // as if they were nulls. We would have to hack a bit on nextcarry and outindex though
        if ( from >= 0 ) {
          carrystarts.setitem_at_nowrap(k, slicestarts.getitem_at_nowrap(i));
          carrystops.setitem_at_nowrap(k, slicestops.getitem_at_nowrap(i));
          k++;
        }
      }
      if ( k != carrystarts.length() ) {
        throw std::runtime_error("failed to carry starts and stops properly");
      }

      ContentPtr next = content_.get()->carry(nextcarry);
      ContentPtr out = next.get()->getitem_next_jagged(carrystarts,
                                                       carrystops,
=======
      ContentPtr next = content_.get()->carry(nextcarry, true);
      ContentPtr out = next.get()->getitem_next_jagged(slicestarts,
                                                       slicestops,
>>>>>>> bb205f3f
                                                       slicecontent,
                                                       tail);
      IndexedArrayOf<T, ISOPTION> out2(identities_,
                                       parameters_,
                                       outindex,
                                       out);
      return out2.simplify_optiontype();
    }
    else {
      Index64 nextcarry(length());
      struct Error err = kernel::IndexedArray_getitem_nextcarry_64<T>(
        nextcarry.ptr().get(),
        index_.ptr().get(),
        index_.offset(),
        index_.length(),
        content_.get()->length());
      util::handle_error(err, classname(), identities_.get());

<<<<<<< HEAD
      ContentPtr next = content_.get()->carry(nextcarry);
      // shouldn't we carry starts and stops here as well?
=======
      // an eager carry (allow_lazy = false) to avoid infinite loop (unproven)
      ContentPtr next = content_.get()->carry(nextcarry, false);
>>>>>>> bb205f3f
      return next.get()->getitem_next_jagged(slicestarts,
                                             slicestops,
                                             slicecontent,
                                             tail);
    }
  }

  template <typename T, bool ISOPTION>
  const std::pair<Index64, IndexOf<T>>
  IndexedArrayOf<T, ISOPTION>::nextcarry_outindex(int64_t& numnull) const {
    struct Error err1 = kernel::IndexedArray_numnull<T>(
      &numnull,
      index_.ptr().get(),
      index_.offset(),
      index_.length());
    util::handle_error(err1, classname(), identities_.get());

    Index64 nextcarry(length() - numnull);
    IndexOf<T> outindex(length());
    struct Error err2 =
      kernel::IndexedArray_getitem_nextcarry_outindex_64<T>(
      nextcarry.ptr().get(),
      outindex.ptr().get(),
      index_.ptr().get(),
      index_.offset(),
      index_.length(),
      content_.get()->length());
    util::handle_error(err2, classname(), identities_.get());

    return std::pair<Index64, IndexOf<T>>(nextcarry, outindex);
  }

  // IndexedArrayOf<int64_t, true> has to be first, or ld on darwin
  // will hide the typeinfo symbol
  template class EXPORT_SYMBOL IndexedArrayOf<int64_t, true>;

  template class EXPORT_SYMBOL IndexedArrayOf<int32_t, false>;
  template class EXPORT_SYMBOL IndexedArrayOf<uint32_t, false>;
  template class EXPORT_SYMBOL IndexedArrayOf<int64_t, false>;
  template class EXPORT_SYMBOL IndexedArrayOf<int32_t, true>;
}<|MERGE_RESOLUTION|>--- conflicted
+++ resolved
@@ -2283,7 +2283,6 @@
       Index64 nextcarry = pair.first;
       IndexOf<T> outindex = pair.second;
 
-<<<<<<< HEAD
       if ( slicestarts.length() != length() or slicestops.length() != length() ) {
         throw std::runtime_error("Slices look weird");
       }
@@ -2304,14 +2303,9 @@
         throw std::runtime_error("failed to carry starts and stops properly");
       }
 
-      ContentPtr next = content_.get()->carry(nextcarry);
+      ContentPtr next = content_.get()->carry(nextcarry, true);
       ContentPtr out = next.get()->getitem_next_jagged(carrystarts,
                                                        carrystops,
-=======
-      ContentPtr next = content_.get()->carry(nextcarry, true);
-      ContentPtr out = next.get()->getitem_next_jagged(slicestarts,
-                                                       slicestops,
->>>>>>> bb205f3f
                                                        slicecontent,
                                                        tail);
       IndexedArrayOf<T, ISOPTION> out2(identities_,
@@ -2330,13 +2324,9 @@
         content_.get()->length());
       util::handle_error(err, classname(), identities_.get());
 
-<<<<<<< HEAD
-      ContentPtr next = content_.get()->carry(nextcarry);
       // shouldn't we carry starts and stops here as well?
-=======
       // an eager carry (allow_lazy = false) to avoid infinite loop (unproven)
       ContentPtr next = content_.get()->carry(nextcarry, false);
->>>>>>> bb205f3f
       return next.get()->getitem_next_jagged(slicestarts,
                                              slicestops,
                                              slicecontent,
