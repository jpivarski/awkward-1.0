--- conflicted
+++ resolved
@@ -1022,7 +1022,6 @@
   }
 
   template <typename T, bool ISOPTION>
-<<<<<<< HEAD
   const std::shared_ptr<Content> IndexedArrayOf<T, ISOPTION>::pad(int64_t length, int64_t axis) const {
     Index64 toindex(index().length() + length);
     struct Error err = util::awkward_indexedarray_pad_64<T>(
@@ -1033,7 +1032,8 @@
     util::handle_error(err, classname(), identities_.get());
 
     return std::make_shared<IndexedOptionArray64>(identities_, parameters_, toindex, content());
-=======
+  }
+
   const std::shared_ptr<Content> IndexedArrayOf<T, ISOPTION>::reduce_next(const Reducer& reducer, int64_t negaxis, const Index64& parents, int64_t outlength, bool mask, bool keepdims) const {
     int64_t numnull;
     struct Error err1 = util::awkward_indexedarray_numnull<T>(
@@ -1057,7 +1057,6 @@
 
     std::shared_ptr<Content> next = content_.get()->carry(nextcarry);
     return next.get()->reduce_next(reducer, negaxis, nextparents, outlength, mask, keepdims);
->>>>>>> b25d31bc
   }
 
   template <typename T, bool ISOPTION>
