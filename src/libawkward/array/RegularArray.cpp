// BSD 3-Clause License; see https://github.com/jpivarski/awkward-1.0/blob/master/LICENSE

#include <iomanip>
#include <sstream>
#include <stdexcept>

#include "awkward/cpu-kernels/identities.h"
#include "awkward/cpu-kernels/getitem.h"
#include "awkward/cpu-kernels/operations.h"
#include "awkward/type/RegularType.h"
#include "awkward/type/ArrayType.h"
#include "awkward/type/UnknownType.h"
#include "awkward/array/NumpyArray.h"
#include "awkward/array/ListArray.h"
#include "awkward/array/ListOffsetArray.h"
#include "awkward/array/EmptyArray.h"
#include "awkward/array/IndexedArray.h"
#include "awkward/array/UnionArray.h"
#include "awkward/array/RecordArray.h"
#include "awkward/array/ByteMaskedArray.h"
#include "awkward/array/BitMaskedArray.h"
#include "awkward/array/UnmaskedArray.h"

#include "awkward/array/RegularArray.h"

namespace awkward {
  RegularArray::RegularArray(const IdentitiesPtr& identities,
                             const util::Parameters& parameters,
                             const ContentPtr& content,
                             int64_t size)
      : Content(identities, parameters)
      , content_(content)
      , size_(size) {
    if (size < 0) {
      throw std::invalid_argument("RegularArray size must be non-negative");
    }
  }

  const ContentPtr
  RegularArray::content() const {
    return content_;
  }

  int64_t
  RegularArray::size() const {
    return size_;
  }

  Index64
  RegularArray::compact_offsets64(bool start_at_zero) const {
    int64_t len = length();
    Index64 out(len + 1);
    struct Error err = awkward_regulararray_compact_offsets64(
      out.ptr().get(),
      len,
      size_);
    util::handle_error(err, classname(), identities_.get());
    return out;
  }

  const std::shared_ptr<ListOffsetArray64>
  RegularArray::broadcast_tooffsets64(const Index64& offsets) const {
    if (offsets.length() == 0  ||  offsets.getitem_at_nowrap(0) != 0) {
      throw std::invalid_argument(
        "broadcast_tooffsets64 can only be used with offsets that start at 0");
    }

    int64_t len = length();
    if (offsets.length() - 1 != len) {
      throw std::invalid_argument(
        std::string("cannot broadcast RegularArray of length ")
        + std::to_string(len) + (" to length ")
        + std::to_string(offsets.length() - 1));
    }

    IdentitiesPtr identities;
    if (identities_.get() != nullptr) {
      identities =
        identities_.get()->getitem_range_nowrap(0, offsets.length() - 1);
    }

    if (size_ == 1) {
      int64_t carrylen = offsets.getitem_at_nowrap(offsets.length() - 1);
      Index64 nextcarry(carrylen);
      struct Error err = awkward_regulararray_broadcast_tooffsets64_size1(
        nextcarry.ptr().get(),
        offsets.ptr().get(),
        offsets.offset(),
        offsets.length());
      util::handle_error(err, classname(), identities_.get());
      ContentPtr nextcontent = content_.get()->carry(nextcarry);
      return std::make_shared<ListOffsetArray64>(identities,
                                                 parameters_,
                                                 offsets,
                                                 nextcontent);
    }
    else {
      struct Error err = awkward_regulararray_broadcast_tooffsets64(
        offsets.ptr().get(),
        offsets.offset(),
        offsets.length(),
        size_);
      util::handle_error(err, classname(), identities_.get());
      return std::make_shared<ListOffsetArray64>(identities,
                                                 parameters_,
                                                 offsets,
                                                 content_);
    }
  }

  const std::shared_ptr<RegularArray>
  RegularArray::toRegularArray() const {
    return std::dynamic_pointer_cast<RegularArray>(shallow_copy());
  }

  const std::shared_ptr<ListOffsetArray64>
  RegularArray::toListOffsetArray64(bool start_at_zero) const {
    Index64 offsets = compact_offsets64(start_at_zero);
    return broadcast_tooffsets64(offsets);
  }

  const std::string
  RegularArray::classname() const {
    return "RegularArray";
  }

  void
  RegularArray::setidentities(const IdentitiesPtr& identities) {
    if (identities.get() == nullptr) {
      content_.get()->setidentities(identities);
    }
    else {
      if (length() != identities.get()->length()) {
        util::handle_error(
          failure("content and its identities must have the same length",
                  kSliceNone,
                  kSliceNone),
          classname(),
          identities_.get());
      }
      IdentitiesPtr bigidentities = identities;
      if (content_.get()->length() > kMaxInt32) {
        bigidentities = identities.get()->to64();
      }
      if (Identities32* rawidentities =
          dynamic_cast<Identities32*>(bigidentities.get())) {
        IdentitiesPtr subidentities =
          std::make_shared<Identities32>(Identities::newref(),
                                         rawidentities->fieldloc(),
                                         rawidentities->width() + 1,
                                         content_.get()->length());
        Identities32* rawsubidentities =
          reinterpret_cast<Identities32*>(subidentities.get());
        struct Error err = awkward_identities32_from_regulararray(
          rawsubidentities->ptr().get(),
          rawidentities->ptr().get(),
          rawidentities->offset(),
          size_,
          content_.get()->length(),
          length(),
          rawidentities->width());
        util::handle_error(err, classname(), identities_.get());
        content_.get()->setidentities(subidentities);
      }
      else if (Identities64* rawidentities =
               dynamic_cast<Identities64*>(bigidentities.get())) {
        IdentitiesPtr subidentities =
          std::make_shared<Identities64>(Identities::newref(),
                                         rawidentities->fieldloc(),
                                         rawidentities->width() + 1,
                                         content_.get()->length());
        Identities64* rawsubidentities =
          reinterpret_cast<Identities64*>(subidentities.get());
        struct Error err = awkward_identities64_from_regulararray(
          rawsubidentities->ptr().get(),
          rawidentities->ptr().get(),
          rawidentities->offset(),
          size_,
          content_.get()->length(),
          length(),
          rawidentities->width());
        util::handle_error(err, classname(), identities_.get());
        content_.get()->setidentities(subidentities);
      }
      else {
        throw std::runtime_error("unrecognized Identities specialization");
      }
    }
    identities_ = identities;
  }

  void
  RegularArray::setidentities() {
    if (length() < kMaxInt32) {
      IdentitiesPtr newidentities =
        std::make_shared<Identities32>(Identities::newref(),
                                       Identities::FieldLoc(),
                                       1,
                                       length());
      Identities32* rawidentities =
        reinterpret_cast<Identities32*>(newidentities.get());
      struct Error err = awkward_new_identities32(rawidentities->ptr().get(),
                                                  length());
      util::handle_error(err, classname(), identities_.get());
      setidentities(newidentities);
    }
    else {
      IdentitiesPtr newidentities =
        std::make_shared<Identities64>(Identities::newref(),
                                       Identities::FieldLoc(),
                                       1,
                                       length());
      Identities64* rawidentities =
        reinterpret_cast<Identities64*>(newidentities.get());
      struct Error err =
        awkward_new_identities64(rawidentities->ptr().get(), length());
      util::handle_error(err, classname(), identities_.get());
      setidentities(newidentities);
    }
  }

  const TypePtr
  RegularArray::type(const util::TypeStrs& typestrs) const {
    return std::make_shared<RegularType>(
      parameters_,
      util::gettypestr(parameters_, typestrs),
      content_.get()->type(typestrs),
      size_);
  }

  const std::string
  RegularArray::tostring_part(const std::string& indent,
                              const std::string& pre,
                              const std::string& post) const {
    std::stringstream out;
    out << indent << pre << "<" << classname() << " size=\"" << size_
        << "\">\n";
    if (identities_.get() != nullptr) {
      out << identities_.get()->tostring_part(
               indent + std::string("    "), "", "\n");
    }
    if (!parameters_.empty()) {
      out << parameters_tostring(indent + std::string("    "), "", "\n");
    }
    out << content_.get()->tostring_part(
             indent + std::string("    "), "<content>", "</content>\n");
    out << indent << "</" << classname() << ">" << post;
    return out.str();
  }

  void
  RegularArray::tojson_part(ToJson& builder) const {
    int64_t len = length();
    check_for_iteration();
    builder.beginlist();
    for (int64_t i = 0;  i < len;  i++) {
      getitem_at_nowrap(i).get()->tojson_part(builder);
    }
    builder.endlist();
  }

  void
  RegularArray::nbytes_part(std::map<size_t, int64_t>& largest) const {
    content_.get()->nbytes_part(largest);
    if (identities_.get() != nullptr) {
      identities_.get()->nbytes_part(largest);
    }
  }

  int64_t
  RegularArray::length() const {
    return (size_ == 0
              ? 0
              : content_.get()->length() / size_);   // floor of length / size
  }

  const ContentPtr
  RegularArray::shallow_copy() const {
    return std::make_shared<RegularArray>(identities_,
                                          parameters_,
                                          content_,
                                          size_);
  }

  const ContentPtr
  RegularArray::deep_copy(bool copyarrays,
                          bool copyindexes,
                          bool copyidentities) const {
    ContentPtr content = content_.get()->deep_copy(copyarrays,
                                                   copyindexes,
                                                   copyidentities);
    IdentitiesPtr identities = identities_;
    if (copyidentities  &&  identities_.get() != nullptr) {
      identities = identities_.get()->deep_copy();
    }
    return std::make_shared<RegularArray>(identities,
                                          parameters_,
                                          content,
                                          size_);
  }

  void
  RegularArray::check_for_iteration() const {
    if (identities_.get() != nullptr  &&
        identities_.get()->length() < length()) {
      util::handle_error(
        failure("len(identities) < len(array)", kSliceNone, kSliceNone),
        identities_.get()->classname(),
        nullptr);
    }
  }

  const ContentPtr
  RegularArray::getitem_nothing() const {
    return content_.get()->getitem_range_nowrap(0, 0);
  }

  const ContentPtr
  RegularArray::getitem_at(int64_t at) const {
    int64_t regular_at = at;
    int64_t len = length();
    if (regular_at < 0) {
      regular_at += len;
    }
    if (!(0 <= regular_at  &&  regular_at < len)) {
      util::handle_error(
        failure("index out of range", kSliceNone, at),
        classname(),
        identities_.get());
    }
    return getitem_at_nowrap(regular_at);
  }

  const ContentPtr
  RegularArray::getitem_at_nowrap(int64_t at) const {
    return content_.get()->getitem_range_nowrap(at*size_, (at + 1)*size_);
  }

  const ContentPtr
  RegularArray::getitem_range(int64_t start, int64_t stop) const {
    int64_t regular_start = start;
    int64_t regular_stop = stop;
    awkward_regularize_rangeslice(&regular_start, &regular_stop,
      true, start != Slice::none(), stop != Slice::none(), length());
    if (identities_.get() != nullptr  &&
        regular_stop > identities_.get()->length()) {
      util::handle_error(
        failure("index out of range", kSliceNone, stop),
        identities_.get()->classname(),
        nullptr);
    }
    return getitem_range_nowrap(regular_start, regular_stop);
  }

  const ContentPtr
  RegularArray::getitem_range_nowrap(int64_t start, int64_t stop) const {
    IdentitiesPtr identities(nullptr);
    if (identities_.get() != nullptr) {
      identities = identities_.get()->getitem_range_nowrap(start, stop);
    }
    return std::make_shared<RegularArray>(
      identities_,
      parameters_,
      content_.get()->getitem_range_nowrap(start*size_, stop*size_), size_);
  }

  const ContentPtr
  RegularArray::getitem_field(const std::string& key) const {
    return std::make_shared<RegularArray>(
      identities_,
      util::Parameters(),
      content_.get()->getitem_field(key), size_);
  }

  const ContentPtr
  RegularArray::getitem_fields(const std::vector<std::string>& keys) const {
    return std::make_shared<RegularArray>(
      identities_,
      util::Parameters(),
      content_.get()->getitem_fields(keys), size_);
  }

  const ContentPtr
  RegularArray::carry(const Index64& carry) const {
    Index64 nextcarry(carry.length()*size_);

    struct Error err = awkward_regulararray_getitem_carry_64(
      nextcarry.ptr().get(),
      carry.ptr().get(),
      carry.length(),
      size_);
    util::handle_error(err, classname(), identities_.get());

    IdentitiesPtr identities(nullptr);
    if (identities_.get() != nullptr) {
      identities = identities_.get()->getitem_carry_64(carry);
    }
    return std::make_shared<RegularArray>(identities,
                                          parameters_,
                                          content_.get()->carry(nextcarry),
                                          size_);
  }

  const std::string
  RegularArray::purelist_parameter(const std::string& key) const {
    std::string out = parameter(key);
    if (out == std::string("null")) {
      return content_.get()->purelist_parameter(key);
    }
    else {
      return out;
    }
  }

  bool
  RegularArray::purelist_isregular() const {
    return content_.get()->purelist_isregular();
  }

  int64_t
  RegularArray::purelist_depth() const {
    return content_.get()->purelist_depth() + 1;
  }

  const std::pair<int64_t, int64_t>
  RegularArray::minmax_depth() const {
    std::pair<int64_t, int64_t> content_depth = content_.get()->minmax_depth();
    return std::pair<int64_t, int64_t>(content_depth.first + 1,
                                       content_depth.second + 1);
  }

  const std::pair<bool, int64_t>
  RegularArray::branch_depth() const {
    std::pair<bool, int64_t> content_depth = content_.get()->branch_depth();
    return std::pair<bool, int64_t>(content_depth.first,
                                    content_depth.second + 1);
  }

  int64_t
  RegularArray::numfields() const {
    return content_.get()->numfields();
  }

  int64_t
  RegularArray::fieldindex(const std::string& key) const {
    return content_.get()->fieldindex(key);
  }

  const std::string
  RegularArray::key(int64_t fieldindex) const {
    return content_.get()->key(fieldindex);
  }

  bool
  RegularArray::haskey(const std::string& key) const {
    return content_.get()->haskey(key);
  }

  const std::vector<std::string>
  RegularArray::keys() const {
    return content_.get()->keys();
  }

  const std::string
  RegularArray::validityerror(const std::string& path) const {
    return content_.get()->validityerror(path + std::string(".content"));
  }

  const ContentPtr
  RegularArray::shallow_simplify() const {
    return shallow_copy();
  }

  const ContentPtr
  RegularArray::num(int64_t axis, int64_t depth) const {
    int64_t toaxis = axis_wrap_if_negative(axis);
    if (toaxis == depth) {
      Index64 out(1);
      out.setitem_at_nowrap(0, length());
      return NumpyArray(out).getitem_at_nowrap(0);
    }
    else if (toaxis == depth + 1) {
      Index64 tonum(length());
      struct Error err = awkward_regulararray_num_64(
        tonum.ptr().get(),
        size_,
        length());
      util::handle_error(err, classname(), identities_.get());
      return std::make_shared<NumpyArray>(tonum);
    }
    else {
      ContentPtr next = content_.get()->num(axis, depth + 1);
      return std::make_shared<RegularArray>(Identities::none(),
                                            util::Parameters(),
                                            next,
                                            size_);
    }
  }

  const std::pair<Index64, ContentPtr>
  RegularArray::offsets_and_flattened(int64_t axis, int64_t depth) const {
    return toListOffsetArray64(true).get()->offsets_and_flattened(axis, depth);
  }

  bool
  RegularArray::mergeable(const ContentPtr& other, bool mergebool) const {
    if (!parameters_equal(other.get()->parameters())) {
      return false;
    }

    if (dynamic_cast<EmptyArray*>(other.get())  ||
        dynamic_cast<UnionArray8_32*>(other.get())  ||
        dynamic_cast<UnionArray8_U32*>(other.get())  ||
        dynamic_cast<UnionArray8_64*>(other.get())) {
      return true;
    }
    else if (IndexedArray32* rawother =
             dynamic_cast<IndexedArray32*>(other.get())) {
      return mergeable(rawother->content(), mergebool);
    }
    else if (IndexedArrayU32* rawother =
             dynamic_cast<IndexedArrayU32*>(other.get())) {
      return mergeable(rawother->content(), mergebool);
    }
    else if (IndexedArray64* rawother =
             dynamic_cast<IndexedArray64*>(other.get())) {
      return mergeable(rawother->content(), mergebool);
    }
    else if (IndexedOptionArray32* rawother =
             dynamic_cast<IndexedOptionArray32*>(other.get())) {
      return mergeable(rawother->content(), mergebool);
    }
    else if (IndexedOptionArray64* rawother =
             dynamic_cast<IndexedOptionArray64*>(other.get())) {
      return mergeable(rawother->content(), mergebool);
    }
    else if (ByteMaskedArray* rawother =
             dynamic_cast<ByteMaskedArray*>(other.get())) {
      return mergeable(rawother->content(), mergebool);
    }
    else if (BitMaskedArray* rawother =
             dynamic_cast<BitMaskedArray*>(other.get())) {
      return mergeable(rawother->content(), mergebool);
    }
    else if (UnmaskedArray* rawother =
             dynamic_cast<UnmaskedArray*>(other.get())) {
      return mergeable(rawother->content(), mergebool);
    }

    if (RegularArray* rawother =
        dynamic_cast<RegularArray*>(other.get())) {
      return content_.get()->mergeable(rawother->content(), mergebool);
    }
    else if (ListArray32* rawother =
             dynamic_cast<ListArray32*>(other.get())) {
      return content_.get()->mergeable(rawother->content(), mergebool);
    }
    else if (ListArrayU32* rawother =
             dynamic_cast<ListArrayU32*>(other.get())) {
      return content_.get()->mergeable(rawother->content(), mergebool);
    }
    else if (ListArray64* rawother =
             dynamic_cast<ListArray64*>(other.get())) {
      return content_.get()->mergeable(rawother->content(), mergebool);
    }
    else if (ListOffsetArray32* rawother =
             dynamic_cast<ListOffsetArray32*>(other.get())) {
      return content_.get()->mergeable(rawother->content(), mergebool);
    }
    else if (ListOffsetArrayU32* rawother =
             dynamic_cast<ListOffsetArrayU32*>(other.get())) {
      return content_.get()->mergeable(rawother->content(), mergebool);
    }
    else if (ListOffsetArray64* rawother =
             dynamic_cast<ListOffsetArray64*>(other.get())) {
      return content_.get()->mergeable(rawother->content(), mergebool);
    }
    else {
      return false;
    }
  }

  const ContentPtr
  RegularArray::merge(const ContentPtr& other) const {
    if (!parameters_equal(other.get()->parameters())) {
      return merge_as_union(other);
    }

    if (dynamic_cast<EmptyArray*>(other.get())) {
      return shallow_copy();
    }
    else if (IndexedArray32* rawother =
             dynamic_cast<IndexedArray32*>(other.get())) {
      return rawother->reverse_merge(shallow_copy());
    }
    else if (IndexedArrayU32* rawother =
             dynamic_cast<IndexedArrayU32*>(other.get())) {
      return rawother->reverse_merge(shallow_copy());
    }
    else if (IndexedArray64* rawother =
             dynamic_cast<IndexedArray64*>(other.get())) {
      return rawother->reverse_merge(shallow_copy());
    }
    else if (IndexedOptionArray32* rawother =
             dynamic_cast<IndexedOptionArray32*>(other.get())) {
      return rawother->reverse_merge(shallow_copy());
    }
    else if (IndexedOptionArray64* rawother =
             dynamic_cast<IndexedOptionArray64*>(other.get())) {
      return rawother->reverse_merge(shallow_copy());
    }
    else if (ByteMaskedArray* rawother =
             dynamic_cast<ByteMaskedArray*>(other.get())) {
      return rawother->reverse_merge(shallow_copy());
    }
    else if (BitMaskedArray* rawother =
             dynamic_cast<BitMaskedArray*>(other.get())) {
      return rawother->reverse_merge(shallow_copy());
    }
    else if (UnmaskedArray* rawother =
             dynamic_cast<UnmaskedArray*>(other.get())) {
      return rawother->reverse_merge(shallow_copy());
    }
    else if (UnionArray8_32* rawother =
             dynamic_cast<UnionArray8_32*>(other.get())) {
      return rawother->reverse_merge(shallow_copy());
    }
    else if (UnionArray8_U32* rawother =
             dynamic_cast<UnionArray8_U32*>(other.get())) {
      return rawother->reverse_merge(shallow_copy());
    }
    else if (UnionArray8_64* rawother =
             dynamic_cast<UnionArray8_64*>(other.get())) {
      return rawother->reverse_merge(shallow_copy());
    }

    if (RegularArray* rawother = dynamic_cast<RegularArray*>(other.get())) {
      if (size_ == rawother->size()) {
        ContentPtr mine =
          content_.get()->getitem_range_nowrap(0, size_*length());
        ContentPtr theirs =
          rawother->content().get()->getitem_range_nowrap(
            0, rawother->size()*rawother->length());
        ContentPtr content = mine.get()->merge(theirs);
        return std::make_shared<RegularArray>(Identities::none(),
                                              util::Parameters(),
                                              content,
                                              size_);
      }
      else {
        return toListOffsetArray64(true).get()->merge(other);
      }
    }
    else if (dynamic_cast<ListArray32*>(other.get())  ||
             dynamic_cast<ListArrayU32*>(other.get())  ||
             dynamic_cast<ListArray64*>(other.get())  ||
             dynamic_cast<ListOffsetArray32*>(other.get())  ||
             dynamic_cast<ListOffsetArrayU32*>(other.get())  ||
             dynamic_cast<ListOffsetArray64*>(other.get())) {
      return toListOffsetArray64(true).get()->merge(other);
    }
    else {
      throw std::invalid_argument(
        std::string("cannot merge ") + classname() + std::string(" with ")
        + other.get()->classname());
    }
  }

  const SliceItemPtr
  RegularArray::asslice() const {
    throw std::invalid_argument(
      "slice items can have all fixed-size dimensions (to follow NumPy's "
      "slice rules) or they can have all var-sized dimensions (for jagged "
      "indexing), but not both in the same slice item");
  }

  const ContentPtr
  RegularArray::fillna(const ContentPtr& value) const {
    return std::make_shared<RegularArray>(identities_,
                                          parameters_,
                                          content().get()->fillna(value),
                                          size_);
  }

  const ContentPtr
  RegularArray::rpad(int64_t target, int64_t axis, int64_t depth) const {
    int64_t toaxis = axis_wrap_if_negative(axis);
    if (toaxis == depth) {
      return rpad_axis0(target, false);
    }
    else if (toaxis == depth + 1) {
      if (target < size_) {
        return shallow_copy();
      }
      else {
        return rpad_and_clip(target, toaxis, depth);
      }
    }
    else {
      return std::make_shared<RegularArray>(
        Identities::none(),
        parameters_,
        content_.get()->rpad(target, axis, depth + 1),
        size_);
    }
  }

  const ContentPtr
  RegularArray::rpad_and_clip(int64_t target,
                              int64_t axis,
                              int64_t depth) const {
    int64_t toaxis = axis_wrap_if_negative(axis);
    if (toaxis == depth) {
      return rpad_axis0(target, true);
    }
    else if (toaxis == depth + 1) {
      Index64 index(length() * target);
      struct Error err = awkward_RegularArray_rpad_and_clip_axis1_64(
        index.ptr().get(),
        target,
        size_,
        length());
      util::handle_error(err, classname(), identities_.get());
      std::shared_ptr<IndexedOptionArray64> next =
        std::make_shared<IndexedOptionArray64>(Identities::none(),
                                               util::Parameters(),
                                               index,
                                               content());
      return std::make_shared<RegularArray>(
        Identities::none(),
        parameters_,
        next.get()->simplify_optiontype(),
        target);
    }
    else {
      return std::make_shared<RegularArray>(
        Identities::none(),
        parameters_,
        content_.get()->rpad_and_clip(target, toaxis, depth + 1),
        size_);
    }
  }

  const ContentPtr
  RegularArray::reduce_next(const Reducer& reducer,
                            int64_t negaxis,
                            const Index64& starts,
                            const Index64& parents,
                            int64_t outlength,
                            bool mask,
                            bool keepdims) const {
    return toListOffsetArray64(true).get()->reduce_next(reducer,
                                                        negaxis,
                                                        starts,
                                                        parents,
                                                        outlength,
                                                        mask,
                                                        keepdims);
  }

  const ContentPtr
  RegularArray::localindex(int64_t axis, int64_t depth) const {
    int64_t toaxis = axis_wrap_if_negative(axis);
    if (axis == depth) {
      return localindex_axis0();
    }
    else if (axis == depth + 1) {
      Index64 localindex(length()*size_);
      struct Error err = awkward_regulararray_localindex_64(
        localindex.ptr().get(),
        size_,
        length());
      util::handle_error(err, classname(), identities_.get());
      return std::make_shared<RegularArray>(
        identities_,
        util::Parameters(),
        std::make_shared<NumpyArray>(localindex),
        size_);
    }
    else {
      return std::make_shared<RegularArray>(
        identities_,
        util::Parameters(),
        content_.get()->localindex(axis, depth + 1),
        size_);
    }
  }

  const ContentPtr
  RegularArray::choose(int64_t n,
                       bool diagonal,
                       const util::RecordLookupPtr& recordlookup,
                       const util::Parameters& parameters,
                       int64_t axis,
                       int64_t depth) const {
    if (n < 1) {
      throw std::invalid_argument("in choose, 'n' must be at least 1");
    }

    int64_t toaxis = axis_wrap_if_negative(axis);
    if (toaxis == depth) {
      return choose_axis0(n, diagonal, recordlookup, parameters);
    }

    else if (toaxis == depth + 1) {
      int64_t size = size_;
      if (diagonal) {
        size += (n - 1);
      }
      int64_t thisn = n;
      int64_t chooselen;
      if (thisn > size) {
        chooselen = 0;
      }
      else if (thisn == size) {
        chooselen = 1;
      }
      else {
        if (thisn * 2 > size) {
          thisn = size - thisn;
        }
        chooselen = size;
        for (int64_t j = 2;  j <= thisn;  j++) {
          chooselen *= (size - j + 1);
          chooselen /= j;
        }
      }

      int64_t totallen = chooselen * length();

      std::vector<std::shared_ptr<int64_t>> tocarry;
      std::vector<int64_t*> tocarryraw;
      for (int64_t j = 0;  j < n;  j++) {
        std::shared_ptr<int64_t> ptr(new int64_t[(size_t)totallen],
                                     util::array_deleter<int64_t>());
        tocarry.push_back(ptr);
        tocarryraw.push_back(ptr.get());
      }
      struct Error err = awkward_regulararray_choose_64(
        tocarryraw.data(),
        n,
        diagonal,
        size_,
        length());
      util::handle_error(err, classname(), identities_.get());

      ContentPtrVec contents;
      for (auto ptr : tocarry) {
        contents.push_back(content_.get()->carry(Index64(ptr, 0, totallen)));
      }
      ContentPtr recordarray =
        std::make_shared<RecordArray>(Identities::none(),
                                      parameters,
                                      contents,
                                      recordlookup);

      return std::make_shared<RegularArray>(identities_,
                                            util::Parameters(),
                                            recordarray,
                                            chooselen);
    }

    else {
      ContentPtr next = content_.get()
                        ->getitem_range_nowrap(0, length()*size_).get()
                        ->choose(n,
                                 diagonal,
                                 recordlookup,
                                 parameters,
                                 axis,
                                 depth + 1);
      return std::make_shared<RegularArray>(identities_,
                                            util::Parameters(),
                                            next,
                                            size_);
    }
  }

<<<<<<< HEAD
  const std::shared_ptr<Content> RegularArray::sort_next(int64_t negaxis, const Index64& starts, const Index64& parents, int64_t outlength, bool ascending, bool stable) const {
    std::cout << "RegularArray::sort_next\n";
    return toListOffsetArray64(true).get()->sort_next(negaxis, starts, parents, outlength, ascending, stable);
  }

  const std::shared_ptr<Content> RegularArray::getitem_next(const SliceAt& at, const Slice& tail, const Index64& advanced) const {
=======
  const ContentPtr
  RegularArray::getitem_next(const SliceAt& at,
                             const Slice& tail,
                             const Index64& advanced) const {
>>>>>>> a4211f23
    if (advanced.length() != 0) {
      throw std::runtime_error(
        "RegularArray::getitem_next(SliceAt): advanced.length() != 0");
    }
    int64_t len = length();
    SliceItemPtr nexthead = tail.head();
    Slice nexttail = tail.tail();
    Index64 nextcarry(len);

    struct Error err = awkward_regulararray_getitem_next_at_64(
      nextcarry.ptr().get(),
      at.at(),
      len,
      size_);
    util::handle_error(err, classname(), identities_.get());

    ContentPtr nextcontent = content_.get()->carry(nextcarry);
    return nextcontent.get()->getitem_next(nexthead, nexttail, advanced);
  }

  const ContentPtr
  RegularArray::getitem_next(const SliceRange& range,
                             const Slice& tail,
                             const Index64& advanced) const {
    int64_t len = length();
    SliceItemPtr nexthead = tail.head();
    Slice nexttail = tail.tail();

    if (range.step() == 0) {
      throw std::runtime_error(
        "RegularArray::getitem_next(SliceRange): range.step() == 0");
    }
    int64_t regular_start = range.start();
    int64_t regular_stop = range.stop();
    int64_t regular_step = std::abs(range.step());
    awkward_regularize_rangeslice(&regular_start,
                                  &regular_stop,
                                  range.step() > 0,
                                  range.start() != Slice::none(),
                                  range.stop() != Slice::none(),
                                  size_);
    int64_t nextsize = 0;
    if (range.step() > 0  &&  regular_stop - regular_start > 0) {
      int64_t diff = regular_stop - regular_start;
      nextsize = diff / regular_step;
      if (diff % regular_step != 0) {
        nextsize++;
      }
    }
    else if (range.step() < 0  &&  regular_stop - regular_start < 0) {
      int64_t diff = regular_start - regular_stop;
      nextsize = diff / regular_step;
      if (diff % regular_step != 0) {
        nextsize++;
      }
    }

    Index64 nextcarry(len*nextsize);

    struct Error err = awkward_regulararray_getitem_next_range_64(
      nextcarry.ptr().get(),
      regular_start,
      range.step(),
      len,
      size_,
      nextsize);
    util::handle_error(err, classname(), identities_.get());

    ContentPtr nextcontent = content_.get()->carry(nextcarry);

    if (advanced.length() == 0) {
      return std::make_shared<RegularArray>(
        identities_,
        parameters_,
        nextcontent.get()->getitem_next(nexthead, nexttail, advanced),
        nextsize);
    }
    else {
      Index64 nextadvanced(len*nextsize);

      struct Error err =
        awkward_regulararray_getitem_next_range_spreadadvanced_64(
        nextadvanced.ptr().get(),
        advanced.ptr().get(),
        len,
        nextsize);
      util::handle_error(err, classname(), identities_.get());

      return std::make_shared<RegularArray>(
        identities_,
        parameters_,
        nextcontent.get()->getitem_next(nexthead, nexttail, nextadvanced),
        nextsize);
    }
  }

  const ContentPtr
  RegularArray::getitem_next(const SliceArray64& array,
                             const Slice& tail,
                             const Index64& advanced) const {
    int64_t len = length();
    SliceItemPtr nexthead = tail.head();
    Slice nexttail = tail.tail();
    Index64 flathead = array.ravel();
    Index64 regular_flathead(flathead.length());

    struct Error err = awkward_regulararray_getitem_next_array_regularize_64(
      regular_flathead.ptr().get(),
      flathead.ptr().get(),
      flathead.length(),
      size_);
    util::handle_error(err, classname(), identities_.get());

    if (advanced.length() == 0) {
      Index64 nextcarry(len*flathead.length());
      Index64 nextadvanced(len*flathead.length());

      struct Error err = awkward_regulararray_getitem_next_array_64(
        nextcarry.ptr().get(),
        nextadvanced.ptr().get(),
        regular_flathead.ptr().get(),
        len,
        regular_flathead.length(),
        size_);
      util::handle_error(err, classname(), identities_.get());

      ContentPtr nextcontent = content_.get()->carry(nextcarry);

      return getitem_next_array_wrap(
               nextcontent.get()->getitem_next(nexthead,
                                               nexttail,
                                               nextadvanced),
               array.shape());
    }
    else {
      Index64 nextcarry(len);
      Index64 nextadvanced(len);

      struct Error err = awkward_regulararray_getitem_next_array_advanced_64(
        nextcarry.ptr().get(),
        nextadvanced.ptr().get(),
        advanced.ptr().get(),
        regular_flathead.ptr().get(),
        len,
        regular_flathead.length(),
        size_);
      util::handle_error(err, classname(), identities_.get());

      ContentPtr nextcontent = content_.get()->carry(nextcarry);
      return nextcontent.get()->getitem_next(nexthead, nexttail, nextadvanced);
    }
  }

  const ContentPtr
  RegularArray::getitem_next(const SliceJagged64& jagged,
                             const Slice& tail,
                             const Index64& advanced) const {
    if (advanced.length() != 0) {
      throw std::invalid_argument(
        "cannot mix jagged slice with NumPy-style advanced indexing");
    }

    if (jagged.length() != size_) {
      throw std::invalid_argument(
        std::string("cannot fit jagged slice with length ")
        + std::to_string(jagged.length()) + std::string(" into ")
        + classname() + std::string(" of size ") + std::to_string(size_));
    }

    int64_t regularlength = length();
    Index64 singleoffsets = jagged.offsets();
    Index64 multistarts(jagged.length()*regularlength);
    Index64 multistops(jagged.length()*regularlength);
    struct Error err = awkward_regulararray_getitem_jagged_expand_64(
      multistarts.ptr().get(),
      multistops.ptr().get(),
      singleoffsets.ptr().get(),
      jagged.length(),
      regularlength);
    util::handle_error(err, classname(), identities_.get());

    ContentPtr down = content_.get()->getitem_next_jagged(multistarts,
                                                          multistops,
                                                          jagged.content(),
                                                          tail);

    return std::make_shared<RegularArray>(Identities::none(),
                                          util::Parameters(),
                                          down,
                                          jagged.length());
  }

  const ContentPtr
  RegularArray::getitem_next_jagged(const Index64& slicestarts,
                                    const Index64& slicestops,
                                    const SliceArray64& slicecontent,
                                    const Slice& tail) const {
    ContentPtr self = toListOffsetArray64(true);
    return self.get()->getitem_next_jagged(slicestarts,
                                           slicestops,
                                           slicecontent,
                                           tail);
  }

  const ContentPtr
  RegularArray::getitem_next_jagged(const Index64& slicestarts,
                                    const Index64& slicestops,
                                    const SliceMissing64& slicecontent,
                                    const Slice& tail) const {
    ContentPtr self = toListOffsetArray64(true);
    return self.get()->getitem_next_jagged(slicestarts,
                                           slicestops,
                                           slicecontent,
                                           tail);
  }

  const ContentPtr
  RegularArray::getitem_next_jagged(const Index64& slicestarts,
                                    const Index64& slicestops,
                                    const SliceJagged64& slicecontent,
                                    const Slice& tail) const {
    ContentPtr self = toListOffsetArray64(true);
    return self.get()->getitem_next_jagged(slicestarts,
                                           slicestops,
                                           slicecontent,
                                           tail);
  }

}<|MERGE_RESOLUTION|>--- conflicted
+++ resolved
@@ -876,19 +876,21 @@
     }
   }
 
-<<<<<<< HEAD
-  const std::shared_ptr<Content> RegularArray::sort_next(int64_t negaxis, const Index64& starts, const Index64& parents, int64_t outlength, bool ascending, bool stable) const {
+  const ContentPtr
+  RegularArray::sort_next(int64_t negaxis,
+                          const Index64& starts,
+                          const Index64& parents,
+                          int64_t outlength,
+                          bool ascending,
+                          bool stable) const {
     std::cout << "RegularArray::sort_next\n";
     return toListOffsetArray64(true).get()->sort_next(negaxis, starts, parents, outlength, ascending, stable);
   }
 
-  const std::shared_ptr<Content> RegularArray::getitem_next(const SliceAt& at, const Slice& tail, const Index64& advanced) const {
-=======
   const ContentPtr
   RegularArray::getitem_next(const SliceAt& at,
                              const Slice& tail,
                              const Index64& advanced) const {
->>>>>>> a4211f23
     if (advanced.length() != 0) {
       throw std::runtime_error(
         "RegularArray::getitem_next(SliceAt): advanced.length() != 0");
