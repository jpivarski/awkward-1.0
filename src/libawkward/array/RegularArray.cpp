// BSD 3-Clause License; see https://github.com/scikit-hep/awkward-1.0/blob/master/LICENSE

#define FILENAME(line) FILENAME_FOR_EXCEPTIONS("src/libawkward/array/RegularArray.cpp", line)
#define FILENAME_C(line) FILENAME_FOR_EXCEPTIONS_C("src/libawkward/array/RegularArray.cpp", line)

#include <iomanip>
#include <sstream>
#include <stdexcept>

#include "awkward/kernels/identities.h"
#include "awkward/kernels/getitem.h"
#include "awkward/kernels/operations.h"
#include "awkward/type/RegularType.h"
#include "awkward/type/ArrayType.h"
#include "awkward/type/UnknownType.h"
#include "awkward/array/NumpyArray.h"
#include "awkward/array/ListArray.h"
#include "awkward/array/ListOffsetArray.h"
#include "awkward/array/EmptyArray.h"
#include "awkward/array/IndexedArray.h"
#include "awkward/array/UnionArray.h"
#include "awkward/array/RecordArray.h"
#include "awkward/array/ByteMaskedArray.h"
#include "awkward/array/BitMaskedArray.h"
#include "awkward/array/UnmaskedArray.h"
#include "awkward/array/VirtualArray.h"

#include "awkward/array/RegularArray.h"

namespace awkward {
  ////////// RegularForm

  RegularForm::RegularForm(bool has_identities,
                           const util::Parameters& parameters,
                           const FormKey& form_key,
                           const FormPtr& content,
                           int64_t size)
      : Form(has_identities, parameters, form_key)
      , content_(content)
      , size_(size) { }

  const FormPtr
  RegularForm::content() const {
    return content_;
  }

  int64_t
  RegularForm::size() const {
    return size_;
  }

  const TypePtr
  RegularForm::type(const util::TypeStrs& typestrs) const {
    return std::make_shared<RegularType>(
               parameters_,
               util::gettypestr(parameters_, typestrs),
               content_.get()->type(typestrs),
               size_);
  }

  void
  RegularForm::tojson_part(ToJson& builder, bool verbose) const {
    builder.beginrecord();
    builder.field("class");
    builder.string("RegularArray");
    builder.field("content");
    content_.get()->tojson_part(builder, verbose);
    builder.field("size");
    builder.integer(size_);
    identities_tojson(builder, verbose);
    parameters_tojson(builder, verbose);
    form_key_tojson(builder, verbose);
    builder.endrecord();
  }

  const FormPtr
  RegularForm::shallow_copy() const {
    return std::make_shared<RegularForm>(has_identities_,
                                         parameters_,
                                         form_key_,
                                         content_,
                                         size_);
  }

  const std::string
  RegularForm::purelist_parameter(const std::string& key) const {
    std::string out = parameter(key);
    if (out == std::string("null")) {
      return content_.get()->purelist_parameter(key);
    }
    else {
      return out;
    }
  }

  bool
  RegularForm::purelist_isregular() const {
    return content_.get()->purelist_isregular();
  }

  int64_t
  RegularForm::purelist_depth() const {
    return content_.get()->purelist_depth() + 1;
  }

  const std::pair<int64_t, int64_t>
  RegularForm::minmax_depth() const {
    std::pair<int64_t, int64_t> content_depth = content_.get()->minmax_depth();
    return std::pair<int64_t, int64_t>(content_depth.first + 1,
                                       content_depth.second + 1);
  }

  const std::pair<bool, int64_t>
  RegularForm::branch_depth() const {
    std::pair<bool, int64_t> content_depth = content_.get()->branch_depth();
    return std::pair<bool, int64_t>(content_depth.first,
                                    content_depth.second + 1);
  }

  int64_t
  RegularForm::numfields() const {
    return content_.get()->numfields();
  }

  int64_t
  RegularForm::fieldindex(const std::string& key) const {
    return content_.get()->fieldindex(key);
  }

  const std::string
  RegularForm::key(int64_t fieldindex) const {
    return content_.get()->key(fieldindex);
  }

  bool
  RegularForm::haskey(const std::string& key) const {
    return content_.get()->haskey(key);
  }

  const std::vector<std::string>
  RegularForm::keys() const {
    return content_.get()->keys();
  }

  bool
  RegularForm::equal(const FormPtr& other,
                     bool check_identities,
                     bool check_parameters,
                     bool check_form_key,
                     bool compatibility_check) const {
    if (check_identities  &&
        has_identities_ != other.get()->has_identities()) {
      return false;
    }
    if (check_parameters  &&
        !util::parameters_equal(parameters_, other.get()->parameters())) {
      return false;
    }
    if (check_form_key  &&
        !form_key_equals(other.get()->form_key())) {
      return false;
    }
    if (RegularForm* t = dynamic_cast<RegularForm*>(other.get())) {
      return (content_.get()->equal(t->content(),
                                    check_identities,
                                    check_parameters,
                                    check_form_key,
                                    compatibility_check)  &&
              size_ == t->size());
    }
    else {
      return false;
    }
  }

  const FormPtr
  RegularForm::getitem_field(const std::string& key) const {
    return content_.get()->getitem_field(key);
  }

  ////////// RegularArray

  RegularArray::RegularArray(const IdentitiesPtr& identities,
                             const util::Parameters& parameters,
                             const ContentPtr& content,
                             int64_t size)
      : Content(identities, parameters)
      , content_(content)
      , size_(size) {
    if (size < 0) {
      throw std::invalid_argument(
        std::string("RegularArray size must be non-negative")
        + FILENAME(__LINE__));
    }
  }

  const ContentPtr
  RegularArray::content() const {
    return content_;
  }

  int64_t
  RegularArray::size() const {
    return size_;
  }

  Index64
  RegularArray::compact_offsets64(bool start_at_zero) const {
    int64_t len = length();
    Index64 out(len + 1);
    struct Error err = kernel::RegularArray_compact_offsets_64(
      kernel::lib::cpu,   // DERIVE
      out.data(),
      len,
      size_);
    util::handle_error(err, classname(), identities_.get());
    return out;
  }

  const ContentPtr
  RegularArray::broadcast_tooffsets64(const Index64& offsets) const {
    if (offsets.length() == 0  ||  offsets.getitem_at_nowrap(0) != 0) {
      throw std::invalid_argument(
        std::string("broadcast_tooffsets64 can only be used with offsets that start at 0")
        + FILENAME(__LINE__));
    }

    int64_t len = length();
    if (offsets.length() - 1 != len) {
      throw std::invalid_argument(
        std::string("cannot broadcast RegularArray of length ")
        + std::to_string(len) + (" to length ")
        + std::to_string(offsets.length() - 1) + FILENAME(__LINE__));
    }

    IdentitiesPtr identities;
    if (identities_.get() != nullptr) {
      identities =
        identities_.get()->getitem_range_nowrap(0, offsets.length() - 1);
    }

    if (size_ == 1) {
      int64_t carrylen = offsets.getitem_at_nowrap(offsets.length() - 1);
      Index64 nextcarry(carrylen);
      struct Error err = kernel::RegularArray_broadcast_tooffsets_size1_64(
        kernel::lib::cpu,   // DERIVE
        nextcarry.data(),
        offsets.data(),
        offsets.length());
      util::handle_error(err, classname(), identities_.get());
      ContentPtr nextcontent = content_.get()->carry(nextcarry, true);
      return std::make_shared<ListOffsetArray64>(identities,
                                                 parameters_,
                                                 offsets,
                                                 nextcontent);
    }
    else {
      struct Error err = kernel::RegularArray_broadcast_tooffsets_64(
        kernel::lib::cpu,   // DERIVE
        offsets.data(),
        offsets.length(),
        size_);
      util::handle_error(err, classname(), identities_.get());
      return std::make_shared<ListOffsetArray64>(identities,
                                                 parameters_,
                                                 offsets,
                                                 content_);
    }
  }

  const ContentPtr
  RegularArray::toRegularArray() const {
    return shallow_copy();
  }

  const ContentPtr
  RegularArray::toListOffsetArray64(bool start_at_zero) const {
    Index64 offsets = compact_offsets64(start_at_zero);
    return broadcast_tooffsets64(offsets);
  }

  const std::string
  RegularArray::classname() const {
    return "RegularArray";
  }

  void
  RegularArray::setidentities(const IdentitiesPtr& identities) {
    if (identities.get() == nullptr) {
      content_.get()->setidentities(identities);
    }
    else {
      if (length() != identities.get()->length()) {
        util::handle_error(
          failure("content and its identities must have the same length",
                  kSliceNone,
                  kSliceNone,
                  FILENAME_C(__LINE__)),
          classname(),
          identities_.get());
      }
      IdentitiesPtr bigidentities = identities;
      if (content_.get()->length() > kMaxInt32) {
        bigidentities = identities.get()->to64();
      }
      if (Identities32* rawidentities =
          dynamic_cast<Identities32*>(bigidentities.get())) {
        IdentitiesPtr subidentities =
          std::make_shared<Identities32>(Identities::newref(),
                                         rawidentities->fieldloc(),
                                         rawidentities->width() + 1,
                                         content_.get()->length());
        Identities32* rawsubidentities =
          reinterpret_cast<Identities32*>(subidentities.get());
        struct Error err = kernel::Identities_from_RegularArray<int32_t>(
          kernel::lib::cpu,   // DERIVE
          rawsubidentities->data(),
          rawidentities->data(),
          size_,
          content_.get()->length(),
          length(),
          rawidentities->width());
        util::handle_error(err, classname(), identities_.get());
        content_.get()->setidentities(subidentities);
      }
      else if (Identities64* rawidentities =
               dynamic_cast<Identities64*>(bigidentities.get())) {
        IdentitiesPtr subidentities =
          std::make_shared<Identities64>(Identities::newref(),
                                         rawidentities->fieldloc(),
                                         rawidentities->width() + 1,
                                         content_.get()->length());
        Identities64* rawsubidentities =
          reinterpret_cast<Identities64*>(subidentities.get());
        struct Error err = kernel::Identities_from_RegularArray<int64_t>(
          kernel::lib::cpu,   // DERIVE
          rawsubidentities->data(),
          rawidentities->data(),
          size_,
          content_.get()->length(),
          length(),
          rawidentities->width());
        util::handle_error(err, classname(), identities_.get());
        content_.get()->setidentities(subidentities);
      }
      else {
        throw std::runtime_error(
          std::string("unrecognized Identities specialization")
          + FILENAME(__LINE__));
      }
    }
    identities_ = identities;
  }

  void
  RegularArray::setidentities() {
    if (length() < kMaxInt32) {
      IdentitiesPtr newidentities =
        std::make_shared<Identities32>(Identities::newref(),
                                       Identities::FieldLoc(),
                                       1,
                                       length());
      Identities32* rawidentities =
        reinterpret_cast<Identities32*>(newidentities.get());
      struct Error err = kernel::new_Identities<int32_t>(
        kernel::lib::cpu,   // DERIVE
        rawidentities->data(),
        length());
      util::handle_error(err, classname(), identities_.get());
      setidentities(newidentities);
    }
    else {
      IdentitiesPtr newidentities =
        std::make_shared<Identities64>(Identities::newref(),
                                       Identities::FieldLoc(),
                                       1,
                                       length());
      Identities64* rawidentities =
        reinterpret_cast<Identities64*>(newidentities.get());
      struct Error err = kernel::new_Identities<int64_t>(
        kernel::lib::cpu,   // DERIVE
        rawidentities->data(),
        length());
      util::handle_error(err, classname(), identities_.get());
      setidentities(newidentities);
    }
  }

  const TypePtr
  RegularArray::type(const util::TypeStrs& typestrs) const {
    return form(true).get()->type(typestrs);
  }

  const FormPtr
  RegularArray::form(bool materialize) const {
    return std::make_shared<RegularForm>(identities_.get() != nullptr,
                                         parameters_,
                                         FormKey(nullptr),
                                         content_.get()->form(materialize),
                                         size_);
  }

  bool
  RegularArray::has_virtual_form() const {
    return content_.get()->has_virtual_form();
  }

  bool
  RegularArray::has_virtual_length() const {
    return content_.get()->has_virtual_length();
  }

  const std::string
  RegularArray::tostring_part(const std::string& indent,
                              const std::string& pre,
                              const std::string& post) const {
    std::stringstream out;
    out << indent << pre << "<" << classname() << " size=\"" << size_
        << "\">\n";
    if (identities_.get() != nullptr) {
      out << identities_.get()->tostring_part(
               indent + std::string("    "), "", "\n");
    }
    if (!parameters_.empty()) {
      out << parameters_tostring(indent + std::string("    "), "", "\n");
    }
    out << content_.get()->tostring_part(
             indent + std::string("    "), "<content>", "</content>\n");
    out << indent << "</" << classname() << ">" << post;
    return out.str();
  }

  void
  RegularArray::tojson_part(ToJson& builder, bool include_beginendlist) const {
    int64_t len = length();
    check_for_iteration();
    if (include_beginendlist) {
      builder.beginlist();
    }
    for (int64_t i = 0;  i < len;  i++) {
      getitem_at_nowrap(i).get()->tojson_part(builder, true);
    }
    if (include_beginendlist) {
      builder.endlist();
    }
  }

  void
  RegularArray::nbytes_part(std::map<size_t, int64_t>& largest) const {
    content_.get()->nbytes_part(largest);
    if (identities_.get() != nullptr) {
      identities_.get()->nbytes_part(largest);
    }
  }

  int64_t
  RegularArray::length() const {
    return (size_ == 0
              ? 0
              : content_.get()->length() / size_);   // floor of length / size
  }

  const ContentPtr
  RegularArray::shallow_copy() const {
    return std::make_shared<RegularArray>(identities_,
                                          parameters_,
                                          content_,
                                          size_);
  }

  const ContentPtr
  RegularArray::deep_copy(bool copyarrays,
                          bool copyindexes,
                          bool copyidentities) const {
    ContentPtr content = content_.get()->deep_copy(copyarrays,
                                                   copyindexes,
                                                   copyidentities);
    IdentitiesPtr identities = identities_;
    if (copyidentities  &&  identities_.get() != nullptr) {
      identities = identities_.get()->deep_copy();
    }
    return std::make_shared<RegularArray>(identities,
                                          parameters_,
                                          content,
                                          size_);
  }

  void
  RegularArray::check_for_iteration() const {
    if (identities_.get() != nullptr  &&
        identities_.get()->length() < length()) {
      util::handle_error(
        failure("len(identities) < len(array)",
                kSliceNone,
                kSliceNone,
                FILENAME_C(__LINE__)),
        identities_.get()->classname(),
        nullptr);
    }
  }

  const ContentPtr
  RegularArray::getitem_nothing() const {
    return content_.get()->getitem_range_nowrap(0, 0);
  }

  const ContentPtr
  RegularArray::getitem_at(int64_t at) const {
    int64_t regular_at = at;
    int64_t len = length();
    if (regular_at < 0) {
      regular_at += len;
    }
    if (!(0 <= regular_at  &&  regular_at < len)) {
      util::handle_error(
        failure("index out of range", kSliceNone, at, FILENAME_C(__LINE__)),
        classname(),
        identities_.get());
    }
    return getitem_at_nowrap(regular_at);
  }

  const ContentPtr
  RegularArray::getitem_at_nowrap(int64_t at) const {
    return content_.get()->getitem_range_nowrap(at*size_, (at + 1)*size_);
  }

  const ContentPtr
  RegularArray::getitem_range(int64_t start, int64_t stop) const {
    int64_t regular_start = start;
    int64_t regular_stop = stop;
    kernel::regularize_rangeslice(&regular_start, &regular_stop,
      true, start != Slice::none(), stop != Slice::none(), length());
    if (identities_.get() != nullptr  &&
        regular_stop > identities_.get()->length()) {
      util::handle_error(
        failure("index out of range",
                kSliceNone,
                stop,
                FILENAME_C(__LINE__)),
        identities_.get()->classname(),
        nullptr);
    }
    return getitem_range_nowrap(regular_start, regular_stop);
  }

  const ContentPtr
  RegularArray::getitem_range_nowrap(int64_t start, int64_t stop) const {
    IdentitiesPtr identities(nullptr);
    if (identities_.get() != nullptr) {
      identities = identities_.get()->getitem_range_nowrap(start, stop);
    }
    return std::make_shared<RegularArray>(
      identities_,
      parameters_,
      content_.get()->getitem_range_nowrap(start*size_, stop*size_), size_);
  }

  const ContentPtr
  RegularArray::getitem_field(const std::string& key) const {
    return std::make_shared<RegularArray>(
      identities_,
      util::Parameters(),
      content_.get()->getitem_field(key), size_);
  }

  const ContentPtr
  RegularArray::getitem_fields(const std::vector<std::string>& keys) const {
    return std::make_shared<RegularArray>(
      identities_,
      util::Parameters(),
      content_.get()->getitem_fields(keys), size_);
  }

  const ContentPtr
  RegularArray::carry(const Index64& carry, bool allow_lazy) const {
    Index64 nextcarry(carry.length()*size_);

    struct Error err = kernel::RegularArray_getitem_carry_64(
      kernel::lib::cpu,   // DERIVE
      nextcarry.data(),
      carry.data(),
      carry.length(),
      size_);
    util::handle_error(err, classname(), identities_.get());

    IdentitiesPtr identities(nullptr);
    if (identities_.get() != nullptr) {
      identities = identities_.get()->getitem_carry_64(carry);
    }
    return std::make_shared<RegularArray>(identities,
                                          parameters_,
                                          content_.get()->carry(nextcarry, allow_lazy),
                                          size_);
  }

  int64_t
  RegularArray::numfields() const {
    return content_.get()->numfields();
  }

  int64_t
  RegularArray::fieldindex(const std::string& key) const {
    return content_.get()->fieldindex(key);
  }

  const std::string
  RegularArray::key(int64_t fieldindex) const {
    return content_.get()->key(fieldindex);
  }

  bool
  RegularArray::haskey(const std::string& key) const {
    return content_.get()->haskey(key);
  }

  const std::vector<std::string>
  RegularArray::keys() const {
    return content_.get()->keys();
  }

  const std::string
  RegularArray::validityerror(const std::string& path) const {
    if (size_ < 1) {
      return (std::string("at ") + path + std::string(" (") + classname()
              + std::string("): ") + std::string("size < 1")
              + FILENAME(__LINE__));
    }
    return content_.get()->validityerror(path + std::string(".content"));
  }

  const ContentPtr
  RegularArray::shallow_simplify() const {
    return shallow_copy();
  }

  const ContentPtr
  RegularArray::num(int64_t axis, int64_t depth) const {
    int64_t posaxis = axis_wrap_if_negative(axis);
    if (posaxis == depth) {
      Index64 out(1);
      out.setitem_at_nowrap(0, length());
      return NumpyArray(out).getitem_at_nowrap(0);
    }
    else if (posaxis == depth + 1) {
      Index64 tonum(length());
      struct Error err = kernel::RegularArray_num_64(
        tonum.ptr_lib(),
        tonum.data(),
        size_,
        length());
      util::handle_error(err, classname(), identities_.get());
      return std::make_shared<NumpyArray>(tonum);
    }
    else {
      ContentPtr next = content_.get()->num(posaxis, depth + 1);
      return std::make_shared<RegularArray>(Identities::none(),
                                            util::Parameters(),
                                            next,
                                            size_);
    }
  }

  const std::pair<Index64, ContentPtr>
  RegularArray::offsets_and_flattened(int64_t axis, int64_t depth) const {
    return toListOffsetArray64(true).get()->offsets_and_flattened(axis, depth);
  }

  bool
  RegularArray::mergeable(const ContentPtr& other, bool mergebool) const {
    if (VirtualArray* raw = dynamic_cast<VirtualArray*>(other.get())) {
      return mergeable(raw->array(), mergebool);
    }

    if (!parameters_equal(other.get()->parameters())) {
      return false;
    }

    if (dynamic_cast<EmptyArray*>(other.get())  ||
        dynamic_cast<UnionArray8_32*>(other.get())  ||
        dynamic_cast<UnionArray8_U32*>(other.get())  ||
        dynamic_cast<UnionArray8_64*>(other.get())) {
      return true;
    }
    else if (IndexedArray32* rawother =
             dynamic_cast<IndexedArray32*>(other.get())) {
      return mergeable(rawother->content(), mergebool);
    }
    else if (IndexedArrayU32* rawother =
             dynamic_cast<IndexedArrayU32*>(other.get())) {
      return mergeable(rawother->content(), mergebool);
    }
    else if (IndexedArray64* rawother =
             dynamic_cast<IndexedArray64*>(other.get())) {
      return mergeable(rawother->content(), mergebool);
    }
    else if (IndexedOptionArray32* rawother =
             dynamic_cast<IndexedOptionArray32*>(other.get())) {
      return mergeable(rawother->content(), mergebool);
    }
    else if (IndexedOptionArray64* rawother =
             dynamic_cast<IndexedOptionArray64*>(other.get())) {
      return mergeable(rawother->content(), mergebool);
    }
    else if (ByteMaskedArray* rawother =
             dynamic_cast<ByteMaskedArray*>(other.get())) {
      return mergeable(rawother->content(), mergebool);
    }
    else if (BitMaskedArray* rawother =
             dynamic_cast<BitMaskedArray*>(other.get())) {
      return mergeable(rawother->content(), mergebool);
    }
    else if (UnmaskedArray* rawother =
             dynamic_cast<UnmaskedArray*>(other.get())) {
      return mergeable(rawother->content(), mergebool);
    }

    if (RegularArray* rawother =
        dynamic_cast<RegularArray*>(other.get())) {
      return content_.get()->mergeable(rawother->content(), mergebool);
    }
    else if (ListArray32* rawother =
             dynamic_cast<ListArray32*>(other.get())) {
      return content_.get()->mergeable(rawother->content(), mergebool);
    }
    else if (ListArrayU32* rawother =
             dynamic_cast<ListArrayU32*>(other.get())) {
      return content_.get()->mergeable(rawother->content(), mergebool);
    }
    else if (ListArray64* rawother =
             dynamic_cast<ListArray64*>(other.get())) {
      return content_.get()->mergeable(rawother->content(), mergebool);
    }
    else if (ListOffsetArray32* rawother =
             dynamic_cast<ListOffsetArray32*>(other.get())) {
      return content_.get()->mergeable(rawother->content(), mergebool);
    }
    else if (ListOffsetArrayU32* rawother =
             dynamic_cast<ListOffsetArrayU32*>(other.get())) {
      return content_.get()->mergeable(rawother->content(), mergebool);
    }
    else if (ListOffsetArray64* rawother =
             dynamic_cast<ListOffsetArray64*>(other.get())) {
      return content_.get()->mergeable(rawother->content(), mergebool);
    }
    else {
      return false;
    }
  }

  const ContentPtr
  RegularArray::merge(const ContentPtr& other, int64_t axis, int64_t depth) const {
    std::cout << "RegularArray::merge at axis " << axis << "\n";
    std::cout << " and purelist_depth " << purelist_depth() << "\n";
    auto depths = minmax_depth();
    std::cout << "min depth " << depths.first << " and max depth " << depths.second << "\n";

    auto other_depths = minmax_depth();
    std::cout << "other min depth " << other_depths.first << " and other max depth " << other_depths.second << "\n";

    int64_t posaxis = axis_wrap_if_negative(axis);
    if (posaxis == depth) {
      if (VirtualArray* raw = dynamic_cast<VirtualArray*>(other.get())) {
        return merge(raw->array(), axis, depth);
      }

      if (!parameters_equal(other.get()->parameters())) {
        return merge_as_union(other);
      }

      if (dynamic_cast<EmptyArray*>(other.get())) {
        return shallow_copy();
      }
      else if (IndexedArray32* rawother =
               dynamic_cast<IndexedArray32*>(other.get())) {
        return rawother->reverse_merge(shallow_copy(), axis, depth);
      }
      else if (IndexedArrayU32* rawother =
               dynamic_cast<IndexedArrayU32*>(other.get())) {
        return rawother->reverse_merge(shallow_copy(), axis, depth);
      }
      else if (IndexedArray64* rawother =
               dynamic_cast<IndexedArray64*>(other.get())) {
        return rawother->reverse_merge(shallow_copy(), axis, depth);
      }
      else if (IndexedOptionArray32* rawother =
               dynamic_cast<IndexedOptionArray32*>(other.get())) {
        return rawother->reverse_merge(shallow_copy(), axis, depth);
      }
      else if (IndexedOptionArray64* rawother =
               dynamic_cast<IndexedOptionArray64*>(other.get())) {
        return rawother->reverse_merge(shallow_copy(), axis, depth);
      }
      else if (ByteMaskedArray* rawother =
               dynamic_cast<ByteMaskedArray*>(other.get())) {
        return rawother->reverse_merge(shallow_copy(), axis, depth);
      }
      else if (BitMaskedArray* rawother =
               dynamic_cast<BitMaskedArray*>(other.get())) {
        return rawother->reverse_merge(shallow_copy(), axis, depth);
      }
      else if (UnmaskedArray* rawother =
               dynamic_cast<UnmaskedArray*>(other.get())) {
        return rawother->reverse_merge(shallow_copy(), axis, depth);
      }
      else if (UnionArray8_32* rawother =
               dynamic_cast<UnionArray8_32*>(other.get())) {
        return rawother->reverse_merge(shallow_copy(), axis, depth);
      }
      else if (UnionArray8_U32* rawother =
               dynamic_cast<UnionArray8_U32*>(other.get())) {
        return rawother->reverse_merge(shallow_copy(), axis, depth);
      }
      else if (UnionArray8_64* rawother =
               dynamic_cast<UnionArray8_64*>(other.get())) {
        return rawother->reverse_merge(shallow_copy(), axis, depth);
      }

      if (RegularArray* rawother = dynamic_cast<RegularArray*>(other.get())) {
        if (size_ == rawother->size()) {
          ContentPtr mine =
            content_.get()->getitem_range_nowrap(0, size_*length());
          ContentPtr theirs =
            rawother->content().get()->getitem_range_nowrap(
              0, rawother->size()*rawother->length());
          ContentPtr content = mine.get()->merge(theirs, axis, depth);
          return std::make_shared<RegularArray>(Identities::none(),
                                                parameters_,
                                                content,
                                                size_);
        }
        else {
          return toListOffsetArray64(true).get()->merge(other, axis, depth);
        }
      }
      else if (dynamic_cast<ListArray32*>(other.get())  ||
               dynamic_cast<ListArrayU32*>(other.get())  ||
               dynamic_cast<ListArray64*>(other.get())  ||
               dynamic_cast<ListOffsetArray32*>(other.get())  ||
               dynamic_cast<ListOffsetArrayU32*>(other.get())  ||
               dynamic_cast<ListOffsetArray64*>(other.get())) {
        return toListOffsetArray64(true).get()->merge(other, axis, depth);
      }
      else {
        throw std::invalid_argument(
          std::string("cannot merge ") + classname() + std::string(" with ")
          + other.get()->classname());
      }
    }
    else if (posaxis == depth + 1) {
      if (RegularArray* rawother = dynamic_cast<RegularArray*>(other.get())) {
        ContentPtr theircontent = rawother->content();
        int64_t mylength = content_.get()->length();
        int64_t mysize = size_;
        int64_t theirlength = rawother->content().get()->length();
        int64_t theirsize = rawother->size();

        Index8 tags(mylength + theirlength);
        Index64 index(mylength + theirlength);
        ContentPtrVec contents({ content_, theircontent });

        struct Error err1 = kernel::RegularArray_merge_tags_8_index_64(
          tags.ptr().get(),
          index.ptr().get(),
          mylength + theirlength,
          mylength,
          mysize,
          theirlength,
          theirsize
        );
        util::handle_error(err1, classname(), identities_.get());

        ContentPtr union_content = std::make_shared<UnionArray8_64>(Identities::none(),
                                                util::Parameters(),
                                                tags,
                                                index,
                                                contents);

        int64_t myoffsets = mylength / mysize;
        int64_t theiroffsets = theirlength / theirsize;
        int64_t offsets_length = myoffsets > theiroffsets ? myoffsets : theiroffsets;

        Index64 offsets(offsets_length + 1);
        struct Error err2 = kernel::RegularArray_merge_offsets_64(
          offsets.ptr().get(),
          offsets_length + 1,
          mylength,
          mysize,
          theirlength,
          theirsize);
        util::handle_error(err2, classname(), identities_.get());

        return std::make_shared<ListOffsetArray64>(Identities::none(),
                                                   util::Parameters(),
                                                   offsets,
                                                   union_content);
      }
      else {
        throw std::invalid_argument(
          std::string("cannot merge ") + classname() + std::string(" with ")
          + other.get()->classname());
      }
    }
    else {
<<<<<<< HEAD
      return merge_as_union(other);
=======
      throw std::invalid_argument(
        std::string("cannot merge ") + classname() + std::string(" with ")
        + other.get()->classname() + FILENAME(__LINE__));
>>>>>>> 7e1eed14
    }
  }

  const SliceItemPtr
  RegularArray::asslice() const {
    throw std::invalid_argument(
      std::string("slice items can have all fixed-size dimensions (to follow NumPy's "
                  "slice rules) or they can have all var-sized dimensions (for jagged "
                  "indexing), but not both in the same slice item") + FILENAME(__LINE__));
  }

  const ContentPtr
  RegularArray::fillna(const ContentPtr& value) const {
    return std::make_shared<RegularArray>(identities_,
                                          parameters_,
                                          content().get()->fillna(value),
                                          size_);
  }

  const ContentPtr
  RegularArray::rpad(int64_t target, int64_t axis, int64_t depth) const {
    int64_t posaxis = axis_wrap_if_negative(axis);
    if (posaxis == depth) {
      return rpad_axis0(target, false);
    }
    else if (posaxis == depth + 1) {
      if (target < size_) {
        return shallow_copy();
      }
      else {
        return rpad_and_clip(target, posaxis, depth);
      }
    }
    else {
      return std::make_shared<RegularArray>(
        Identities::none(),
        parameters_,
        content_.get()->rpad(target, posaxis, depth + 1),
        size_);
    }
  }

  const ContentPtr
  RegularArray::rpad_and_clip(int64_t target,
                              int64_t axis,
                              int64_t depth) const {
    int64_t posaxis = axis_wrap_if_negative(axis);
    if (posaxis == depth) {
      return rpad_axis0(target, true);
    }
    else if (posaxis == depth + 1) {
      Index64 index(length() * target);
      struct Error err = kernel::RegularArray_rpad_and_clip_axis1_64(
        kernel::lib::cpu,   // DERIVE
        index.data(),
        target,
        size_,
        length());
      util::handle_error(err, classname(), identities_.get());
      std::shared_ptr<IndexedOptionArray64> next =
        std::make_shared<IndexedOptionArray64>(Identities::none(),
                                               util::Parameters(),
                                               index,
                                               content());
      return std::make_shared<RegularArray>(
        Identities::none(),
        parameters_,
        next.get()->simplify_optiontype(),
        target);
    }
    else {
      return std::make_shared<RegularArray>(
        Identities::none(),
        parameters_,
        content_.get()->rpad_and_clip(target, posaxis, depth + 1),
        size_);
    }
  }

  const ContentPtr
  RegularArray::reduce_next(const Reducer& reducer,
                            int64_t negaxis,
                            const Index64& starts,
                            const Index64& shifts,
                            const Index64& parents,
                            int64_t outlength,
                            bool mask,
                            bool keepdims) const {
    return toListOffsetArray64(true).get()->reduce_next(reducer,
                                                        negaxis,
                                                        starts,
                                                        shifts,
                                                        parents,
                                                        outlength,
                                                        mask,
                                                        keepdims);
  }

  const ContentPtr
  RegularArray::localindex(int64_t axis, int64_t depth) const {
    int64_t posaxis = axis_wrap_if_negative(axis);
    if (posaxis == depth) {
      return localindex_axis0();
    }
    else if (posaxis == depth + 1) {
      Index64 localindex(length()*size_);
      struct Error err = kernel::RegularArray_localindex_64(
        kernel::lib::cpu,   // DERIVE
        localindex.data(),
        size_,
        length());
      util::handle_error(err, classname(), identities_.get());
      return std::make_shared<RegularArray>(
        identities_,
        util::Parameters(),
        std::make_shared<NumpyArray>(localindex),
        size_);
    }
    else {
      return std::make_shared<RegularArray>(
        identities_,
        util::Parameters(),
        content_.get()->localindex(posaxis, depth + 1),
        size_);
    }
  }

  const ContentPtr
  RegularArray::combinations(int64_t n,
                             bool replacement,
                             const util::RecordLookupPtr& recordlookup,
                             const util::Parameters& parameters,
                             int64_t axis,
                             int64_t depth) const {
    if (n < 1) {
      throw std::invalid_argument(
        std::string("in combinations, 'n' must be at least 1")
        + FILENAME(__LINE__));
    }

    int64_t posaxis = axis_wrap_if_negative(axis);
    if (posaxis == depth) {
      return combinations_axis0(n, replacement, recordlookup, parameters);
    }

    else if (posaxis == depth + 1) {
      int64_t size = size_;
      if (replacement) {
        size += (n - 1);
      }
      int64_t thisn = n;
      int64_t combinationslen;
      if (thisn > size) {
        combinationslen = 0;
      }
      else if (thisn == size) {
        combinationslen = 1;
      }
      else {
        if (thisn * 2 > size) {
          thisn = size - thisn;
        }
        combinationslen = size;
        for (int64_t j = 2;  j <= thisn;  j++) {
          combinationslen *= (size - j + 1);
          combinationslen /= j;
        }
      }

      int64_t totallen = combinationslen * length();

      std::vector<std::shared_ptr<int64_t>> tocarry;
      std::vector<int64_t*> tocarryraw;
      for (int64_t j = 0;  j < n;  j++) {
        std::shared_ptr<int64_t> ptr(new int64_t[(size_t)totallen],
                                     kernel::array_deleter<int64_t>());
        tocarry.push_back(ptr);
        tocarryraw.push_back(ptr.get());
      }
      IndexOf<int64_t> toindex(size);
      IndexOf<int64_t> fromindex(size);
      struct Error err = kernel::RegularArray_combinations_64(
        kernel::lib::cpu,   // DERIVE
        tocarryraw.data(),
        toindex.data(),
        fromindex.data(),
        n,
        replacement,
        size_,
        length());
      util::handle_error(err, classname(), identities_.get());

      ContentPtrVec contents;
      for (auto ptr : tocarry) {
        contents.push_back(content_.get()->carry(
            Index64(ptr, 0, totallen, kernel::lib::cpu),   // DERIVE
        true));
      }
      ContentPtr recordarray =
        std::make_shared<RecordArray>(Identities::none(),
                                      parameters,
                                      contents,
                                      recordlookup);

      return std::make_shared<RegularArray>(identities_,
                                            util::Parameters(),
                                            recordarray,
                                            combinationslen);
    }

    else {
      ContentPtr next = content_.get()
                        ->getitem_range_nowrap(0, length()*size_).get()
                        ->combinations(n,
                                       replacement,
                                       recordlookup,
                                       parameters,
                                       posaxis,
                                       depth + 1);
      return std::make_shared<RegularArray>(identities_,
                                            util::Parameters(),
                                            next,
                                            size_);
    }
  }

  const ContentPtr
  RegularArray::sort_next(int64_t negaxis,
                          const Index64& starts,
                          const Index64& parents,
                          int64_t outlength,
                          bool ascending,
                          bool stable,
                          bool keepdims) const {
    std::shared_ptr<Content> out = toListOffsetArray64(true).get()->sort_next(
                                       negaxis,
                                       starts,
                                       parents,
                                       outlength,
                                       ascending,
                                       stable,
                                       keepdims);
    if (RegularArray* raw1 =
            dynamic_cast<RegularArray*>(out.get())) {
      if (ListOffsetArray64* raw2 =
              dynamic_cast<ListOffsetArray64*>(raw1->content().get())) {
        return std::make_shared<RegularArray>(
            raw1->identities(),
            raw1->parameters(),
            raw2->toRegularArray(),
            raw1->size());
      }
    }
    return out;
  }

  const ContentPtr
  RegularArray::argsort_next(int64_t negaxis,
                             const Index64& starts,
                             const Index64& parents,
                             int64_t outlength,
                             bool ascending,
                             bool stable,
                             bool keepdims) const {
    std::shared_ptr<Content> out = toListOffsetArray64(true).get()->argsort_next(
                                       negaxis,
                                       starts,
                                       parents,
                                       outlength,
                                       ascending,
                                       stable,
                                       keepdims);
    if (RegularArray* raw1 =
            dynamic_cast<RegularArray*>(out.get())) {
      if (ListOffsetArray64* raw2 =
              dynamic_cast<ListOffsetArray64*>(raw1->content().get())) {
        return std::make_shared<RegularArray>(
            raw1->identities(),
            raw1->parameters(),
            raw2->toRegularArray(),
            raw1->size());
      }
    }
    return out;
  }

  const ContentPtr
  RegularArray::getitem_next(const SliceAt& at,
                             const Slice& tail,
                             const Index64& advanced) const {
    if (advanced.length() != 0) {
      throw std::runtime_error(
        std::string("RegularArray::getitem_next(SliceAt): advanced.length() != 0")
        + FILENAME(__LINE__));
    }
    int64_t len = length();
    SliceItemPtr nexthead = tail.head();
    Slice nexttail = tail.tail();
    Index64 nextcarry(len);

    struct Error err = kernel::RegularArray_getitem_next_at_64(
      kernel::lib::cpu,   // DERIVE
      nextcarry.data(),
      at.at(),
      len,
      size_);
    util::handle_error(err, classname(), identities_.get());

    ContentPtr nextcontent = content_.get()->carry(nextcarry, true);
    return nextcontent.get()->getitem_next(nexthead, nexttail, advanced);
  }

  const ContentPtr
  RegularArray::getitem_next(const SliceRange& range,
                             const Slice& tail,
                             const Index64& advanced) const {
    int64_t len = length();
    SliceItemPtr nexthead = tail.head();
    Slice nexttail = tail.tail();

    if (range.step() == 0) {
      throw std::runtime_error(
        std::string("RegularArray::getitem_next(SliceRange): range.step() == 0")
        + FILENAME(__LINE__));
    }
    int64_t regular_start = range.start();
    int64_t regular_stop = range.stop();
    int64_t regular_step = std::abs(range.step());
    kernel::regularize_rangeslice(&regular_start,
                                  &regular_stop,
                                  range.step() > 0,
                                  range.start() != Slice::none(),
                                  range.stop() != Slice::none(),
                                  size_);
    int64_t nextsize = 0;
    if (range.step() > 0  &&  regular_stop - regular_start > 0) {
      int64_t diff = regular_stop - regular_start;
      nextsize = diff / regular_step;
      if (diff % regular_step != 0) {
        nextsize++;
      }
    }
    else if (range.step() < 0  &&  regular_stop - regular_start < 0) {
      int64_t diff = regular_start - regular_stop;
      nextsize = diff / regular_step;
      if (diff % regular_step != 0) {
        nextsize++;
      }
    }

    Index64 nextcarry(len*nextsize);

    struct Error err = kernel::RegularArray_getitem_next_range_64(
      kernel::lib::cpu,   // DERIVE
      nextcarry.data(),
      regular_start,
      range.step(),
      len,
      size_,
      nextsize);
    util::handle_error(err, classname(), identities_.get());

    ContentPtr nextcontent = content_.get()->carry(nextcarry, true);

    if (advanced.length() == 0) {
      return std::make_shared<RegularArray>(
        identities_,
        parameters_,
        nextcontent.get()->getitem_next(nexthead, nexttail, advanced),
        nextsize);
    }
    else {
      Index64 nextadvanced(len*nextsize);

      struct Error err = kernel::RegularArray_getitem_next_range_spreadadvanced_64(
        kernel::lib::cpu,   // DERIVE
        nextadvanced.data(),
        advanced.data(),
        len,
        nextsize);
      util::handle_error(err, classname(), identities_.get());

      return std::make_shared<RegularArray>(
        identities_,
        parameters_,
        nextcontent.get()->getitem_next(nexthead, nexttail, nextadvanced),
        nextsize);
    }
  }

  const ContentPtr
  RegularArray::getitem_next(const SliceArray64& array,
                             const Slice& tail,
                             const Index64& advanced) const {
    int64_t len = length();
    SliceItemPtr nexthead = tail.head();
    Slice nexttail = tail.tail();
    Index64 flathead = array.ravel();
    Index64 regular_flathead(flathead.length());

    struct Error err = kernel::RegularArray_getitem_next_array_regularize_64(
      kernel::lib::cpu,   // DERIVE
      regular_flathead.data(),
      flathead.data(),
      flathead.length(),
      size_);
    util::handle_error(err, classname(), identities_.get());

    if (advanced.length() == 0) {
      Index64 nextcarry(len*flathead.length());
      Index64 nextadvanced(len*flathead.length());

      struct Error err = kernel::RegularArray_getitem_next_array_64(
        kernel::lib::cpu,   // DERIVE
        nextcarry.data(),
        nextadvanced.data(),
        regular_flathead.data(),
        len,
        regular_flathead.length(),
        size_);
      util::handle_error(err, classname(), identities_.get());

      ContentPtr nextcontent = content_.get()->carry(nextcarry, true);

      return getitem_next_array_wrap(
               nextcontent.get()->getitem_next(nexthead,
                                               nexttail,
                                               nextadvanced),
               array.shape());
    }
    else {
      Index64 nextcarry(len);
      Index64 nextadvanced(len);

      struct Error err = kernel::RegularArray_getitem_next_array_advanced_64(
        kernel::lib::cpu,   // DERIVE
        nextcarry.data(),
        nextadvanced.data(),
        advanced.data(),
        regular_flathead.data(),
        len,
        regular_flathead.length(),
        size_);
      util::handle_error(err, classname(), identities_.get());

      ContentPtr nextcontent = content_.get()->carry(nextcarry, true);
      return nextcontent.get()->getitem_next(nexthead, nexttail, nextadvanced);
    }
  }

  const ContentPtr
  RegularArray::getitem_next(const SliceJagged64& jagged,
                             const Slice& tail,
                             const Index64& advanced) const {
    if (advanced.length() != 0) {
      throw std::invalid_argument(
        std::string("cannot mix jagged slice with NumPy-style advanced indexing")
        + FILENAME(__LINE__));
    }

    if (jagged.length() != size_) {
      throw std::invalid_argument(
        std::string("cannot fit jagged slice with length ")
        + std::to_string(jagged.length()) + std::string(" into ")
        + classname() + std::string(" of size ") + std::to_string(size_)
        + FILENAME(__LINE__));
    }

    int64_t regularlength = length();
    Index64 singleoffsets = jagged.offsets();
    Index64 multistarts(jagged.length()*regularlength);
    Index64 multistops(jagged.length()*regularlength);
    struct Error err = kernel::RegularArray_getitem_jagged_expand_64(
      kernel::lib::cpu,   // DERIVE
      multistarts.data(),
      multistops.data(),
      singleoffsets.data(),
      jagged.length(),
      regularlength);
    util::handle_error(err, classname(), identities_.get());

    ContentPtr down = content_.get()->getitem_next_jagged(multistarts,
                                                          multistops,
                                                          jagged.content(),
                                                          tail);

    return std::make_shared<RegularArray>(Identities::none(),
                                          util::Parameters(),
                                          down,
                                          jagged.length());
  }

  const ContentPtr
  RegularArray::getitem_next_jagged(const Index64& slicestarts,
                                    const Index64& slicestops,
                                    const SliceArray64& slicecontent,
                                    const Slice& tail) const {
    ContentPtr self = toListOffsetArray64(true);
    return self.get()->getitem_next_jagged(slicestarts,
                                           slicestops,
                                           slicecontent,
                                           tail);
  }

  const ContentPtr
  RegularArray::getitem_next_jagged(const Index64& slicestarts,
                                    const Index64& slicestops,
                                    const SliceMissing64& slicecontent,
                                    const Slice& tail) const {
    ContentPtr self = toListOffsetArray64(true);
    return self.get()->getitem_next_jagged(slicestarts,
                                           slicestops,
                                           slicecontent,
                                           tail);
  }

  const ContentPtr
  RegularArray::getitem_next_jagged(const Index64& slicestarts,
                                    const Index64& slicestops,
                                    const SliceJagged64& slicecontent,
                                    const Slice& tail) const {
    ContentPtr self = toListOffsetArray64(true);
    return self.get()->getitem_next_jagged(slicestarts,
                                           slicestops,
                                           slicecontent,
                                           tail);
  }

  const ContentPtr
  RegularArray::copy_to(kernel::lib ptr_lib) const {
    ContentPtr content = content_.get()->copy_to(ptr_lib);
    IdentitiesPtr identities(nullptr);
    if (identities_.get() != nullptr) {
      identities = identities_.get()->copy_to(ptr_lib);
    }
    return std::make_shared<RegularArray>(identities,
                                          parameters_,
                                          content,
                                          size_);
  }

  const ContentPtr
  RegularArray::numbers_to_type(const std::string& name) const {
    ContentPtr content = content_.get()->numbers_to_type(name);
    IdentitiesPtr identities = identities_;
    if (identities_.get() != nullptr) {
      identities = identities_.get()->deep_copy();
    }
    return std::make_shared<RegularArray>(identities,
                                          parameters_,
                                          content,
                                          size_);
  }

}<|MERGE_RESOLUTION|>--- conflicted
+++ resolved
@@ -844,7 +844,7 @@
       else {
         throw std::invalid_argument(
           std::string("cannot merge ") + classname() + std::string(" with ")
-          + other.get()->classname());
+          + other.get()->classname() + FILENAME(__LINE__));
       }
     }
     else if (posaxis == depth + 1) {
@@ -860,6 +860,7 @@
         ContentPtrVec contents({ content_, theircontent });
 
         struct Error err1 = kernel::RegularArray_merge_tags_8_index_64(
+          kernel::lib::cpu,   // DERIVE
           tags.ptr().get(),
           index.ptr().get(),
           mylength + theirlength,
@@ -882,6 +883,7 @@
 
         Index64 offsets(offsets_length + 1);
         struct Error err2 = kernel::RegularArray_merge_offsets_64(
+          kernel::lib::cpu,   // DERIVE
           offsets.ptr().get(),
           offsets_length + 1,
           mylength,
@@ -898,17 +900,11 @@
       else {
         throw std::invalid_argument(
           std::string("cannot merge ") + classname() + std::string(" with ")
-          + other.get()->classname());
+          + other.get()->classname() + FILENAME(__LINE__));
       }
     }
     else {
-<<<<<<< HEAD
       return merge_as_union(other);
-=======
-      throw std::invalid_argument(
-        std::string("cannot merge ") + classname() + std::string(" with ")
-        + other.get()->classname() + FILENAME(__LINE__));
->>>>>>> 7e1eed14
     }
   }
 
