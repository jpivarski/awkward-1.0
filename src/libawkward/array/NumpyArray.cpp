--- conflicted
+++ resolved
@@ -4676,18 +4676,12 @@
                          const Index64& parents,
                          int64_t outlength,
                          bool ascending,
-<<<<<<< HEAD
                          bool stable,
                          bool unique) const {
     std::shared_ptr<T> ptr = kernel::malloc<T>(kernel::lib::cpu,   // DERIVE
                                                length*sizeof(T));
     int64_t ptr_length = length;
 
-=======
-                         bool stable) const {
-    std::shared_ptr<T> ptr = kernel::malloc<T>(kernel::lib::cpu,   // DERIVE
-                                               length*sizeof(T));
->>>>>>> e1970c05
     if (length == 0) {
       return std::tie(ptr, ptr_length);
     }
@@ -4741,18 +4735,12 @@
                           const Index64& offsets,
                           Index64& outoffsets,
                           bool ascending,
-<<<<<<< HEAD
                           bool stable,
                           bool unique) const {
     std::shared_ptr<T> ptr = kernel::malloc<T>(kernel::lib::cpu,   // DERIVE
                                                length*sizeof(T));
     int64_t ptr_length = length;
 
-=======
-                          bool stable) const {
-    std::shared_ptr<T> ptr = kernel::malloc<T>(kernel::lib::cpu,   // DERIVE
-                                               length*sizeof(T));
->>>>>>> e1970c05
     if (length == 0) {
       return std::tie(ptr, ptr_length);
     }
