// BSD 3-Clause License; see https://github.com/scikit-hep/awkward-1.0/blob/master/LICENSE

#define FILENAME(line) FILENAME_FOR_EXCEPTIONS("src/libawkward/array/NumpyArray.cpp", line)
#define FILENAME_C(line) FILENAME_FOR_EXCEPTIONS_C("src/libawkward/array/NumpyArray.cpp", line)

#include <algorithm>
#include <iomanip>
#include <numeric>
#include <sstream>
#include <stdexcept>

#include "awkward/kernels/identities.h"
#include "awkward/kernels/getitem.h"
#include "awkward/kernels/operations.h"
#include "awkward/kernels/reducers.h"
#include "awkward/kernels/sorting.h"
#include "awkward/type/PrimitiveType.h"
#include "awkward/type/RegularType.h"
#include "awkward/type/ArrayType.h"
#include "awkward/array/RegularArray.h"
#include "awkward/array/ListOffsetArray.h"
#include "awkward/array/EmptyArray.h"
#include "awkward/array/IndexedArray.h"
#include "awkward/array/UnionArray.h"
#include "awkward/array/ByteMaskedArray.h"
#include "awkward/array/BitMaskedArray.h"
#include "awkward/array/UnmaskedArray.h"
#include "awkward/array/VirtualArray.h"
#include "awkward/util.h"

#include "awkward/array/NumpyArray.h"

namespace awkward {
  ////////// NumpyForm

  NumpyForm::NumpyForm(bool has_identities,
                       const util::Parameters& parameters,
                       const FormKey& form_key,
                       const std::vector<int64_t>& inner_shape,
                       int64_t itemsize,
                       const std::string& format,
                       util::dtype dtype)
      : Form(has_identities, parameters, form_key)
      , inner_shape_(inner_shape)
      , itemsize_(itemsize)
      , format_(format)
      , dtype_(dtype) { }

  const std::vector<int64_t>
  NumpyForm::inner_shape() const {
    return inner_shape_;
  }

  int64_t
  NumpyForm::itemsize() const {
    return itemsize_;
  }

  const std::string
  NumpyForm::format() const {
    return format_;
  }

  util::dtype
  NumpyForm::dtype() const {
    return dtype_;
  }

  const std::string
  NumpyForm::primitive() const {
    return util::dtype_to_name(dtype_);
  }

  const TypePtr
  NumpyForm::type(const util::TypeStrs& typestrs) const {
    TypePtr out;
    if (dtype_ == util::dtype::NOT_PRIMITIVE) {
      throw std::invalid_argument(
        std::string("Numpy format \"") + format_
        + std::string("\" cannot be expressed as a PrimitiveType")
        + FILENAME(__LINE__));
    }
    else {
      out = std::make_shared<PrimitiveType>(
                 parameters_,
                 util::gettypestr(parameters_, typestrs),
                 dtype_);
    }
    for (int64_t i = ((int64_t)inner_shape_.size()) - 1;  i >= 0;  i--) {
      out = std::make_shared<RegularType>(
                util::Parameters(),
                util::gettypestr(parameters_, typestrs),
                out,
                inner_shape_[(size_t)i]);
    }
    return out;
  }

  const std::string
  NumpyForm::tostring() const {
    ToJsonPrettyString builder(-1);
    tojson_part(builder, false, true);
    return builder.tostring();
  }

  const std::string
  NumpyForm::tojson(bool pretty, bool verbose) const {
    if (pretty) {
      ToJsonPrettyString builder(-1);
      tojson_part(builder, verbose, true);
      return builder.tostring();
    }
    else {
      ToJsonString builder(-1);
      tojson_part(builder, verbose, true);
      return builder.tostring();
    }
  }

  void
  NumpyForm::tojson_part(ToJson& builder, bool verbose) const {
    return tojson_part(builder, verbose, false);
  }

  void
  NumpyForm::tojson_part(ToJson& builder, bool verbose, bool toplevel) const {
    std::string p = primitive();
    if (verbose  ||
        toplevel  ||
        p.empty()  ||
        !inner_shape_.empty() ||
        has_identities_  ||
        !parameters_.empty()  ||
        form_key_.get() != nullptr) {
      builder.beginrecord();
      builder.field("class");
      builder.string("NumpyArray");
      if (verbose  ||  !inner_shape_.empty()) {
        builder.field("inner_shape");
        builder.beginlist();
        for (auto x : inner_shape_) {
          builder.integer(x);
        }
        builder.endlist();
      }
      builder.field("itemsize");
      builder.integer(itemsize_);
      builder.field("format");
      builder.string(format_);
      if (!p.empty()) {
        builder.field("primitive");
        builder.string(p);
      }
      else if (verbose) {
        builder.field("primitive");
        builder.null();
      }
      identities_tojson(builder, verbose);
      parameters_tojson(builder, verbose);
      form_key_tojson(builder, verbose);
      builder.endrecord();
    }
    else {
      builder.string(p.c_str(), (int64_t)p.length());
    }
  }

  const FormPtr
  NumpyForm::shallow_copy() const {
    return std::make_shared<NumpyForm>(has_identities_,
                                       parameters_,
                                       form_key_,
                                       inner_shape_,
                                       itemsize_,
                                       format_,
                                       dtype_);
  }

  const std::string
  NumpyForm::purelist_parameter(const std::string& key) const {
    return parameter(key);
  }

  bool
  NumpyForm::purelist_isregular() const {
    return true;
  }

  int64_t
  NumpyForm::purelist_depth() const {
    return (int64_t)inner_shape_.size() + 1;
  }

  const std::pair<int64_t, int64_t>
  NumpyForm::minmax_depth() const {
    return std::pair<int64_t, int64_t>((int64_t)inner_shape_.size() + 1,
                                       (int64_t)inner_shape_.size() + 1);
  }

  const std::pair<bool, int64_t>
  NumpyForm::branch_depth() const {
    return std::pair<bool, int64_t>(false, (int64_t)inner_shape_.size() + 1);
  }

  int64_t
  NumpyForm::numfields() const {
    return -1;
  }

  int64_t
  NumpyForm::fieldindex(const std::string& key) const {
    throw std::invalid_argument(
      std::string("key ") + util::quote(key)
      + std::string(" does not exist (data are not records)")
      + FILENAME(__LINE__));
  }

  const std::string
  NumpyForm::key(int64_t fieldindex) const {
    throw std::invalid_argument(
      std::string("fieldindex \"") + std::to_string(fieldindex)
      + std::string("\" does not exist (data are not records)")
      + FILENAME(__LINE__));
  }

  bool
  NumpyForm::haskey(const std::string& key) const {
    return false;
  }

  const std::vector<std::string>
  NumpyForm::keys() const {
    return std::vector<std::string>();
  }

  bool
  NumpyForm::equal(const FormPtr& other,
                   bool check_identities,
                   bool check_parameters,
                   bool check_form_key,
                   bool compatibility_check) const {
    if (check_identities  &&
        has_identities_ != other.get()->has_identities()) {
      return false;
    }
    if (check_parameters  &&
        !util::parameters_equal(parameters_, other.get()->parameters())) {
      return false;
    }
    if (check_form_key  &&
        !form_key_equals(other.get()->form_key())) {
      return false;
    }
    if (NumpyForm* t = dynamic_cast<NumpyForm*>(other.get())) {
      return (inner_shape_ == t->inner_shape()  &&  format_ == t->format());
    }
    else {
      return false;
    }
  }

  const FormPtr
  NumpyForm::getitem_field(const std::string& key) const {
    throw std::invalid_argument(
      std::string("key ") + util::quote(key)
      + std::string(" does not exist (data are not records)"));
  }

  ////////// NumpyArray

  NumpyArray::NumpyArray(const IdentitiesPtr& identities,
                         const util::Parameters& parameters,
                         const std::shared_ptr<void>& ptr,
                         const std::vector<ssize_t>& shape,
                         const std::vector<ssize_t>& strides,
                         ssize_t byteoffset,
                         ssize_t itemsize,
                         const std::string format,
                         util::dtype dtype,
                         const kernel::lib ptr_lib)
      : Content(identities, parameters)
      , ptr_(ptr)
      , ptr_lib_(ptr_lib)
      , shape_(shape)
      , strides_(strides)
      , byteoffset_(byteoffset)
      , itemsize_(itemsize)
      , format_(format)
      , dtype_(dtype) {
    if (shape.size() != strides.size()) {
      throw std::invalid_argument(
        std::string("len(shape), which is ") + std::to_string(shape.size())
        + std::string(", must be equal to len(strides), which is ")
        + std::to_string(strides.size()) + FILENAME(__LINE__));
    }
  }

  NumpyArray::NumpyArray(const Index8 index)
    : NumpyArray(Identities::none(),
                 util::Parameters(),
                 index.ptr(),
                 std::vector<ssize_t>({ (ssize_t)index.length() }),
                 std::vector<ssize_t>({ (ssize_t)sizeof(int8_t) }),
                 index.offset() * (ssize_t)sizeof(int8_t),
<<<<<<< HEAD
                 sizeof(int8_t),
=======
                 (ssize_t)sizeof(int8_t),
>>>>>>> 7e1eed14
                 util::dtype_to_format(util::dtype::int8),
                 util::dtype::int8,
                 index.ptr_lib()) { }

  NumpyArray::NumpyArray(const IndexU8 index)
    : NumpyArray(Identities::none(),
                 util::Parameters(),
                 index.ptr(),
                 std::vector<ssize_t>({ (ssize_t)index.length() }),
                 std::vector<ssize_t>({ (ssize_t)sizeof(uint8_t) }),
                 index.offset() * (ssize_t)sizeof(uint8_t),
<<<<<<< HEAD
                 sizeof(uint8_t),
=======
                 (ssize_t)sizeof(uint8_t),
>>>>>>> 7e1eed14
                 util::dtype_to_format(util::dtype::uint8),
                 util::dtype::uint8,
                 index.ptr_lib()) { }

  NumpyArray::NumpyArray(const Index32 index)
    : NumpyArray(Identities::none(),
                 util::Parameters(),
                 index.ptr(),
                 std::vector<ssize_t>({ (ssize_t)index.length() }),
                 std::vector<ssize_t>({ (ssize_t)sizeof(int32_t) }),
                 index.offset() * (ssize_t)sizeof(int32_t),
<<<<<<< HEAD
                 sizeof(int32_t),
=======
                 (ssize_t)sizeof(int32_t),
>>>>>>> 7e1eed14
                 util::dtype_to_format(util::dtype::int32),
                 util::dtype::int32,
                 index.ptr_lib()) { }

  NumpyArray::NumpyArray(const IndexU32 index)
    : NumpyArray(Identities::none(),
                 util::Parameters(),
                 index.ptr(),
                 std::vector<ssize_t>({ (ssize_t)index.length() }),
                 std::vector<ssize_t>({ (ssize_t)sizeof(uint32_t) }),
                 index.offset() * (ssize_t)sizeof(uint32_t),
<<<<<<< HEAD
                 sizeof(uint32_t),
=======
                 (ssize_t)sizeof(uint32_t),
>>>>>>> 7e1eed14
                 util::dtype_to_format(util::dtype::uint32),
                 util::dtype::uint32,
                 index.ptr_lib()) { }

  NumpyArray::NumpyArray(const Index64 index)
    : NumpyArray(Identities::none(),
                 util::Parameters(),
                 index.ptr(),
                 std::vector<ssize_t>({ (ssize_t)index.length() }),
                 std::vector<ssize_t>({ (ssize_t)sizeof(int64_t) }),
                 index.offset() * (ssize_t)sizeof(int64_t),
<<<<<<< HEAD
                 sizeof(int64_t),
=======
                 (ssize_t)sizeof(int64_t),
>>>>>>> 7e1eed14
                 util::dtype_to_format(util::dtype::int64),
                 util::dtype::int64,
                 index.ptr_lib()) { }

  const std::shared_ptr<void>
  NumpyArray::ptr() const {
    return ptr_;
  }

  void*
  NumpyArray::data() const {
    return reinterpret_cast<void*>(reinterpret_cast<char*>(ptr_.get()) +
                                   byteoffset_);
  }

  kernel::lib
  NumpyArray::ptr_lib() const {
    return ptr_lib_;
  }

  const std::vector<ssize_t>
  NumpyArray::shape() const {
    return shape_;
  }

  const std::vector<ssize_t>
  NumpyArray::strides() const {
    return strides_;
  }

  ssize_t
  NumpyArray::byteoffset() const {
    return byteoffset_;
  }

  ssize_t
  NumpyArray::itemsize() const {
    return itemsize_;
  }

  const std::string
  NumpyArray::format() const {
    return format_;
  }

  util::dtype
  NumpyArray::dtype() const {
    return dtype_;
  }

  ssize_t
  NumpyArray::ndim() const {
    return (ssize_t)shape_.size();
  }

  bool
  NumpyArray::isempty() const {
    for (auto x : shape_) {
      if (x == 0) {
        return true;
      }
    }
    return false;  // false for isscalar(), too
  }

  ssize_t
  NumpyArray::bytelength() const {
    if (isscalar()) {
      return itemsize_;
    }
    else {
      ssize_t out = itemsize_;
      for (size_t i = 0;  i < shape_.size();  i++) {
        out += (shape_[i] - 1)*strides_[i];
      }
      return out;
    }
  }

  uint8_t
  NumpyArray::getbyte(ssize_t at) const {
    return kernel::NumpyArray_getitem_at0(ptr_lib(),
                                          reinterpret_cast<uint8_t*>(ptr_.get()) + byteoffset_ + at*strides_[0]);
  }

  const ContentPtr
  NumpyArray::toRegularArray() const {
    if (isscalar()) {
      return shallow_copy();
    }
    NumpyArray contiguous_self = contiguous();
    std::vector<ssize_t> flatshape({ 1 });
    for (auto x : shape_) {
      flatshape[0] = flatshape[0] * x;
    }
    std::vector<ssize_t> flatstrides({ itemsize_ });
    ContentPtr out = std::make_shared<NumpyArray>(
      identities_,
      parameters_,
      contiguous_self.ptr(),
      flatshape,
      flatstrides,
      contiguous_self.byteoffset(),
      contiguous_self.itemsize(),
      contiguous_self.format(),
      contiguous_self.dtype(),
      ptr_lib_);
    for (int64_t i = (int64_t)shape_.size() - 1;  i > 0;  i--) {
      out = std::make_shared<RegularArray>(Identities::none(),
                                           util::Parameters(),
                                           out,
                                           shape_[(size_t)i]);
    }
    return out;
  }

  bool
  NumpyArray::isscalar() const {
    return ndim() == 0;
  }

  const std::string
  NumpyArray::classname() const {
    return "NumpyArray";
  }

  void
  NumpyArray::setidentities(const IdentitiesPtr& identities) {
    if (identities.get() != nullptr  &&
        length() != identities.get()->length()) {
      util::handle_error(
        failure("content and its identities must have the same length",
                kSliceNone,
                kSliceNone,
                FILENAME_C(__LINE__)),
        classname(),
        identities_.get());
    }
    identities_ = identities;
  }

  void
  NumpyArray::setidentities() {
    if (length() <= kMaxInt32) {
      IdentitiesPtr newidentities =
        std::make_shared<Identities32>(Identities::newref(),
                                       Identities::FieldLoc(),
                                       1,
                                       length());
      Identities32* rawidentities =
        reinterpret_cast<Identities32*>(newidentities.get());
      struct Error err = kernel::new_Identities<int32_t>(
        kernel::lib::cpu,   // DERIVE
        rawidentities->ptr().get(),
        length());
      util::handle_error(err, classname(), identities_.get());
      setidentities(newidentities);
    }
    else {
      IdentitiesPtr newidentities =
        std::make_shared<Identities64>(Identities::newref(),
                                       Identities::FieldLoc(),
                                       1,
                                       length());
      Identities64* rawidentities =
        reinterpret_cast<Identities64*>(newidentities.get());
      struct Error err = kernel::new_Identities<int64_t>(
        kernel::lib::cpu,   // DERIVE
        rawidentities->ptr().get(),
        length());
      util::handle_error(err, classname(), identities_.get());
      setidentities(newidentities);
    }
  }

  template <typename T>
  void tostring_as(kernel::lib ptr_lib,
                   std::stringstream& out,
                   T* ptr,
                   ssize_t stride,
                   int64_t length,
                   util::dtype dtype) {
    if (length <= 10) {
      for (int64_t i = 0;  i < length;  i++) {
        T* ptr2 = reinterpret_cast<T*>(
<<<<<<< HEAD
            reinterpret_cast<size_t>(ptr) + (size_t)stride*((size_t)i));
=======
            reinterpret_cast<ssize_t>(ptr) + stride*((ssize_t)i));
>>>>>>> 7e1eed14
        if (i != 0) {
          out << " ";
        }
        if (dtype == util::dtype::boolean) {
          out << (kernel::NumpyArray_getitem_at0(ptr_lib, ptr2) != 0 ? "true" : "false");
        }
        else if (dtype == util::dtype::int8) {
          out << (int)kernel::NumpyArray_getitem_at0(ptr_lib, ptr2);
        }
        else if (dtype == util::dtype::uint8) {
          out << (unsigned int)kernel::NumpyArray_getitem_at0(ptr_lib, ptr2);
        }
        else {
          out << kernel::NumpyArray_getitem_at0(ptr_lib, ptr2);
        }
      }
    }
    else {
      for (int64_t i = 0;  i < 5;  i++) {
        T* ptr2 = reinterpret_cast<T*>(
<<<<<<< HEAD
            reinterpret_cast<size_t>(ptr) + (size_t)stride*((size_t)i));
=======
            reinterpret_cast<ssize_t>(ptr) + stride*((ssize_t)i));
>>>>>>> 7e1eed14
        if (i != 0) {
          out << " ";
        }
        if (dtype == util::dtype::boolean) {
          out << (kernel::NumpyArray_getitem_at0(ptr_lib, ptr2) != 0 ? "true" : "false");
        }
        else if (dtype == util::dtype::int8) {
          out << (int)kernel::NumpyArray_getitem_at0(ptr_lib, ptr2);
        }
        else if (dtype == util::dtype::uint8) {
          out << (unsigned int)kernel::NumpyArray_getitem_at0(ptr_lib, ptr2);
        }
        else {
          out << kernel::NumpyArray_getitem_at0(ptr_lib, ptr2);
        }
      }
      out << " ... ";
      for (int64_t i = length - 5;  i < length;  i++) {
        T* ptr2 = reinterpret_cast<T*>(
<<<<<<< HEAD
            reinterpret_cast<size_t>(ptr) + (size_t)stride*((size_t)i));
=======
            reinterpret_cast<ssize_t>(ptr) + stride*((ssize_t)i));
>>>>>>> 7e1eed14
        if (i != length - 5) {
          out << " ";
        }
        if (dtype == util::dtype::boolean) {
          out << (kernel::NumpyArray_getitem_at0(ptr_lib, ptr2) != 0 ? "true" : "false");
        }
        else if (dtype == util::dtype::int8) {
          out << (int)kernel::NumpyArray_getitem_at0(ptr_lib, ptr2);
        }
        else if (dtype == util::dtype::uint8) {
          out << (unsigned int)kernel::NumpyArray_getitem_at0(ptr_lib, ptr2);
        }
        else {
          out << kernel::NumpyArray_getitem_at0(ptr_lib, ptr2);
        }
      }
    }
  }

  const TypePtr
  NumpyArray::type(const util::TypeStrs& typestrs) const {
    return form(true).get()->type(typestrs);
  }

  const FormPtr
  NumpyArray::form(bool materialize) const {
    std::vector<int64_t> inner_shape(std::next(shape_.begin()), shape_.end());
    return std::make_shared<NumpyForm>(identities_.get() != nullptr,
                                       parameters_,
                                       FormKey(nullptr),
                                       inner_shape,
                                       (int64_t)itemsize_,
                                       format_,
                                       dtype_);
  }

  bool
  NumpyArray::has_virtual_form() const {
    return false;
  }

  bool
  NumpyArray::has_virtual_length() const {
    return false;
  }

  const std::string
  NumpyArray::tostring_part(const std::string& indent,
                            const std::string& pre,
                            const std::string& post) const {
    std::stringstream out;
    out << indent << pre << "<" << classname() << " format="
        << util::quote(format_) << " shape=\"";
    for (std::size_t i = 0;  i < shape_.size();  i++) {
      if (i != 0) {
        out << " ";
      }
      out << shape_[i];
    }
    out << "\" ";
    if (!iscontiguous()) {
      out << "strides=\"";
      for (std::size_t i = 0;  i < shape_.size();  i++) {
        if (i != 0) {
          out << " ";
        }
        out << strides_[i];
      }
      out << "\" ";
    }
    out << "data=\"";
    if (ndim() == 1  &&  dtype_ == util::dtype::boolean) {
      tostring_as<bool>(ptr_lib(),
                        out,
                        reinterpret_cast<bool*>(data()),
                        strides_[0],
                        length(),
                        dtype_);
    }
    else if (ndim() == 1  &&  dtype_ == util::dtype::int8) {
      tostring_as<int8_t>(ptr_lib(),
                          out,
                          reinterpret_cast<int8_t*>(data()),
                          strides_[0],
                          length(),
                          dtype_);
    }
    else if (ndim() == 1  &&  dtype_ == util::dtype::int16) {
      tostring_as<int16_t>(ptr_lib(),
                           out,
                           reinterpret_cast<int16_t*>(data()),
                           strides_[0],
                           length(),
                           dtype_);
    }
    else if (ndim() == 1  &&  dtype_ == util::dtype::int32) {
      tostring_as<int32_t>(ptr_lib(),
                           out,
                           reinterpret_cast<int32_t*>(data()),
                           strides_[0],
                           length(),
                           dtype_);
    }
    else if (ndim() == 1  &&  dtype_ == util::dtype::int64) {
      tostring_as<int64_t>(ptr_lib(),
                           out,
                           reinterpret_cast<int64_t*>(data()),
                           strides_[0],
                           length(),
                           dtype_);
    }
    else if (ndim() == 1  &&  dtype_ == util::dtype::uint8) {
      tostring_as<uint8_t>(ptr_lib(),
                           out,
                           reinterpret_cast<uint8_t*>(data()),
                           strides_[0],
                           length(),
                           dtype_);
    }
    else if (ndim() == 1  &&  dtype_ == util::dtype::uint16) {
      tostring_as<uint16_t>(ptr_lib(),
                            out,
                            reinterpret_cast<uint16_t*>(data()),
                            strides_[0],
                            length(),
                            dtype_);
    }
    else if (ndim() == 1  &&  dtype_ == util::dtype::uint32) {
      tostring_as<uint32_t>(ptr_lib(),
                            out,
                            reinterpret_cast<uint32_t*>(data()),
                            strides_[0],
                            length(),
                            dtype_);
    }
    else if (ndim() == 1  &&  dtype_ == util::dtype::uint64) {
      tostring_as<uint64_t>(ptr_lib(),
                            out,
                            reinterpret_cast<uint64_t*>(data()),
                            strides_[0],
                            length(),
                            dtype_);
    }
    else if (ndim() == 1  &&  dtype_ == util::dtype::float32) {
      tostring_as<float>(ptr_lib(),
                         out,
                         reinterpret_cast<float*>(data()),
                         strides_[0],
                         length(),
                         dtype_);
    }
    else if (ndim() == 1  &&  dtype_ == util::dtype::float64) {
      tostring_as<double>(ptr_lib(),
                          out,
                          reinterpret_cast<double*>(data()),
                          strides_[0],
                          length(),
                          dtype_);
    }
    else {
      out << "0x ";
      ssize_t len = bytelength();
      if (len <= 32) {
        for (ssize_t i = 0;  i < len;  i++) {
          if (i != 0  &&  i % 4 == 0) {
            out << " ";
          }
          unsigned char* ptr2 = reinterpret_cast<unsigned char*>(
              reinterpret_cast<ssize_t>(data()) + (ssize_t)i);
          out << std::hex << std::setw(2) << std::setfill('0')
              << int((unsigned char)kernel::NumpyArray_getitem_at0(ptr_lib_, ptr2));
        }
      }
      else {
        for (ssize_t i = 0;  i < 16;  i++) {
          if (i != 0  &&  i % 4 == 0) {
            out << " ";
          }
          unsigned char* ptr2 = reinterpret_cast<unsigned char*>(
              reinterpret_cast<ssize_t>(data()) + (ssize_t)i);
          out << std::hex << std::setw(2) << std::setfill('0')
              << int((unsigned char)kernel::NumpyArray_getitem_at0(ptr_lib_, ptr2));
        }
        out << " ... ";
        for (ssize_t i = len - 16;  i < len;  i++) {
          if (i != len - 16  &&  i % 4 == 0) {
            out << " ";
          }
          unsigned char* ptr2 = reinterpret_cast<unsigned char*>(
              reinterpret_cast<ssize_t>(data()) + (ssize_t)i);
          out << std::hex << std::setw(2) << std::setfill('0')
              << int((unsigned char)kernel::NumpyArray_getitem_at0(ptr_lib_, ptr2));
        }
      }
    }
    out << "\" at=\"0x";
    out << std::hex << std::setw(12) << std::setfill('0')
        << reinterpret_cast<ssize_t>(ptr_.get());
    if (ptr_lib() == kernel::lib::cuda) {
      out << "\">\n";
      out << kernel::lib_tostring(ptr_lib_,
                                  ptr_.get(),
                                  indent + std::string("    "),
                                  "",
                                  "\n");

      if (identities_.get() != nullptr) {
        out << identities_.get()->tostring_part(
          indent + std::string("    "), "", "\n");
      }
      if (!parameters_.empty()) {
        out << parameters_tostring(indent + std::string("    "), "", "\n");
      }
        out << indent << "</" << classname() << ">" << post;
    }
    else {
      if (identities_.get() == nullptr  &&  parameters_.empty()) {
        out << "\"/>" << post;
      }
      else {
        out << "\">\n";
        if (identities_.get() != nullptr) {
          out << identities_.get()->tostring_part(
            indent + std::string("    "), "", "\n");
        }
        if (!parameters_.empty()) {
          out << parameters_tostring(indent + std::string("    "), "", "\n");
        }
        out << indent << "</" << classname() << ">" << post;
      }
    }
    return out.str();
  }

  void
  NumpyArray::tojson_part(ToJson& builder,
                          bool include_beginendlist) const {
    check_for_iteration();
    if (parameter_equals("__array__", "\"byte\"")) {
      tojson_string(builder, include_beginendlist);
    }
    else if (parameter_equals("__array__", "\"char\"")) {
      tojson_string(builder, include_beginendlist);
    }
    else {
      switch (dtype_) {
        case util::dtype::boolean:
          tojson_boolean(builder, include_beginendlist);
          break;
        case util::dtype::int8:
          tojson_integer<int8_t>(builder, include_beginendlist);
          break;
        case util::dtype::int16:
          tojson_integer<int16_t>(builder, include_beginendlist);
          break;
        case util::dtype::int32:
          tojson_integer<int32_t>(builder, include_beginendlist);
          break;
        case util::dtype::int64:
          tojson_integer<int64_t>(builder, include_beginendlist);
          break;
        case util::dtype::uint8:
          tojson_integer<uint8_t>(builder, include_beginendlist);
          break;
        case util::dtype::uint16:
          tojson_integer<uint16_t>(builder, include_beginendlist);
          break;
        case util::dtype::uint32:
          tojson_integer<uint32_t>(builder, include_beginendlist);
          break;
        case util::dtype::uint64:
          tojson_integer<uint64_t>(builder, include_beginendlist);
          break;
        case util::dtype::float16:
          throw std::runtime_error(
            std::string("FIXME: float16 to JSON") + FILENAME(__LINE__));
        case util::dtype::float32:
          tojson_real<float>(builder, include_beginendlist);
          break;
        case util::dtype::float64:
          tojson_real<double>(builder, include_beginendlist);
          break;
        case util::dtype::float128:
          throw std::runtime_error(
            std::string("FIXME: float128 to JSON") + FILENAME(__LINE__));
        case util::dtype::complex64:
          throw std::runtime_error(
            std::string("FIXME: complex64 to JSON") + FILENAME(__LINE__));
        case util::dtype::complex128:
          throw std::runtime_error(
            std::string("FIXME: complex128 to JSON") + FILENAME(__LINE__));
        case util::dtype::complex256:
          throw std::runtime_error(
            std::string("FIXME: complex256 to JSON") + FILENAME(__LINE__));
        default:
          throw std::invalid_argument(
            std::string("cannot convert Numpy format \"") + format_
            + std::string("\" into JSON") + FILENAME(__LINE__));
      }
    }
  }

  void
  NumpyArray::nbytes_part(std::map<size_t, int64_t>& largest) const {
    int64_t len = 1;
    if (!shape_.empty()) {
      len = shape_[0];
    }
    size_t x = (size_t)ptr_.get();
    auto it = largest.find(x);
    if (it == largest.end()  ||  it->second < (int64_t)(itemsize_*len)) {
      largest[x] = (int64_t)(itemsize_*len);
    }
    if (identities_.get() != nullptr) {
      identities_.get()->nbytes_part(largest);
    }
  }

  int64_t
  NumpyArray::length() const {
    if (isscalar()) {
      return -1;   // just like Record, which is also a scalar
    }
    else {
      return (int64_t)shape_[0];
    }
  }

  const ContentPtr
  NumpyArray::shallow_copy() const {
    return std::make_shared<NumpyArray>(identities_,
                                        parameters_,
                                        ptr_,
                                        shape_,
                                        strides_,
                                        byteoffset_,
                                        itemsize_,
                                        format_,
                                        dtype_,
                                        ptr_lib_);
  }

  const ContentPtr
  NumpyArray::deep_copy(bool copyarrays,
                        bool copyindexes,
                        bool copyidentities) const {
    std::shared_ptr<void> ptr = ptr_;
    std::vector<ssize_t> shape = shape_;
    std::vector<ssize_t> strides = strides_;
    ssize_t byteoffset = byteoffset_;
    if (copyarrays) {
      NumpyArray tmp = contiguous();
      ptr = tmp.ptr();
      shape = tmp.shape();
      strides = tmp.strides();
      byteoffset = tmp.byteoffset();
    }
    IdentitiesPtr identities = identities_;
    if (copyidentities  &&  identities_.get() != nullptr) {
      identities = identities_.get()->deep_copy();
    }
    return std::make_shared<NumpyArray>(identities,
                                        parameters_,
                                        ptr,
                                        shape,
                                        strides,
                                        byteoffset,
                                        itemsize_,
                                        format_,
                                        dtype_,
                                        ptr_lib_);
  }

  void
  NumpyArray::check_for_iteration() const {
    if (identities_.get() != nullptr  &&
        identities_.get()->length() < shape_[0]) {
      util::handle_error(
        failure("len(identities) < len(array)",
                kSliceNone,
                kSliceNone,
                FILENAME_C(__LINE__)),
        identities_.get()->classname(),
        nullptr);
    }
  }

  const ContentPtr
  NumpyArray::getitem_nothing() const {
    const std::vector<ssize_t> shape({ 0 });
    const std::vector<ssize_t> strides({ itemsize_ });
    IdentitiesPtr identities;
    if (identities_.get() != nullptr) {
      identities = identities_.get()->getitem_range_nowrap(0, 0);
    }
    return std::make_shared<NumpyArray>(identities,
                                        parameters_,
                                        ptr_,
                                        shape,
                                        strides,
                                        byteoffset_,
                                        itemsize_,
                                        format_,
                                        dtype_,
                                        ptr_lib_);
  }

  const ContentPtr
  NumpyArray::getitem_at(int64_t at) const {
    int64_t regular_at = at;
    if (regular_at < 0) {
      regular_at += shape_[0];
    }
    if (regular_at < 0  ||  regular_at >= shape_[0]) {
      util::handle_error(
        failure("index out of range", kSliceNone, at, FILENAME_C(__LINE__)),
        classname(),
        identities_.get());
    }
    return getitem_at_nowrap(regular_at);
  }

  const ContentPtr
  NumpyArray::getitem_at_nowrap(int64_t at) const {
    ssize_t byteoffset = byteoffset_ + strides_[0]*((ssize_t)at);
    const std::vector<ssize_t> shape(std::next(shape_.begin()), shape_.end());
    const std::vector<ssize_t> strides(std::next(strides_.begin()), strides_.end());
    IdentitiesPtr identities;
    if (identities_.get() != nullptr) {
      if (at >= identities_.get()->length()) {
        util::handle_error(
          failure("index out of range", kSliceNone, at, FILENAME_C(__LINE__)),
          identities_.get()->classname(),
          nullptr);
      }
      identities = identities_.get()->getitem_range_nowrap(at, at + 1);
    }
    return std::make_shared<NumpyArray>(identities,
                                        parameters_,
                                        ptr_,
                                        shape,
                                        strides,
                                        byteoffset,
                                        itemsize_,
                                        format_,
                                        dtype_,
                                        ptr_lib_);
  }

  const ContentPtr
  NumpyArray::getitem_range(int64_t start, int64_t stop) const {
    int64_t regular_start = start;
    int64_t regular_stop = stop;
    kernel::regularize_rangeslice(&regular_start, &regular_stop,
      true, start != Slice::none(), stop != Slice::none(), shape_[0]);
    return getitem_range_nowrap(regular_start, regular_stop);
  }

  const ContentPtr
  NumpyArray::getitem_range_nowrap(int64_t start, int64_t stop) const {
    ssize_t byteoffset = byteoffset_ + strides_[0]*((ssize_t)start);
    std::vector<ssize_t> shape;
    shape.emplace_back((ssize_t)(stop - start));
    shape.insert(shape.end(), std::next(shape_.begin()), shape_.end());
    IdentitiesPtr identities;
    if (identities_.get() != nullptr) {
      if (stop > identities_.get()->length()) {
        util::handle_error(
          failure("index out of range", kSliceNone, stop, FILENAME_C(__LINE__)),
          identities_.get()->classname(),
          nullptr);
      }
      identities = identities_.get()->getitem_range_nowrap(start, stop);
    }
    return std::make_shared<NumpyArray>(identities,
                                        parameters_,
                                        ptr_,
                                        shape,
                                        strides_,
                                        byteoffset,
                                        itemsize_,
                                        format_,
                                        dtype_,
                                        ptr_lib_);
  }

  const ContentPtr
  NumpyArray::getitem_field(const std::string& key) const {
    throw std::invalid_argument(
      std::string("cannot slice ") + classname()
      + std::string(" by field name") + FILENAME(__LINE__));
  }

  const ContentPtr
  NumpyArray::getitem_fields(const std::vector<std::string>& keys) const {
    throw std::invalid_argument(
      std::string("cannot slice ") + classname()
      + std::string(" by field names") + FILENAME(__LINE__));
  }

  bool getitem_too_general(const SliceItemPtr& head, const Slice& tail) {
    if (head.get() == nullptr) {
      return false;
    }
    else if (dynamic_cast<SliceMissing64*>(head.get())  ||
             dynamic_cast<SliceJagged64*>(head.get())) {
      return true;
    }
    else {
      return getitem_too_general(tail.head(), tail.tail());
    }
  }

  const ContentPtr
  NumpyArray::getitem(const Slice& where) const {
    if (isscalar()) {
      throw std::runtime_error(
        std::string("cannot get-item on a scalar") + FILENAME(__LINE__));
    }

    if (getitem_too_general(where.head(), where.tail())) {
      if (ndim() == 1) {
        return Content::getitem(where);
      }
      else {
        return toRegularArray().get()->getitem(where);
      }
    }

    else if (!where.isadvanced()  &&  identities_.get() == nullptr) {
      std::vector<ssize_t> nextshape = { 1 };
      nextshape.insert(nextshape.end(), shape_.begin(), shape_.end());
      std::vector<ssize_t> nextstrides = { shape_[0]*strides_[0] };
      nextstrides.insert(nextstrides.end(), strides_.begin(), strides_.end());
      NumpyArray next(identities_,
                      parameters_,
                      ptr_,
                      nextshape,
                      nextstrides,
                      byteoffset_,
                      itemsize_,
                      format_,
                      dtype_,
                      ptr_lib_);

      SliceItemPtr nexthead = where.head();
      Slice nexttail = where.tail();
      NumpyArray out = next.getitem_bystrides(nexthead, nexttail, 1);

      std::vector<ssize_t> outshape(std::next(out.shape_.begin()), out.shape_.end());
      std::vector<ssize_t> outstrides(std::next(out.strides_.begin()),
                                      out.strides_.end());
      return std::make_shared<NumpyArray>(out.identities_,
                                          out.parameters_,
                                          out.ptr_,
                                          outshape,
                                          outstrides,
                                          out.byteoffset_,
                                          itemsize_,
                                          format_,
                                          dtype_,
                                          ptr_lib_);
    }

    else {
      NumpyArray safe = contiguous();

      std::vector<ssize_t> nextshape = { 1 };
      nextshape.insert(nextshape.end(),
                       safe.shape_.begin(),
                       safe.shape_.end());
      std::vector<ssize_t> nextstrides = { safe.shape_[0]*safe.strides_[0] };
      nextstrides.insert(nextstrides.end(),
                         safe.strides_.begin(),
                         safe.strides_.end());
      NumpyArray next(safe.identities_,
                      safe.parameters_,
                      safe.ptr_,
                      nextshape,
                      nextstrides,
                      safe.byteoffset_,
                      itemsize_,
                      format_,
                      dtype_,
                      ptr_lib_);

      SliceItemPtr nexthead = where.head();
      Slice nexttail = where.tail();
      Index64 nextcarry(1);
      nextcarry.setitem_at_nowrap(0, 0);
      Index64 nextadvanced(0);
      NumpyArray out = next.getitem_next(nexthead,
                                         nexttail,
                                         nextcarry,
                                         nextadvanced,
                                         1,
                                         next.strides_[0],
                                         true);

      std::vector<ssize_t> outshape(std::next(out.shape_.begin()), out.shape_.end());
      std::vector<ssize_t> outstrides(std::next(out.strides_.begin()),
                                      out.strides_.end());
      return std::make_shared<NumpyArray>(out.identities_,
                                          out.parameters_,
                                          out.ptr_,
                                          outshape,
                                          outstrides,
                                          out.byteoffset_,
                                          itemsize_,
                                          format_,
                                          dtype_,
                                          ptr_lib_);
    }
  }

  const ContentPtr
  NumpyArray::getitem_next(const SliceItemPtr& head,
                           const Slice& tail,
                           const Index64& advanced) const {
    Index64 carry(shape_[0]);
    struct Error err = kernel::carry_arange<int64_t>(
      kernel::lib::cpu,   // DERIVE
      carry.data(),
      shape_[0]);
    util::handle_error(err, classname(), identities_.get());
    return getitem_next(head,
                        tail,
                        carry,
                        advanced,
                        shape_[0],
                        strides_[0],
                        false).shallow_copy();
  }

  const ContentPtr
  NumpyArray::carry(const Index64& carry, bool allow_lazy) const {
    if (!iscontiguous()) {
      return contiguous().carry(carry, allow_lazy);
    }

    std::shared_ptr<void> ptr(
      kernel::malloc<void>(ptr_lib_, carry.length()*((int64_t)strides_[0])));
    struct Error err = kernel::NumpyArray_getitem_next_null_64(
      kernel::lib::cpu,   // DERIVE
      reinterpret_cast<uint8_t*>(ptr.get()),
      reinterpret_cast<uint8_t*>(data()),
      carry.length(),
      strides_[0],
      carry.ptr().get());
    util::handle_error(err, classname(), identities_.get());

    IdentitiesPtr identities(nullptr);
    if (identities_.get() != nullptr) {
      identities = identities_.get()->getitem_carry_64(carry);
    }

    std::vector<ssize_t> shape = { (ssize_t)carry.length() };
    shape.insert(shape.end(), std::next(shape_.begin()), shape_.end());
    return std::make_shared<NumpyArray>(identities,
                                        parameters_,
                                        ptr,
                                        shape,
                                        strides_,
                                        0,
                                        itemsize_,
                                        format_,
                                        dtype_,
                                        ptr_lib_);
  }

  int64_t
  NumpyArray::numfields() const {
    return -1;
  }

  int64_t
  NumpyArray::fieldindex(const std::string& key) const {
    throw std::invalid_argument(
      std::string("key ") + util::quote(key)
      + std::string(" does not exist (data are not records)")
      + FILENAME(__LINE__));
  }

  const std::string
  NumpyArray::key(int64_t fieldindex) const {
    throw std::invalid_argument(
      std::string("fieldindex \"") + std::to_string(fieldindex)
      + std::string("\" does not exist (data are not records)")
      + FILENAME(__LINE__));
  }

  bool
  NumpyArray::haskey(const std::string& key) const {
    return false;
  }

  const std::vector<std::string>
  NumpyArray::keys() const {
    return std::vector<std::string>();
  }

  const std::string
  NumpyArray::validityerror(const std::string& path) const {
    if (shape_.empty()) {
      return (std::string("at ") + path + std::string(" (") + classname()
              + std::string("): shape is zero-dimensional")
              + FILENAME(__LINE__));
    }
    for (size_t i = 0;  i < shape_.size();  i++) {
      if (shape_[i] < 0) {
        return (std::string("at ") + path + std::string(" (") + classname()
                + std::string("): shape[") + std::to_string(i) + ("] < 0")
                + FILENAME(__LINE__));
      }
    }
    for (size_t i = 0;  i < strides_.size();  i++) {
      if (strides_[i] % itemsize_ != 0) {
        return (std::string("at ") + path + std::string(" (") + classname()
                + std::string("): shape[") + std::to_string(i)
                + ("] % itemsize != 0")
                + FILENAME(__LINE__));
      }
    }
    return std::string();
  }

  const ContentPtr
  NumpyArray::shallow_simplify() const {
    return shallow_copy();
  }

  const ContentPtr
  NumpyArray::num(int64_t axis, int64_t depth) const {
    int64_t posaxis = axis_wrap_if_negative(axis);
    if (posaxis == depth) {
      Index64 out(1);
      out.setitem_at_nowrap(0, length());
      return NumpyArray(out).getitem_at_nowrap(0);
    }
    std::vector<ssize_t> shape;
    int64_t reps = 1;
    int64_t size = length();
    int64_t i = 0;
    while (i < ndim() - 1  &&  depth < posaxis) {
      shape.emplace_back(shape_[(size_t)i]);
      reps *= shape_[(size_t)i];
      size = shape_[(size_t)i + 1];
      i++;
      depth++;
    }
    if (posaxis > depth) {
      throw std::invalid_argument(
        std::string("'axis' out of range for 'num'") + FILENAME(__LINE__));
    }

    ssize_t x = sizeof(int64_t);
    std::vector<ssize_t> strides;
    for (int64_t j = (int64_t)shape.size();  j > 0;  j--) {
      strides.insert(strides.begin(), x);
      x *= shape[(size_t)(j - 1)];
    }

    Index64 tonum(reps, ptr_lib());

    struct Error err = kernel::RegularArray_num_64(
      ptr_lib(),
      tonum.data(),
      size,
      reps);
    util::handle_error(err, classname(), identities_.get());

    return std::make_shared<NumpyArray>(
      Identities::none(),
      util::Parameters(),
      tonum.ptr(),
      shape,
      strides,
      0,
      sizeof(int64_t),
      util::dtype_to_format(util::dtype::int64),
      util::dtype::int64,
      ptr_lib());
  }

  const std::vector<ssize_t>
  flatten_shape(const std::vector<ssize_t> shape) {
    if (shape.size() == 1) {
      return std::vector<ssize_t>();
    }
    else {
      std::vector<ssize_t> out = { shape[0]*shape[1] };
      out.insert(out.end(), std::next(shape.begin(), 2), shape.end());
      return out;
    }
  }

  const std::vector<ssize_t>
  flatten_strides(const std::vector<ssize_t> strides) {
    if (strides.size() == 1) {
      return std::vector<ssize_t>();
    }
    else {
      return std::vector<ssize_t>(std::next(strides.begin()), strides.end());
    }
  }

  const std::pair<Index64, ContentPtr>
  NumpyArray::offsets_and_flattened(int64_t axis, int64_t depth) const {
    int64_t posaxis = axis_wrap_if_negative(axis);
    if (posaxis == depth) {
      throw std::invalid_argument(
        std::string("axis=0 not allowed for flatten") + FILENAME(__LINE__));
    }
    else if (shape_.size() != 1  ||  !iscontiguous()) {
      return toRegularArray().get()->offsets_and_flattened(posaxis, depth);
    }
    else {
      throw std::invalid_argument(
        std::string("axis out of range for flatten") + FILENAME(__LINE__));
    }
  }

  bool
  NumpyArray::mergeable(const ContentPtr& other, bool mergebool) const {
    if (VirtualArray* raw = dynamic_cast<VirtualArray*>(other.get())) {
      return mergeable(raw->array(), mergebool);
    }

    if (!parameters_equal(other.get()->parameters())) {
      return false;
    }

    if (dynamic_cast<EmptyArray*>(other.get())  ||
        dynamic_cast<UnionArray8_32*>(other.get())  ||
        dynamic_cast<UnionArray8_U32*>(other.get())  ||
        dynamic_cast<UnionArray8_64*>(other.get())) {
      return true;
    }
    else if (IndexedArray32* rawother =
             dynamic_cast<IndexedArray32*>(other.get())) {
      return mergeable(rawother->content(), mergebool);
    }
    else if (IndexedArrayU32* rawother =
             dynamic_cast<IndexedArrayU32*>(other.get())) {
      return mergeable(rawother->content(), mergebool);
    }
    else if (IndexedArray64* rawother =
             dynamic_cast<IndexedArray64*>(other.get())) {
      return mergeable(rawother->content(), mergebool);
    }
    else if (IndexedOptionArray32* rawother =
             dynamic_cast<IndexedOptionArray32*>(other.get())) {
      return mergeable(rawother->content(), mergebool);
    }
    else if (IndexedOptionArray64* rawother =
             dynamic_cast<IndexedOptionArray64*>(other.get())) {
      return mergeable(rawother->content(), mergebool);
    }
    else if (ByteMaskedArray* rawother =
             dynamic_cast<ByteMaskedArray*>(other.get())) {
      return mergeable(rawother->content(), mergebool);
    }
    else if (BitMaskedArray* rawother =
             dynamic_cast<BitMaskedArray*>(other.get())) {
      return mergeable(rawother->content(), mergebool);
    }
    else if (UnmaskedArray* rawother =
             dynamic_cast<UnmaskedArray*>(other.get())) {
      return mergeable(rawother->content(), mergebool);
    }

    if (ndim() == 0) {
      return false;
    }

    if (NumpyArray* rawother = dynamic_cast<NumpyArray*>(other.get())) {
      if (ndim() != rawother->ndim()) {
        return false;
      }

      if (!mergebool  &&
          dtype_ != rawother->dtype()  &&
          (dtype_ == util::dtype::boolean  ||  rawother->dtype() == util::dtype::boolean)) {
        return false;
      }

      // if (dtype_ != rawother->dtype()  &&
      //     (dtype_ == util::dtype::datetime64  ||  rawother->dtype() == util::dtype::datetime64)) {
      //   return false;
      // }

      // if (dtype_ != rawother->dtype()  &&
      //     (dtype_ == util::dtype::timediff64  ||  rawother->dtype() == util::dtype::timediff64)) {
      //   return false;
      // }

      if (!(dtype_ == util::dtype::boolean  ||
            dtype_ == util::dtype::int8  ||
            dtype_ == util::dtype::int16  ||
            dtype_ == util::dtype::int32  ||
            dtype_ == util::dtype::int64  ||
            dtype_ == util::dtype::uint8  ||
            dtype_ == util::dtype::uint16  ||
            dtype_ == util::dtype::uint32  ||
            dtype_ == util::dtype::uint64  ||
            dtype_ == util::dtype::float16  ||
            dtype_ == util::dtype::float32  ||
            dtype_ == util::dtype::float64  ||
            dtype_ == util::dtype::float128  ||
            dtype_ == util::dtype::complex64  ||
            dtype_ == util::dtype::complex128  ||
            dtype_ == util::dtype::complex256  ||
            dtype_ == util::dtype::boolean  ||
            rawother->dtype() == util::dtype::int8  ||
            rawother->dtype() == util::dtype::int16  ||
            rawother->dtype() == util::dtype::int32  ||
            rawother->dtype() == util::dtype::int64  ||
            rawother->dtype() == util::dtype::uint8  ||
            rawother->dtype() == util::dtype::uint16  ||
            rawother->dtype() == util::dtype::uint32  ||
            rawother->dtype() == util::dtype::uint64  ||
            rawother->dtype() == util::dtype::float16  ||
            rawother->dtype() == util::dtype::float32  ||
            rawother->dtype() == util::dtype::float64  ||
            rawother->dtype() == util::dtype::float128  ||
            rawother->dtype() == util::dtype::complex64  ||
            rawother->dtype() == util::dtype::complex128  ||
            rawother->dtype() == util::dtype::complex256)) {
        return false;
      }

      std::vector<ssize_t> other_shape = rawother->shape();
      for (int64_t i = ((int64_t)shape_.size()) - 1;  i > 0;  i--) {
        if (shape_[(size_t)i] != other_shape[(size_t)i]) {
          return false;
        }
      }

      return true;
    }
    else {
      return false;
    }
  }

  util::dtype
  NumpyArray::merged_dtype(const util::dtype other_dtype, const std::string& other_format) const {
    util::dtype dtype = util::dtype::NOT_PRIMITIVE;
    if (dtype_ == util::dtype::complex256  ||
        other_dtype == util::dtype::complex256) {
      dtype = util::dtype::complex256;
    }
    else if ((dtype_ == util::dtype::float128  &&
              util::is_complex(other_dtype))  ||
             (other_dtype == util::dtype::float128  &&
              util::is_complex(dtype_))) {
      dtype = util::dtype::complex256;
    }
    else if (dtype_ == util::dtype::complex128  ||
             other_dtype == util::dtype::complex128) {
      dtype = util::dtype::complex128;
    }
    else if (((dtype_ == util::dtype::float64  ||
               dtype_ == util::dtype::uint64  ||
               dtype_ == util::dtype::int64  ||
               dtype_ == util::dtype::uint32  ||
               dtype_ == util::dtype::int32)  &&
              util::is_complex(other_dtype))  ||
             ((other_dtype == util::dtype::float64  ||
               other_dtype == util::dtype::uint64  ||
               other_dtype == util::dtype::int64  ||
               other_dtype == util::dtype::uint32  ||
               other_dtype == util::dtype::int32)  &&
              util::is_complex(dtype_))) {
      dtype = util::dtype::complex128;
    }
    else if (dtype_ == util::dtype::complex64  ||
             other_dtype == util::dtype::complex64) {
      dtype = util::dtype::complex64;
    }
    else if (dtype_ == util::dtype::float128  ||
             other_dtype == util::dtype::float128) {
      dtype = util::dtype::float128;
    }
    else if (dtype_ == util::dtype::float64  ||
             other_dtype == util::dtype::float64) {
      dtype = util::dtype::float64;
    }
    else if ((dtype_ == util::dtype::float32  &&
              (other_dtype == util::dtype::uint64  ||
               other_dtype == util::dtype::int64  ||
               other_dtype == util::dtype::uint32  ||
               other_dtype == util::dtype::int32))  ||
             (other_dtype == util::dtype::float32  &&
              (dtype_ == util::dtype::uint64  ||
               dtype_ == util::dtype::int64  ||
               dtype_ == util::dtype::uint32  ||
               dtype_ == util::dtype::int32))) {
      dtype = util::dtype::float64;
    }
    else if (dtype_ == util::dtype::float32  ||
             other_dtype == util::dtype::float32) {
      dtype = util::dtype::float32;
    }
    else if ((dtype_ == util::dtype::float16  &&
              (other_dtype == util::dtype::uint64  ||
               other_dtype == util::dtype::int64  ||
               other_dtype == util::dtype::uint32  ||
               other_dtype == util::dtype::int32))  ||
             (other_dtype == util::dtype::float16  &&
              (dtype_ == util::dtype::uint64  ||
               dtype_ == util::dtype::int64  ||
               dtype_ == util::dtype::uint32  ||
               dtype_ == util::dtype::int32))) {
      dtype = util::dtype::float64;
    }
    else if ((dtype_ == util::dtype::float16  &&
              (other_dtype == util::dtype::uint16  ||
               other_dtype == util::dtype::int16))  ||
             (other_dtype == util::dtype::float16  &&
              (dtype_ == util::dtype::uint16  ||
               dtype_ == util::dtype::int16))) {
      dtype = util::dtype::float32;
    }
    else if (dtype_ == util::dtype::float16  ||
             other_dtype == util::dtype::float16) {
      dtype = util::dtype::float16;
    }
    else if ((dtype_ == util::dtype::uint64  &&
              util::is_signed(other_dtype))  ||
             (other_dtype == util::dtype::uint64  &&
              util::is_signed(dtype_))) {
      dtype = util::dtype::float64;
    }
    else if (dtype_ == util::dtype::uint64  ||
             other_dtype == util::dtype::uint64) {
      dtype = util::dtype::uint64;
    }
    else if (dtype_ == util::dtype::int64  ||
             other_dtype == util::dtype::int64) {
      dtype = util::dtype::int64;
    }
    else if ((dtype_ == util::dtype::uint32  &&
              util::is_signed(other_dtype))  ||
             (other_dtype == util::dtype::uint32  &&
              util::is_signed(dtype_))) {
      dtype = util::dtype::int64;
    }
    else if (dtype_ == util::dtype::uint32  ||
             other_dtype == util::dtype::uint32) {
      dtype = util::dtype::uint32;
    }
    else if (dtype_ == util::dtype::int32  ||
             other_dtype == util::dtype::int32) {
      dtype = util::dtype::int32;
    }
    else if ((dtype_ == util::dtype::uint16  &&
              util::is_signed(other_dtype))  ||
             (other_dtype == util::dtype::uint16  &&
              util::is_signed(dtype_))) {
      dtype = util::dtype::int32;
    }
    else if (dtype_ == util::dtype::uint16  ||
             other_dtype == util::dtype::uint16) {
      dtype = util::dtype::uint16;
    }
    else if (dtype_ == util::dtype::int16  ||
             other_dtype == util::dtype::int16) {
      dtype = util::dtype::int16;
    }
    else if ((dtype_ == util::dtype::uint8  &&
              util::is_signed(other_dtype))  ||
             (other_dtype == util::dtype::uint8  &&
              util::is_signed(dtype_))) {
      dtype = util::dtype::int16;
    }
    else if (dtype_ == util::dtype::uint8  ||
             other_dtype == util::dtype::uint8) {
      dtype = util::dtype::uint8;
    }
    else if (dtype_ == util::dtype::int8  ||
             other_dtype == util::dtype::int8) {
      dtype = util::dtype::int8;
    }
    else if (dtype_ == util::dtype::boolean  &&
             other_dtype == util::dtype::boolean) {
      dtype = util::dtype::boolean;
    }
    // else if (dtype_ == util::dtype::datetime64  &&
    //          other_dtype == util::dtype::datetime64) {
    //   dtype = util::dtype::datetime64;
    // }
    // else if (dtype_ == util::dtype::timedelta64  &&
    //          other_dtype == util::dtype::timedelta64) {
    //   dtype = util::dtype::timedelta64;
    // }
    else {
      throw std::invalid_argument(
        std::string("cannot merge Numpy format \"") + format_
        + std::string("\" with \"") + other_format + std::string("\""));
    }

    return dtype;
  }

  std::tuple<std::vector<ssize_t>, std::vector<ssize_t>>
  NumpyArray::merged_shape_and_strides(const std::vector<ssize_t>& other_shape,
                                       int64_t itemsize, int64_t posaxis) const {
    if (posaxis < 0) {
      throw std::invalid_argument("cannot merge array shapes in negative axis");
    }
    std::vector<ssize_t> shape = shape_;
    shape[(size_t)posaxis] += other_shape[(size_t)posaxis];
    std::vector<ssize_t> strides;
    strides.emplace_back(itemsize);
    for (int64_t i = ((int64_t)shape.size()) - 1;  i > 0;  i--) {
      strides.insert(strides.begin(), strides[0]*shape[(size_t)i]);
    }
    return std::make_tuple(shape, strides);
  }

  const ContentPtr
  NumpyArray::merge(const ContentPtr& other, int64_t axis, int64_t depth) const {

    if (VirtualArray* raw = dynamic_cast<VirtualArray*>(other.get())) {
      return merge(raw->array(), axis, depth);
    }

    if (!parameters_equal(other.get()->parameters())) {
      return merge_as_union(other);
    }

    if (dynamic_cast<EmptyArray*>(other.get())) {
      return shallow_copy();
    }
    else if (IndexedArray32* rawother =
             dynamic_cast<IndexedArray32*>(other.get())) {
      return rawother->reverse_merge(shallow_copy(), axis, depth);
    }
    else if (IndexedArrayU32* rawother =
             dynamic_cast<IndexedArrayU32*>(other.get())) {
      return rawother->reverse_merge(shallow_copy(), axis, depth);
    }
    else if (IndexedArray64* rawother =
             dynamic_cast<IndexedArray64*>(other.get())) {
      return rawother->reverse_merge(shallow_copy(), axis, depth);
    }
    else if (IndexedOptionArray32* rawother =
             dynamic_cast<IndexedOptionArray32*>(other.get())) {
      return rawother->reverse_merge(shallow_copy(), axis, depth);
    }
    else if (IndexedOptionArray64* rawother =
             dynamic_cast<IndexedOptionArray64*>(other.get())) {
      return rawother->reverse_merge(shallow_copy(), axis, depth);
    }
    else if (ByteMaskedArray* rawother =
             dynamic_cast<ByteMaskedArray*>(other.get())) {
      return rawother->reverse_merge(shallow_copy(), axis, depth);
    }
    else if (BitMaskedArray* rawother =
             dynamic_cast<BitMaskedArray*>(other.get())) {
      return rawother->reverse_merge(shallow_copy(), axis, depth);
    }
    else if (UnmaskedArray* rawother =
             dynamic_cast<UnmaskedArray*>(other.get())) {
      return rawother->reverse_merge(shallow_copy(), axis, depth);
    }
    else if (UnionArray8_32* rawother =
             dynamic_cast<UnionArray8_32*>(other.get())) {
      return rawother->reverse_merge(shallow_copy(), axis, depth);
    }
    else if (UnionArray8_U32* rawother =
             dynamic_cast<UnionArray8_U32*>(other.get())) {
      return rawother->reverse_merge(shallow_copy(), axis, depth);
    }
    else if (UnionArray8_64* rawother =
             dynamic_cast<UnionArray8_64*>(other.get())) {
      return rawother->reverse_merge(shallow_copy(), axis, depth);
    }

    if (ndim() == 0) {
      throw std::invalid_argument(
        std::string("cannot merge Numpy scalars") + FILENAME(__LINE__));
    }

    if ((parameter_equals("__array__", "\"byte\"")  ||
         parameter_equals("__array__", "\"char\""))  &&
        (other.get()->parameter_equals("__array__", "\"byte\"")  ||
         other.get()->parameter_equals("__array__", "\"char\""))) {
      if (std::shared_ptr<NumpyArray> othernumpy =
            std::dynamic_pointer_cast<NumpyArray>(other)) {
        if (ndim() == 1  &&  othernumpy.get()->ndim() == 1  &&
            itemsize() == 1  &&  othernumpy.get()->itemsize() == 1) {
          return merge_bytes(othernumpy);
        }
      }
    }

    NumpyArray contiguous_self = contiguous();
    if (NumpyArray* rawother = dynamic_cast<NumpyArray*>(other.get())) {
      if (axis != 0) {
        return toRegularArray().get()->merge(rawother->toRegularArray(), axis, depth);
      }
      util::dtype dtype = merged_dtype(rawother->dtype(), rawother->format());

      if (ndim() != rawother->ndim()) {
        throw std::invalid_argument(
          std::string("cannot merge arrays with different shapes")
          + FILENAME(__LINE__));
      }

<<<<<<< HEAD
=======
      kernel::lib ptr_lib = ptr_lib_;   // DERIVE

      if (dtype_ == util::dtype::complex256  ||
          rawother->dtype() == util::dtype::complex256) {
        dtype = util::dtype::complex256;
      }
      else if ((dtype_ == util::dtype::float128  &&
                util::is_complex(rawother->dtype()))  ||
               (rawother->dtype() == util::dtype::float128  &&
                util::is_complex(dtype_))) {
        dtype = util::dtype::complex256;
      }
      else if (dtype_ == util::dtype::complex128  ||
               rawother->dtype() == util::dtype::complex128) {
        dtype = util::dtype::complex128;
      }
      else if (((dtype_ == util::dtype::float64  ||
                 dtype_ == util::dtype::uint64  ||
                 dtype_ == util::dtype::int64  ||
                 dtype_ == util::dtype::uint32  ||
                 dtype_ == util::dtype::int32)  &&
                util::is_complex(rawother->dtype()))  ||
               ((rawother->dtype() == util::dtype::float64  ||
                 rawother->dtype() == util::dtype::uint64  ||
                 rawother->dtype() == util::dtype::int64  ||
                 rawother->dtype() == util::dtype::uint32  ||
                 rawother->dtype() == util::dtype::int32)  &&
                util::is_complex(dtype_))) {
        dtype = util::dtype::complex128;
      }
      else if (dtype_ == util::dtype::complex64  ||
               rawother->dtype() == util::dtype::complex64) {
        dtype = util::dtype::complex64;
      }
      else if (dtype_ == util::dtype::float128  ||
               rawother->dtype() == util::dtype::float128) {
        dtype = util::dtype::float128;
      }
      else if (dtype_ == util::dtype::float64  ||
               rawother->dtype() == util::dtype::float64) {
        dtype = util::dtype::float64;
      }
      else if ((dtype_ == util::dtype::float32  &&
                (rawother->dtype() == util::dtype::uint64  ||
                 rawother->dtype() == util::dtype::int64  ||
                 rawother->dtype() == util::dtype::uint32  ||
                 rawother->dtype() == util::dtype::int32))  ||
               (rawother->dtype() == util::dtype::float32  &&
                (dtype_ == util::dtype::uint64  ||
                 dtype_ == util::dtype::int64  ||
                 dtype_ == util::dtype::uint32  ||
                 dtype_ == util::dtype::int32))) {
        dtype = util::dtype::float64;
      }
      else if (dtype_ == util::dtype::float32  ||
               rawother->dtype() == util::dtype::float32) {
        dtype = util::dtype::float32;
      }
      else if ((dtype_ == util::dtype::float16  &&
                (rawother->dtype() == util::dtype::uint64  ||
                 rawother->dtype() == util::dtype::int64  ||
                 rawother->dtype() == util::dtype::uint32  ||
                 rawother->dtype() == util::dtype::int32))  ||
               (rawother->dtype() == util::dtype::float16  &&
                (dtype_ == util::dtype::uint64  ||
                 dtype_ == util::dtype::int64  ||
                 dtype_ == util::dtype::uint32  ||
                 dtype_ == util::dtype::int32))) {
        dtype = util::dtype::float64;
      }
      else if ((dtype_ == util::dtype::float16  &&
                (rawother->dtype() == util::dtype::uint16  ||
                 rawother->dtype() == util::dtype::int16))  ||
               (rawother->dtype() == util::dtype::float16  &&
                (dtype_ == util::dtype::uint16  ||
                 dtype_ == util::dtype::int16))) {
        dtype = util::dtype::float32;
      }
      else if (dtype_ == util::dtype::float16  ||
               rawother->dtype() == util::dtype::float16) {
        dtype = util::dtype::float16;
      }
      else if ((dtype_ == util::dtype::uint64  &&
                util::is_signed(rawother->dtype()))  ||
               (rawother->dtype() == util::dtype::uint64  &&
                util::is_signed(dtype_))) {
        dtype = util::dtype::float64;
      }
      else if (dtype_ == util::dtype::uint64  ||
               rawother->dtype() == util::dtype::uint64) {
        dtype = util::dtype::uint64;
      }
      else if (dtype_ == util::dtype::int64  ||
               rawother->dtype() == util::dtype::int64) {
        dtype = util::dtype::int64;
      }
      else if ((dtype_ == util::dtype::uint32  &&
                util::is_signed(rawother->dtype()))  ||
               (rawother->dtype() == util::dtype::uint32  &&
                util::is_signed(dtype_))) {
        dtype = util::dtype::int64;
      }
      else if (dtype_ == util::dtype::uint32  ||
               rawother->dtype() == util::dtype::uint32) {
        dtype = util::dtype::uint32;
      }
      else if (dtype_ == util::dtype::int32  ||
               rawother->dtype() == util::dtype::int32) {
        dtype = util::dtype::int32;
      }
      else if ((dtype_ == util::dtype::uint16  &&
                util::is_signed(rawother->dtype()))  ||
               (rawother->dtype() == util::dtype::uint16  &&
                util::is_signed(dtype_))) {
        dtype = util::dtype::int32;
      }
      else if (dtype_ == util::dtype::uint16  ||
               rawother->dtype() == util::dtype::uint16) {
        dtype = util::dtype::uint16;
      }
      else if (dtype_ == util::dtype::int16  ||
               rawother->dtype() == util::dtype::int16) {
        dtype = util::dtype::int16;
      }
      else if ((dtype_ == util::dtype::uint8  &&
                util::is_signed(rawother->dtype()))  ||
               (rawother->dtype() == util::dtype::uint8  &&
                util::is_signed(dtype_))) {
        dtype = util::dtype::int16;
      }
      else if (dtype_ == util::dtype::uint8  ||
               rawother->dtype() == util::dtype::uint8) {
        dtype = util::dtype::uint8;
      }
      else if (dtype_ == util::dtype::int8  ||
               rawother->dtype() == util::dtype::int8) {
        dtype = util::dtype::int8;
      }
      else if (dtype_ == util::dtype::boolean  &&
               rawother->dtype() == util::dtype::boolean) {
        dtype = util::dtype::boolean;
      }
      // else if (dtype_ == util::dtype::datetime64  &&
      //          rawother->dtype() == util::dtype::datetime64) {
      //   dtype = util::dtype::datetime64;
      // }
      // else if (dtype_ == util::dtype::timedelta64  &&
      //          rawother->dtype() == util::dtype::timedelta64) {
      //   dtype = util::dtype::timedelta64;
      // }
      else {
        throw std::invalid_argument(
          std::string("cannot merge Numpy format \"") + format_
          + std::string("\" with \"") + rawother->format() + std::string("\"")
          + FILENAME(__LINE__));
      }

>>>>>>> 7e1eed14
      int64_t itemsize = util::dtype_to_itemsize(dtype);

      std::vector<ssize_t> other_shape = rawother->shape();
      std::vector<ssize_t> shape;
      std::vector<ssize_t> strides;
<<<<<<< HEAD
      std::tie(shape, strides) = merged_shape_and_strides(other_shape, itemsize, axis);

      int64_t self_flatlength = shape_[0];
      int64_t other_flatlength = other_shape[0];
      for (int64_t i = ((int64_t)shape_.size()) - 1;  i > 0;  i--) {
=======
      shape.emplace_back(shape_[0] + other_shape[0]);
      strides.emplace_back((ssize_t)itemsize);
      int64_t self_flatlength = shape_[0];
      int64_t other_flatlength = other_shape[0];
      for (int64_t i = ((int64_t)shape_.size()) - 1;  i > 0;  i--) {
        if (shape_[(size_t)i] != other_shape[(size_t)i]) {
          throw std::invalid_argument(
            std::string("cannot merge arrays with different shapes")
            + FILENAME(__LINE__));
        }
        shape.insert(std::next(shape.begin()), shape_[(size_t)i]);
        strides.insert(strides.begin(), strides[0]*shape_[(size_t)i]);
>>>>>>> 7e1eed14
        self_flatlength *= (int64_t)shape_[(size_t)i];
        other_flatlength *= (int64_t)shape_[(size_t)i];
      }

      std::shared_ptr<void> ptr(
        kernel::malloc<void>(ptr_lib_, itemsize*(self_flatlength + other_flatlength)));

      NumpyArray contiguous_other = rawother->contiguous();

      struct Error err;

      switch (dtype) {
      // to boolean
      case util::dtype::boolean:
        err = kernel::NumpyArray_fill_frombool<bool>(
          kernel::lib::cpu,   // DERIVE
          reinterpret_cast<bool*>(ptr.get()),
          0,
          reinterpret_cast<bool*>(contiguous_self.data()),
          self_flatlength);
        util::handle_error(err, classname(), nullptr);
        err = kernel::NumpyArray_fill_frombool<bool>(
          kernel::lib::cpu,   // DERIVE
          reinterpret_cast<bool*>(ptr.get()),
          self_flatlength,
          reinterpret_cast<bool*>(contiguous_other.data()),
          other_flatlength);
        util::handle_error(err, classname(), nullptr);
        break;

      // // to datetime64
      // case util::dtype::datetime64:
      //   throw std::runtime_error(
      //     std::string("FIXME: merge to datetime64 not implemented")
      //     + FILENAME(__LINE__));
      //   break;

      // // to timedelta64
      // case util::dtype::timedelta64:
      //   throw std::runtime_error(
      //     std::string("FIXME: merge to timedelta64 not implemented")
      //     + FILENAME(__LINE__));
      //   break;

      // to int
      case util::dtype::int8:
        switch (dtype_) {
          case util::dtype::boolean:
            err = kernel::NumpyArray_fill_frombool<int8_t>(
              kernel::lib::cpu,   // DERIVE
              reinterpret_cast<int8_t*>(ptr.get()),
              0,
              reinterpret_cast<bool*>(contiguous_self.data()),
              self_flatlength);
            break;
          case util::dtype::int8:
            err = kernel::NumpyArray_fill<int8_t, int8_t>(
              kernel::lib::cpu,   // DERIVE
              reinterpret_cast<int8_t*>(ptr.get()),
              0,
              reinterpret_cast<int8_t*>(contiguous_self.data()),
              self_flatlength);
            break;
          default:
<<<<<<< HEAD
            throw std::runtime_error(std::string("enumeration value ")
              + util::dtype_to_name(dtype_)
              + std::string(" cannot be handled in case ")
              + util::dtype_to_name(dtype));
=======
            throw std::runtime_error(
              std::string("dtype_ not in {boolean, int8} (1)") + FILENAME(__LINE__));
>>>>>>> 7e1eed14
        }
        util::handle_error(err, classname(), nullptr);
        switch (rawother->dtype()) {
          case util::dtype::boolean:
            err = kernel::NumpyArray_fill_frombool<int8_t>(
              kernel::lib::cpu,   // DERIVE
              reinterpret_cast<int8_t*>(ptr.get()),
              self_flatlength,
              reinterpret_cast<bool*>(contiguous_other.data()),
              other_flatlength);
            break;
          case util::dtype::int8:
            err = kernel::NumpyArray_fill<int8_t, int8_t>(
              kernel::lib::cpu,   // DERIVE
              reinterpret_cast<int8_t*>(ptr.get()),
              self_flatlength,
              reinterpret_cast<int8_t*>(contiguous_other.data()),
              other_flatlength);
            break;
          default:
<<<<<<< HEAD
            throw std::runtime_error(std::string("enumeration value ")
              + util::dtype_to_name(rawother->dtype())
              + std::string(" cannot be handled in case ")
              + util::dtype_to_name(dtype));
=======
            throw std::runtime_error(
              std::string("dtype_ not in {boolean, int8} (2)") + FILENAME(__LINE__));
>>>>>>> 7e1eed14
        }
        util::handle_error(err, classname(), nullptr);
        break;

      // to int
      case util::dtype::int16:
        switch (dtype_) {
          case util::dtype::boolean:
            err = kernel::NumpyArray_fill_frombool<int16_t>(
              kernel::lib::cpu,   // DERIVE
              reinterpret_cast<int16_t*>(ptr.get()),
              0,
              reinterpret_cast<bool*>(contiguous_self.data()),
              self_flatlength);
            break;
          case util::dtype::int8:
            err = kernel::NumpyArray_fill<int8_t, int16_t>(
              kernel::lib::cpu,   // DERIVE
              reinterpret_cast<int16_t*>(ptr.get()),
              0,
              reinterpret_cast<int8_t*>(contiguous_self.data()),
              self_flatlength);
            break;
          case util::dtype::int16:
            err = kernel::NumpyArray_fill<int16_t, int16_t>(
              kernel::lib::cpu,   // DERIVE
              reinterpret_cast<int16_t*>(ptr.get()),
              0,
              reinterpret_cast<int16_t*>(contiguous_self.data()),
              self_flatlength);
            break;
          case util::dtype::uint8:
            err = kernel::NumpyArray_fill<uint8_t, int16_t>(
              kernel::lib::cpu,   // DERIVE
              reinterpret_cast<int16_t*>(ptr.get()),
              0,
              reinterpret_cast<uint8_t*>(contiguous_self.data()),
              self_flatlength);
            break;
          default:
<<<<<<< HEAD
            throw std::runtime_error(std::string("enumeration value ")
              + util::dtype_to_name(dtype_)
              + std::string(" cannot be handled in case ")
              + util::dtype_to_name(dtype));
=======
            throw std::runtime_error(
              std::string("dtype_ not in {boolean, int8, int16, uint8} (1)")
              + FILENAME(__LINE__));
>>>>>>> 7e1eed14
        }
        util::handle_error(err, classname(), nullptr);
        switch (rawother->dtype()) {
          case util::dtype::boolean:
            err = kernel::NumpyArray_fill_frombool<int16_t>(
              kernel::lib::cpu,   // DERIVE
              reinterpret_cast<int16_t*>(ptr.get()),
              self_flatlength,
              reinterpret_cast<bool*>(contiguous_other.data()),
              other_flatlength);
            break;
          case util::dtype::int8:
            err = kernel::NumpyArray_fill<int8_t, int16_t>(
              kernel::lib::cpu,   // DERIVE
              reinterpret_cast<int16_t*>(ptr.get()),
              self_flatlength,
              reinterpret_cast<int8_t*>(contiguous_other.data()),
              other_flatlength);
            break;
          case util::dtype::int16:
            err = kernel::NumpyArray_fill<int16_t, int16_t>(
              kernel::lib::cpu,   // DERIVE
              reinterpret_cast<int16_t*>(ptr.get()),
              self_flatlength,
              reinterpret_cast<int16_t*>(contiguous_other.data()),
              other_flatlength);
            break;
          case util::dtype::uint8:
            err = kernel::NumpyArray_fill<uint8_t, int16_t>(
              kernel::lib::cpu,   // DERIVE
              reinterpret_cast<int16_t*>(ptr.get()),
              self_flatlength,
              reinterpret_cast<uint8_t*>(contiguous_other.data()),
              other_flatlength);
            break;
          default:
<<<<<<< HEAD
            throw std::runtime_error(std::string("enumeration value ")
              + util::dtype_to_name(rawother->dtype())
              + std::string(" cannot be handled in case ")
              + util::dtype_to_name(dtype));
=======
            throw std::runtime_error(
              std::string("dtype_ not in {boolean, int8, int16, uint8} (2)")
              + FILENAME(__LINE__));
>>>>>>> 7e1eed14
        }
        util::handle_error(err, classname(), nullptr);
        break;

      // to int32
      case util::dtype::int32:
        switch (dtype_) {
          case util::dtype::boolean:
            err = kernel::NumpyArray_fill_frombool<int32_t>(
              kernel::lib::cpu,   // DERIVE
              reinterpret_cast<int32_t*>(ptr.get()),
              0,
              reinterpret_cast<bool*>(contiguous_self.data()),
              self_flatlength);
            break;
          case util::dtype::int8:
            err = kernel::NumpyArray_fill<int8_t, int32_t>(
              kernel::lib::cpu,   // DERIVE
              reinterpret_cast<int32_t*>(ptr.get()),
              0,
              reinterpret_cast<int8_t*>(contiguous_self.data()),
              self_flatlength);
            break;
          case util::dtype::int16:
            err = kernel::NumpyArray_fill<int16_t, int32_t>(
              kernel::lib::cpu,   // DERIVE
              reinterpret_cast<int32_t*>(ptr.get()),
              0,
              reinterpret_cast<int16_t*>(contiguous_self.data()),
              self_flatlength);
            break;
          case util::dtype::int32:
            err = kernel::NumpyArray_fill<int32_t, int32_t>(
              kernel::lib::cpu,   // DERIVE
              reinterpret_cast<int32_t*>(ptr.get()),
              0,
              reinterpret_cast<int32_t*>(contiguous_self.data()),
              self_flatlength);
            break;
          case util::dtype::uint8:
            err = kernel::NumpyArray_fill<uint8_t, int32_t>(
              kernel::lib::cpu,   // DERIVE
              reinterpret_cast<int32_t*>(ptr.get()),
              0,
              reinterpret_cast<uint8_t*>(contiguous_self.data()),
              self_flatlength);
            break;
          case util::dtype::uint16:
            err = kernel::NumpyArray_fill<uint16_t, int32_t>(
              kernel::lib::cpu,   // DERIVE
              reinterpret_cast<int32_t*>(ptr.get()),
              0,
              reinterpret_cast<uint16_t*>(contiguous_self.data()),
              self_flatlength);
            break;
          default:
<<<<<<< HEAD
            throw std::runtime_error(std::string("enumeration value ")
              + util::dtype_to_name(dtype_)
              + std::string(" cannot be handled in case ")
              + util::dtype_to_name(dtype));
=======
            throw std::runtime_error(
              std::string("dtype_ not in {boolean, int8, int16, int32, uint8, uint16} (1)")
              + FILENAME(__LINE__));
>>>>>>> 7e1eed14
        }
        util::handle_error(err, classname(), nullptr);
        switch (rawother->dtype()) {
          case util::dtype::boolean:
            err = kernel::NumpyArray_fill_frombool<int32_t>(
              kernel::lib::cpu,   // DERIVE
              reinterpret_cast<int32_t*>(ptr.get()),
              self_flatlength,
              reinterpret_cast<bool*>(contiguous_other.data()),
              other_flatlength);
            break;
          case util::dtype::int8:
            err = kernel::NumpyArray_fill<int8_t, int32_t>(
              kernel::lib::cpu,   // DERIVE
              reinterpret_cast<int32_t*>(ptr.get()),
              self_flatlength,
              reinterpret_cast<int8_t*>(contiguous_other.data()),
              other_flatlength);
            break;
          case util::dtype::int16:
            err = kernel::NumpyArray_fill<int16_t, int32_t>(
              kernel::lib::cpu,   // DERIVE
              reinterpret_cast<int32_t*>(ptr.get()),
              self_flatlength,
              reinterpret_cast<int16_t*>(contiguous_other.data()),
              other_flatlength);
            break;
          case util::dtype::int32:
            err = kernel::NumpyArray_fill<int32_t , int32_t>(
              kernel::lib::cpu,   // DERIVE
              reinterpret_cast<int32_t*>(ptr.get()),
              self_flatlength,
              reinterpret_cast<int32_t*>(contiguous_other.data()),
              other_flatlength);
            break;
          case util::dtype::uint8:
            err = kernel::NumpyArray_fill<uint8_t, int32_t>(
              kernel::lib::cpu,   // DERIVE
              reinterpret_cast<int32_t*>(ptr.get()),
              self_flatlength,
              reinterpret_cast<uint8_t*>(contiguous_other.data()),
              other_flatlength);
            break;
          case util::dtype::uint16:
            err = kernel::NumpyArray_fill<uint16_t, int32_t>(
              kernel::lib::cpu,   // DERIVE
              reinterpret_cast<int32_t*>(ptr.get()),
              self_flatlength,
              reinterpret_cast<uint16_t*>(contiguous_other.data()),
              other_flatlength);
            break;
          default:
<<<<<<< HEAD
            throw std::runtime_error(std::string("enumeration value ")
              + util::dtype_to_name(rawother->dtype())
              + std::string(" cannot be handled in case ")
              + util::dtype_to_name(dtype));
=======
            throw std::runtime_error(
              std::string("dtype_ not in {boolean, int8, int16, int32, uint8, uint16} (2)")
              + FILENAME(__LINE__));
>>>>>>> 7e1eed14
        }
        util::handle_error(err, classname(), nullptr);
        break;

      // to int64
      case util::dtype::int64:
        switch (dtype_) {
          case util::dtype::boolean:
            err = kernel::NumpyArray_fill_frombool<int64_t>(
              kernel::lib::cpu,   // DERIVE
              reinterpret_cast<int64_t*>(ptr.get()),
              0,
              reinterpret_cast<bool*>(contiguous_self.data()),
              self_flatlength);
            break;
          case util::dtype::int8:
            err = kernel::NumpyArray_fill<int8_t, int64_t>(
              kernel::lib::cpu,   // DERIVE
              reinterpret_cast<int64_t*>(ptr.get()),
              0,
              reinterpret_cast<int8_t*>(contiguous_self.data()),
              self_flatlength);
            break;
          case util::dtype::int16:
            err = kernel::NumpyArray_fill<int16_t, int64_t>(
              kernel::lib::cpu,   // DERIVE
              reinterpret_cast<int64_t*>(ptr.get()),
              0,
              reinterpret_cast<int16_t*>(contiguous_self.data()),
              self_flatlength);
            break;
          case util::dtype::int32:
            err = kernel::NumpyArray_fill<int32_t, int64_t>(
              kernel::lib::cpu,   // DERIVE
              reinterpret_cast<int64_t*>(ptr.get()),
              0,
              reinterpret_cast<int32_t*>(contiguous_self.data()),
              self_flatlength);
            break;
          case util::dtype::int64:
            err = kernel::NumpyArray_fill<int64_t, int64_t>(
              kernel::lib::cpu,   // DERIVE
              reinterpret_cast<int64_t*>(ptr.get()),
              0,
              reinterpret_cast<int64_t*>(contiguous_self.data()),
              self_flatlength);
            break;
          case util::dtype::uint8:
            err = kernel::NumpyArray_fill<uint8_t, int64_t>(
              kernel::lib::cpu,   // DERIVE
              reinterpret_cast<int64_t*>(ptr.get()),
              0,
              reinterpret_cast<uint8_t*>(contiguous_self.data()),
              self_flatlength);
            break;
          case util::dtype::uint16:
            err = kernel::NumpyArray_fill<uint16_t, int64_t>(
              kernel::lib::cpu,   // DERIVE
              reinterpret_cast<int64_t*>(ptr.get()),
              0,
              reinterpret_cast<uint16_t*>(contiguous_self.data()),
              self_flatlength);
            break;
          case util::dtype::uint32:
            err = kernel::NumpyArray_fill<uint32_t, int64_t>(
              kernel::lib::cpu,   // DERIVE
              reinterpret_cast<int64_t*>(ptr.get()),
              0,
              reinterpret_cast<uint32_t*>(contiguous_self.data()),
              self_flatlength);
            break;
          default:
<<<<<<< HEAD
            throw std::runtime_error(std::string("enumeration value ")
              + util::dtype_to_name(dtype_)
              + std::string(" cannot be handled in case ")
              + util::dtype_to_name(dtype));
=======
            throw std::runtime_error(
              std::string("dtype_ not in {boolean, int8, int16, int32, int64, "
                          "uint8, uint16, uint32} (1)") + FILENAME(__LINE__));
>>>>>>> 7e1eed14
        }
        util::handle_error(err, classname(), nullptr);
        switch (rawother->dtype()) {
          case util::dtype::boolean:
            err = kernel::NumpyArray_fill_frombool<int64_t>(
              kernel::lib::cpu,   // DERIVE
              reinterpret_cast<int64_t*>(ptr.get()),
              self_flatlength,
              reinterpret_cast<bool*>(contiguous_other.data()),
              other_flatlength);
            break;
          case util::dtype::int8:
            err = kernel::NumpyArray_fill<int8_t, int64_t>(
              kernel::lib::cpu,   // DERIVE
              reinterpret_cast<int64_t*>(ptr.get()),
              self_flatlength,
              reinterpret_cast<int8_t*>(contiguous_other.data()),
              other_flatlength);
            break;
          case util::dtype::int16:
            err = kernel::NumpyArray_fill<int16_t, int64_t>(
              kernel::lib::cpu,   // DERIVE
              reinterpret_cast<int64_t*>(ptr.get()),
              self_flatlength,
              reinterpret_cast<int16_t*>(contiguous_other.data()),
              other_flatlength);
            break;
          case util::dtype::int32:
            err = kernel::NumpyArray_fill<int32_t , int64_t>(
              kernel::lib::cpu,   // DERIVE
              reinterpret_cast<int64_t*>(ptr.get()),
              self_flatlength,
              reinterpret_cast<int32_t*>(contiguous_other.data()),
              other_flatlength);
            break;
          case util::dtype::int64:
            err = kernel::NumpyArray_fill<int64_t, int64_t>(
              kernel::lib::cpu,   // DERIVE
              reinterpret_cast<int64_t*>(ptr.get()),
              self_flatlength,
              reinterpret_cast<int64_t*>(contiguous_other.data()),
              other_flatlength);
            break;
          case util::dtype::uint8:
            err = kernel::NumpyArray_fill<uint8_t, int64_t>(
              kernel::lib::cpu,   // DERIVE
              reinterpret_cast<int64_t*>(ptr.get()),
              self_flatlength,
              reinterpret_cast<uint8_t*>(contiguous_other.data()),
              other_flatlength);
            break;
          case util::dtype::uint16:
            err = kernel::NumpyArray_fill<uint16_t, int64_t>(
              kernel::lib::cpu,   // DERIVE
              reinterpret_cast<int64_t*>(ptr.get()),
              self_flatlength,
              reinterpret_cast<uint16_t*>(contiguous_other.data()),
              other_flatlength);
            break;
          case util::dtype::uint32:
            err = kernel::NumpyArray_fill<uint32_t, int64_t>(
              kernel::lib::cpu,   // DERIVE
              reinterpret_cast<int64_t*>(ptr.get()),
              self_flatlength,
              reinterpret_cast<uint32_t*>(contiguous_other.data()),
              other_flatlength);
            break;
          default:
<<<<<<< HEAD
            throw std::runtime_error(std::string("enumeration value ")
              + util::dtype_to_name(rawother->dtype())
              + std::string(" cannot be handled in case ")
              + util::dtype_to_name(dtype));
=======
            throw std::runtime_error(
              std::string("dtype_ not in {boolean, int8, int16, int32, int64, "
                          "uint8, uint16, uint32} (2)") + FILENAME(__LINE__));
>>>>>>> 7e1eed14
        }
        util::handle_error(err, classname(), nullptr);
        break;

      // to uint8
      case util::dtype::uint8:
        switch (dtype_) {
          case util::dtype::boolean:
            err = kernel::NumpyArray_fill_frombool<uint8_t>(
              kernel::lib::cpu,   // DERIVE
              reinterpret_cast<uint8_t*>(ptr.get()),
              0,
              reinterpret_cast<bool*>(contiguous_self.data()),
              self_flatlength);
            break;
          case util::dtype::uint8:
            err = kernel::NumpyArray_fill<uint8_t, uint8_t>(
              kernel::lib::cpu,   // DERIVE
              reinterpret_cast<uint8_t*>(ptr.get()),
              0,
              reinterpret_cast<uint8_t*>(contiguous_self.data()),
              self_flatlength);
            break;
          default:
<<<<<<< HEAD
            throw std::runtime_error(std::string("enumeration value ")
              + util::dtype_to_name(dtype_)
              + std::string(" cannot be handled in case ")
              + util::dtype_to_name(dtype));
=======
            throw std::runtime_error(
              std::string("dtype_ not in {boolean, uint8} (1)")
              + FILENAME(__LINE__));
>>>>>>> 7e1eed14
        }
        util::handle_error(err, classname(), nullptr);
        switch (rawother->dtype()) {
          case util::dtype::boolean:
            err = kernel::NumpyArray_fill_frombool<uint8_t>(
              kernel::lib::cpu,   // DERIVE
              reinterpret_cast<uint8_t*>(ptr.get()),
              self_flatlength,
              reinterpret_cast<bool*>(contiguous_other.data()),
              other_flatlength);
            break;
          case util::dtype::uint8:
            err = kernel::NumpyArray_fill<uint8_t, uint8_t>(
              kernel::lib::cpu,   // DERIVE
              reinterpret_cast<uint8_t*>(ptr.get()),
              self_flatlength,
              reinterpret_cast<uint8_t*>(contiguous_other.data()),
              other_flatlength);
            break;
          default:
<<<<<<< HEAD
            throw std::runtime_error(std::string("enumeration value ")
              + util::dtype_to_name(rawother->dtype())
              + std::string(" cannot be handled in case ")
              + util::dtype_to_name(dtype));
=======
            throw std::runtime_error(
              std::string("dtype_ not in {boolean, uint8} (2)")
              + FILENAME(__LINE__));
>>>>>>> 7e1eed14
        }
        util::handle_error(err, classname(), nullptr);
        break;

      // to uint16
      case util::dtype::uint16:
        switch (dtype_) {
          case util::dtype::boolean:
            err = kernel::NumpyArray_fill_frombool<uint16_t>(
              kernel::lib::cpu,   // DERIVE
              reinterpret_cast<uint16_t*>(ptr.get()),
              0,
              reinterpret_cast<bool*>(contiguous_self.data()),
              self_flatlength);
            break;
          case util::dtype::uint8:
            err = kernel::NumpyArray_fill<uint8_t, uint16_t>(
              kernel::lib::cpu,   // DERIVE
              reinterpret_cast<uint16_t*>(ptr.get()),
              0,
              reinterpret_cast<uint8_t*>(contiguous_self.data()),
              self_flatlength);
            break;
          case util::dtype::uint16:
            err = kernel::NumpyArray_fill<uint16_t, uint16_t>(
              kernel::lib::cpu,   // DERIVE
              reinterpret_cast<uint16_t*>(ptr.get()),
              0,
              reinterpret_cast<uint16_t*>(contiguous_self.data()),
              self_flatlength);
            break;
          default:
<<<<<<< HEAD
            throw std::runtime_error(std::string("enumeration value ")
              + util::dtype_to_name(dtype_)
              + std::string(" cannot be handled in case ")
              + util::dtype_to_name(dtype));
=======
            throw std::runtime_error(
              std::string("dtype_ not in {boolean, uint8, uint16} (1)")
              + FILENAME(__LINE__));
>>>>>>> 7e1eed14
        }
        util::handle_error(err, classname(), nullptr);
        switch (rawother->dtype()) {
          case util::dtype::boolean:
            err = kernel::NumpyArray_fill_frombool<uint16_t>(
              kernel::lib::cpu,   // DERIVE
              reinterpret_cast<uint16_t*>(ptr.get()),
              self_flatlength,
              reinterpret_cast<bool*>(contiguous_other.data()),
              other_flatlength);
            break;
          case util::dtype::uint8:
            err = kernel::NumpyArray_fill<uint8_t, uint16_t>(
              kernel::lib::cpu,   // DERIVE
              reinterpret_cast<uint16_t*>(ptr.get()),
              self_flatlength,
              reinterpret_cast<uint8_t*>(contiguous_other.data()),
              other_flatlength);
            break;
          case util::dtype::uint16:
            err = kernel::NumpyArray_fill<uint16_t, uint16_t>(
              kernel::lib::cpu,   // DERIVE
              reinterpret_cast<uint16_t*>(ptr.get()),
              self_flatlength,
              reinterpret_cast<uint16_t*>(contiguous_other.data()),
              other_flatlength);
            break;
          default:
<<<<<<< HEAD
            throw std::runtime_error(std::string("enumeration value ")
              + util::dtype_to_name(rawother->dtype())
              + std::string(" cannot be handled in case ")
              + util::dtype_to_name(dtype));
=======
            throw std::runtime_error(
              std::string("dtype_ not in {boolean, uint8, uint16} (2)")
              + FILENAME(__LINE__));
>>>>>>> 7e1eed14
        }
        util::handle_error(err, classname(), nullptr);
        break;

      // to uint32
      case util::dtype::uint32:
        switch (dtype_) {
          case util::dtype::boolean:
            err = kernel::NumpyArray_fill_frombool<uint32_t>(
              kernel::lib::cpu,   // DERIVE
              reinterpret_cast<uint32_t*>(ptr.get()),
              0,
              reinterpret_cast<bool*>(contiguous_self.data()),
              self_flatlength);
            break;
          case util::dtype::uint8:
            err = kernel::NumpyArray_fill<uint8_t, uint32_t>(
              kernel::lib::cpu,   // DERIVE
              reinterpret_cast<uint32_t*>(ptr.get()),
              0,
              reinterpret_cast<uint8_t*>(contiguous_self.data()),
              self_flatlength);
            break;
          case util::dtype::uint16:
            err = kernel::NumpyArray_fill<uint16_t, uint32_t>(
              kernel::lib::cpu,   // DERIVE
              reinterpret_cast<uint32_t*>(ptr.get()),
              0,
              reinterpret_cast<uint16_t*>(contiguous_self.data()),
              self_flatlength);
            break;
          case util::dtype::uint32:
            err = kernel::NumpyArray_fill<uint32_t, uint32_t>(
              kernel::lib::cpu,   // DERIVE
              reinterpret_cast<uint32_t*>(ptr.get()),
              0,
              reinterpret_cast<uint32_t*>(contiguous_self.data()),
              self_flatlength);
            break;
          default:
<<<<<<< HEAD
            throw std::runtime_error(std::string("enumeration value ")
              + util::dtype_to_name(dtype_)
              + std::string(" cannot be handled in case ")
              + util::dtype_to_name(dtype));
=======
            throw std::runtime_error(
              std::string("dtype_ not in {boolean, uint8, uint16, uint32} (1)")
              + FILENAME(__LINE__));
>>>>>>> 7e1eed14
        }
        util::handle_error(err, classname(), nullptr);
        switch (rawother->dtype()) {
          case util::dtype::boolean:
            err = kernel::NumpyArray_fill_frombool<uint32_t>(
              kernel::lib::cpu,   // DERIVE
              reinterpret_cast<uint32_t*>(ptr.get()),
              self_flatlength,
              reinterpret_cast<bool*>(contiguous_other.data()),
              other_flatlength);
            break;
          case util::dtype::uint8:
            err = kernel::NumpyArray_fill<uint8_t, uint32_t>(
              kernel::lib::cpu,   // DERIVE
              reinterpret_cast<uint32_t*>(ptr.get()),
              self_flatlength,
              reinterpret_cast<uint8_t*>(contiguous_other.data()),
              other_flatlength);
            break;
          case util::dtype::uint16:
            err = kernel::NumpyArray_fill<uint16_t, uint32_t>(
              kernel::lib::cpu,   // DERIVE
              reinterpret_cast<uint32_t*>(ptr.get()),
              self_flatlength,
              reinterpret_cast<uint16_t*>(contiguous_other.data()),
              other_flatlength);
            break;
          case util::dtype::uint32:
            err = kernel::NumpyArray_fill<uint32_t, uint32_t>(
              kernel::lib::cpu,   // DERIVE
              reinterpret_cast<uint32_t*>(ptr.get()),
              self_flatlength,
              reinterpret_cast<uint32_t*>(contiguous_other.data()),
              other_flatlength);
            break;
          default:
<<<<<<< HEAD
            throw std::runtime_error(std::string("enumeration value ")
              + util::dtype_to_name(rawother->dtype())
              + std::string(" cannot be handled in case ")
              + util::dtype_to_name(dtype));
=======
            throw std::runtime_error(
              std::string("dtype_ not in {boolean, uint8, uint16, uint32} (2)")
              + FILENAME(__LINE__));
>>>>>>> 7e1eed14
        }
        util::handle_error(err, classname(), nullptr);
        break;

      // to uint64
      case util::dtype::uint64:
        switch (dtype_) {
          case util::dtype::boolean:
            err = kernel::NumpyArray_fill_frombool<uint64_t>(
              kernel::lib::cpu,   // DERIVE
              reinterpret_cast<uint64_t*>(ptr.get()),
              0,
              reinterpret_cast<bool*>(contiguous_self.data()),
              self_flatlength);
            break;
          case util::dtype::uint8:
            err = kernel::NumpyArray_fill<uint8_t, uint64_t>(
              kernel::lib::cpu,   // DERIVE
              reinterpret_cast<uint64_t*>(ptr.get()),
              0,
              reinterpret_cast<uint8_t*>(contiguous_self.data()),
              self_flatlength);
            break;
          case util::dtype::uint16:
            err = kernel::NumpyArray_fill<uint16_t, uint64_t>(
              kernel::lib::cpu,   // DERIVE
              reinterpret_cast<uint64_t*>(ptr.get()),
              0,
              reinterpret_cast<uint16_t*>(contiguous_self.data()),
              self_flatlength);
            break;
          case util::dtype::uint32:
            err = kernel::NumpyArray_fill<uint32_t, uint64_t>(
              kernel::lib::cpu,   // DERIVE
              reinterpret_cast<uint64_t*>(ptr.get()),
              0,
              reinterpret_cast<uint32_t*>(contiguous_self.data()),
              self_flatlength);
            break;
          case util::dtype::uint64:
            err = kernel::NumpyArray_fill<uint64_t, uint64_t>(
              kernel::lib::cpu,   // DERIVE
              reinterpret_cast<uint64_t*>(ptr.get()),
              0,
              reinterpret_cast<uint64_t*>(contiguous_self.data()),
              self_flatlength);
            break;
          default:
<<<<<<< HEAD
            throw std::runtime_error(std::string("enumeration value ")
              + util::dtype_to_name(dtype_)
              + std::string(" cannot be handled in case ")
              + util::dtype_to_name(dtype));
      }
=======
            throw std::runtime_error(
              std::string("dtype_ not in {boolean, uint8, uint16, uint32, uint64} (1)")
              + FILENAME(__LINE__));
        }
>>>>>>> 7e1eed14
        util::handle_error(err, classname(), nullptr);
        switch (rawother->dtype()) {
          case util::dtype::boolean:
            err = kernel::NumpyArray_fill_frombool<uint64_t>(
              kernel::lib::cpu,   // DERIVE
              reinterpret_cast<uint64_t*>(ptr.get()),
              self_flatlength,
              reinterpret_cast<bool*>(contiguous_other.data()),
              other_flatlength);
            break;
          case util::dtype::uint8:
            err = kernel::NumpyArray_fill<uint8_t, uint64_t>(
              kernel::lib::cpu,   // DERIVE
              reinterpret_cast<uint64_t*>(ptr.get()),
              self_flatlength,
              reinterpret_cast<uint8_t*>(contiguous_other.data()),
              other_flatlength);
            break;
          case util::dtype::uint16:
            err = kernel::NumpyArray_fill<uint16_t, uint64_t>(
              kernel::lib::cpu,   // DERIVE
              reinterpret_cast<uint64_t*>(ptr.get()),
              self_flatlength,
              reinterpret_cast<uint16_t*>(contiguous_other.data()),
              other_flatlength);
            break;
          case util::dtype::uint32:
            err = kernel::NumpyArray_fill<uint32_t, uint64_t>(
              kernel::lib::cpu,   // DERIVE
              reinterpret_cast<uint64_t*>(ptr.get()),
              self_flatlength,
              reinterpret_cast<uint32_t*>(contiguous_other.data()),
              other_flatlength);
            break;
          case util::dtype::uint64:
            err = kernel::NumpyArray_fill<uint64_t, uint64_t>(
              kernel::lib::cpu,   // DERIVE
              reinterpret_cast<uint64_t*>(ptr.get()),
              self_flatlength,
              reinterpret_cast<uint64_t*>(contiguous_other.data()),
              other_flatlength);
            break;
          default:
<<<<<<< HEAD
            throw std::runtime_error(std::string("enumeration value ")
              + util::dtype_to_name(rawother->dtype())
              + std::string(" cannot be handled in case ")
              + util::dtype_to_name(dtype));
=======
            throw std::runtime_error(
              std::string("dtype_ not in {boolean, uint8, uint16, uint32, uint64} (2)")
              + FILENAME(__LINE__));
>>>>>>> 7e1eed14
        }
        util::handle_error(err, classname(), nullptr);
        break;

      // to float16
      case util::dtype::float16:
        throw std::runtime_error(
          std::string("FIXME: merge to float16 not implemented") + FILENAME(__LINE__));
        break;

      // to float32
      case util::dtype::float32:
        switch (dtype_) {
          case util::dtype::boolean:
            err = kernel::NumpyArray_fill_frombool<float>(
              kernel::lib::cpu,   // DERIVE
              reinterpret_cast<float*>(ptr.get()),
              0,
              reinterpret_cast<bool*>(contiguous_self.data()),
              self_flatlength);
            break;
          case util::dtype::int8:
            err = kernel::NumpyArray_fill<int8_t, float>(
              kernel::lib::cpu,   // DERIVE
              reinterpret_cast<float*>(ptr.get()),
              0,
              reinterpret_cast<int8_t*>(contiguous_self.data()),
              self_flatlength);
            break;
          case util::dtype::int16:
            err = kernel::NumpyArray_fill<int16_t, float>(
              kernel::lib::cpu,   // DERIVE
              reinterpret_cast<float*>(ptr.get()),
              0,
              reinterpret_cast<int16_t*>(contiguous_self.data()),
              self_flatlength);
            break;
          case util::dtype::uint8:
            err = kernel::NumpyArray_fill<uint8_t, float>(
              kernel::lib::cpu,   // DERIVE
              reinterpret_cast<float*>(ptr.get()),
              0,
              reinterpret_cast<uint8_t*>(contiguous_self.data()),
              self_flatlength);
            break;
          case util::dtype::uint16:
            err = kernel::NumpyArray_fill<uint16_t, float>(
              kernel::lib::cpu,   // DERIVE
              reinterpret_cast<float*>(ptr.get()),
              0,
              reinterpret_cast<uint16_t*>(contiguous_self.data()),
              self_flatlength);
            break;
          case util::dtype::float16:
            throw std::runtime_error(
              std::string("FIXME: merge from float16 not implemented")
              + FILENAME(__LINE__));
          case util::dtype::float32:
            err = kernel::NumpyArray_fill<float, float>(
              kernel::lib::cpu,   // DERIVE
              reinterpret_cast<float*>(ptr.get()),
              0,
              reinterpret_cast<float*>(contiguous_self.data()),
              self_flatlength);
            break;
          default:
<<<<<<< HEAD
            throw std::runtime_error(std::string("enumeration value ")
              + util::dtype_to_name(dtype_)
              + std::string(" cannot be handled in case ")
              + util::dtype_to_name(dtype));
=======
            throw std::runtime_error(
              std::string("dtype_ not in {boolean, int8, int16, uint8, uint16, "
                          "float16, float32} (1)") + FILENAME(__LINE__));
>>>>>>> 7e1eed14
        }
        util::handle_error(err, classname(), nullptr);
        switch (rawother->dtype()) {
          case util::dtype::boolean:
            err = kernel::NumpyArray_fill_frombool<float>(
              kernel::lib::cpu,   // DERIVE
              reinterpret_cast<float*>(ptr.get()),
              self_flatlength,
              reinterpret_cast<bool*>(contiguous_other.data()),
              other_flatlength);
            break;
          case util::dtype::int8:
            err = kernel::NumpyArray_fill<int8_t, float>(
              kernel::lib::cpu,   // DERIVE
              reinterpret_cast<float*>(ptr.get()),
              self_flatlength,
              reinterpret_cast<int8_t*>(contiguous_other.data()),
              other_flatlength);
            break;
          case util::dtype::int16:
            err = kernel::NumpyArray_fill<int16_t, float>(
              kernel::lib::cpu,   // DERIVE
              reinterpret_cast<float*>(ptr.get()),
              self_flatlength,
              reinterpret_cast<int16_t*>(contiguous_other.data()),
              other_flatlength);
            break;
          case util::dtype::uint8:
            err = kernel::NumpyArray_fill<uint8_t, float>(
              kernel::lib::cpu,   // DERIVE
              reinterpret_cast<float*>(ptr.get()),
              self_flatlength,
              reinterpret_cast<uint8_t*>(contiguous_other.data()),
              other_flatlength);
            break;
          case util::dtype::uint16:
            err = kernel::NumpyArray_fill<uint16_t, float>(
              kernel::lib::cpu,   // DERIVE
              reinterpret_cast<float*>(ptr.get()),
              self_flatlength,
              reinterpret_cast<uint16_t*>(contiguous_other.data()),
              other_flatlength);
            break;
          case util::dtype::float16:
            throw std::runtime_error(
              std::string("FIXME: merge from float16 not implemented")
              + FILENAME(__LINE__));
          case util::dtype::float32:
            err = kernel::NumpyArray_fill<float, float>(
              kernel::lib::cpu,   // DERIVE
              reinterpret_cast<float*>(ptr.get()),
              self_flatlength,
              reinterpret_cast<float*>(contiguous_other.data()),
              other_flatlength);
            break;
          default:
<<<<<<< HEAD
            throw std::runtime_error(std::string("enumeration value ")
              + util::dtype_to_name(rawother->dtype())
              + std::string(" cannot be handled in case ")
              + util::dtype_to_name(dtype));
=======
            throw std::runtime_error(
              std::string("dtype_ not in {boolean, int8, int16, uint8, uint16, "
                          "float16, float32} (2)") + FILENAME(__LINE__));
>>>>>>> 7e1eed14
        }
        util::handle_error(err, classname(), nullptr);
        break;

      // to float64
      case util::dtype::float64:
        switch (dtype_) {
          case util::dtype::boolean:
            err = kernel::NumpyArray_fill_frombool<double>(
              kernel::lib::cpu,   // DERIVE
              reinterpret_cast<double*>(ptr.get()),
              0,
              reinterpret_cast<bool*>(contiguous_self.data()),
              self_flatlength);
            break;
          case util::dtype::int8:
            err = kernel::NumpyArray_fill<int8_t, double>(
              kernel::lib::cpu,   // DERIVE
              reinterpret_cast<double*>(ptr.get()),
              0,
              reinterpret_cast<int8_t*>(contiguous_self.data()),
              self_flatlength);
            break;
          case util::dtype::int16:
            err = kernel::NumpyArray_fill<int16_t, double>(
              kernel::lib::cpu,   // DERIVE
              reinterpret_cast<double*>(ptr.get()),
              0,
              reinterpret_cast<int16_t*>(contiguous_self.data()),
              self_flatlength);
            break;
          case util::dtype::int32:
            err = kernel::NumpyArray_fill<int32_t, double>(
              kernel::lib::cpu,   // DERIVE
              reinterpret_cast<double*>(ptr.get()),
              0,
              reinterpret_cast<int32_t*>(contiguous_self.data()),
              self_flatlength);
            break;
          case util::dtype::int64:
            err = kernel::NumpyArray_fill<int64_t, double>(
              kernel::lib::cpu,   // DERIVE
              reinterpret_cast<double*>(ptr.get()),
              0,
              reinterpret_cast<int64_t*>(contiguous_self.data()),
              self_flatlength);
            break;
          case util::dtype::uint8:
            err = kernel::NumpyArray_fill<uint8_t, double>(
              kernel::lib::cpu,   // DERIVE
              reinterpret_cast<double*>(ptr.get()),
              0,
              reinterpret_cast<uint8_t*>(contiguous_self.data()),
              self_flatlength);
            break;
          case util::dtype::uint16:
            err = kernel::NumpyArray_fill<uint16_t, double>(
              kernel::lib::cpu,   // DERIVE
              reinterpret_cast<double*>(ptr.get()),
              0,
              reinterpret_cast<uint16_t*>(contiguous_self.data()),
              self_flatlength);
            break;
          case util::dtype::uint32:
            err = kernel::NumpyArray_fill<uint32_t, double>(
              kernel::lib::cpu,   // DERIVE
              reinterpret_cast<double*>(ptr.get()),
              0,
              reinterpret_cast<uint32_t*>(contiguous_self.data()),
              self_flatlength);
            break;
          case util::dtype::uint64:
            err = kernel::NumpyArray_fill<uint64_t, double>(
              kernel::lib::cpu,   // DERIVE
              reinterpret_cast<double*>(ptr.get()),
              0,
              reinterpret_cast<uint64_t*>(contiguous_self.data()),
              self_flatlength);
            break;
          case util::dtype::float16:
            throw std::runtime_error(
              std::string("FIXME: merge from float16 not implemented")
              + FILENAME(__LINE__));
          case util::dtype::float32:
            err = kernel::NumpyArray_fill<float, double>(
              kernel::lib::cpu,   // DERIVE
              reinterpret_cast<double*>(ptr.get()),
              0,
              reinterpret_cast<float*>(contiguous_self.data()),
              self_flatlength);
            break;
          case util::dtype::float64:
            err = kernel::NumpyArray_fill<double, double>(
              kernel::lib::cpu,   // DERIVE
              reinterpret_cast<double*>(ptr.get()),
              0,
              reinterpret_cast<double*>(contiguous_self.data()),
              self_flatlength);
            break;
          default:
<<<<<<< HEAD
            throw std::runtime_error(std::string("enumeration value ")
              + util::dtype_to_name(dtype_)
              + std::string(" cannot be handled in case ")
              + util::dtype_to_name(dtype));
=======
            throw std::runtime_error(
              std::string("dtype_ not in {boolean, int8, int16, int32, int64, "
                          "uint8, uint16, uint32, uint64 float16, float32, float64} (1)")
              + FILENAME(__LINE__));
>>>>>>> 7e1eed14
        }
        util::handle_error(err, classname(), nullptr);
        switch (rawother->dtype()) {
          case util::dtype::boolean:
            err = kernel::NumpyArray_fill_frombool<double>(
              kernel::lib::cpu,   // DERIVE
              reinterpret_cast<double*>(ptr.get()),
              self_flatlength,
              reinterpret_cast<bool*>(contiguous_other.data()),
              other_flatlength);
            break;
          case util::dtype::int8:
            err = kernel::NumpyArray_fill<int8_t, double>(
              kernel::lib::cpu,   // DERIVE
              reinterpret_cast<double*>(ptr.get()),
              self_flatlength,
              reinterpret_cast<int8_t*>(contiguous_other.data()),
              other_flatlength);
            break;
          case util::dtype::int16:
            err = kernel::NumpyArray_fill<int16_t, double>(
              kernel::lib::cpu,   // DERIVE
              reinterpret_cast<double*>(ptr.get()),
              self_flatlength,
              reinterpret_cast<int16_t*>(contiguous_other.data()),
              other_flatlength);
            break;
          case util::dtype::int32:
            err = kernel::NumpyArray_fill<int32_t , double>(
              kernel::lib::cpu,   // DERIVE
              reinterpret_cast<double*>(ptr.get()),
              self_flatlength,
              reinterpret_cast<int32_t*>(contiguous_other.data()),
              other_flatlength);
            break;
          case util::dtype::int64:
            err = kernel::NumpyArray_fill<int64_t, double>(
              kernel::lib::cpu,   // DERIVE
              reinterpret_cast<double*>(ptr.get()),
              self_flatlength,
              reinterpret_cast<int64_t*>(contiguous_other.data()),
              other_flatlength);
            break;
          case util::dtype::uint8:
            err = kernel::NumpyArray_fill<uint8_t, double>(
              kernel::lib::cpu,   // DERIVE
              reinterpret_cast<double*>(ptr.get()),
              self_flatlength,
              reinterpret_cast<uint8_t*>(contiguous_other.data()),
              other_flatlength);
            break;
          case util::dtype::uint16:
            err = kernel::NumpyArray_fill<uint16_t, double>(
              kernel::lib::cpu,   // DERIVE
              reinterpret_cast<double*>(ptr.get()),
              self_flatlength,
              reinterpret_cast<uint16_t*>(contiguous_other.data()),
              other_flatlength);
            break;
          case util::dtype::uint32:
            err = kernel::NumpyArray_fill<uint32_t, double>(
              kernel::lib::cpu,   // DERIVE
              reinterpret_cast<double*>(ptr.get()),
              self_flatlength,
              reinterpret_cast<uint32_t*>(contiguous_other.data()),
              other_flatlength);
            break;
          case util::dtype::uint64:
            err = kernel::NumpyArray_fill<uint64_t, double>(
              kernel::lib::cpu,   // DERIVE
              reinterpret_cast<double*>(ptr.get()),
              self_flatlength,
              reinterpret_cast<uint64_t*>(contiguous_other.data()),
              other_flatlength);
            break;
          case util::dtype::float16:
            throw std::runtime_error(
              std::string("FIXME: merge from float16 not implemented")
              + FILENAME(__LINE__));
          case util::dtype::float32:
            err = kernel::NumpyArray_fill<float, double>(
              kernel::lib::cpu,   // DERIVE
              reinterpret_cast<double*>(ptr.get()),
              self_flatlength,
              reinterpret_cast<float*>(contiguous_other.data()),
              other_flatlength);
            break;
          case util::dtype::float64:
            err = kernel::NumpyArray_fill<double, double>(
              kernel::lib::cpu,   // DERIVE
              reinterpret_cast<double*>(ptr.get()),
              self_flatlength,
              reinterpret_cast<double*>(contiguous_other.data()),
              other_flatlength);
            break;
          default:
<<<<<<< HEAD
            throw std::runtime_error(std::string("enumeration value ")
              + util::dtype_to_name(rawother->dtype())
              + std::string(" cannot be handled in case ")
              + util::dtype_to_name(dtype));
=======
            throw std::runtime_error(
              std::string("dtype_ not in {boolean, int8, int16, int32, int64, "
                          "uint8, uint16, uint32, uint64 float16, float32, float64} (2)")
              + FILENAME(__LINE__));
>>>>>>> 7e1eed14
        }
        util::handle_error(err, classname(), nullptr);
        break;

      // to float128
      case util::dtype::float128:
        throw std::runtime_error(
          std::string("FIXME: merge to float128 not implemented")
          + FILENAME(__LINE__));
        break;

      // to complex64
      case util::dtype::complex64:
        throw std::runtime_error(
          std::string("FIXME: merge to complex64 not implemented")
          + FILENAME(__LINE__));
        break;

      // to complex128
      case util::dtype::complex128:
        throw std::runtime_error(
          std::string("FIXME: merge to complex128 not implemented")
          + FILENAME(__LINE__));
        break;

      // to complex256
      case util::dtype::complex256:
        throw std::runtime_error(
          std::string("FIXME: merge to complex256 not implemented")
          + FILENAME(__LINE__));
        break;

      // something's wrong
      default:
        throw std::runtime_error(
          std::string("unhandled merge case: to ") + util::dtype_to_name(dtype)
          + FILENAME(__LINE__));
      }

      return std::make_shared<NumpyArray>(Identities::none(),
                                          parameters_,
                                          ptr,
                                          shape,
                                          strides,
                                          0,
                                          (ssize_t)itemsize,
                                          util::dtype_to_format(dtype),
                                          dtype,
                                          ptr_lib);
    }

    else {
      throw std::invalid_argument(
        std::string("cannot merge ") + classname() + std::string(" with ")
        + other.get()->classname() + FILENAME(__LINE__));
    }
  }

  const ContentPtr
  NumpyArray::merge_bytes(const std::shared_ptr<NumpyArray>& other) const {
    NumpyArray contiguous_self = contiguous();
    NumpyArray contiguous_other = other.get()->contiguous();

    std::shared_ptr<void> ptr(
      kernel::malloc<void>(ptr_lib_, length() + other.get()->length()));

    kernel::lib ptr_lib = ptr_lib_;   // DERIVE

    struct Error err;

    err = kernel::NumpyArray_fill<uint8_t, uint8_t>(
      kernel::lib::cpu,   // DERIVE
      reinterpret_cast<uint8_t*>(ptr.get()),
      0,
      reinterpret_cast<uint8_t*>(contiguous_self.data()),
      contiguous_self.length());
    util::handle_error(err, classname(), nullptr);

    err = kernel::NumpyArray_fill<uint8_t, uint8_t>(
      kernel::lib::cpu,   // DERIVE
      reinterpret_cast<uint8_t*>(ptr.get()),
      length(),
      reinterpret_cast<uint8_t*>(contiguous_other.data()),
      contiguous_other.length());
    util::handle_error(err, classname(), nullptr);

    std::vector<ssize_t> shape({ (ssize_t)(length() + other.get()->length()) });
    std::vector<ssize_t> strides({ 1 });
    return std::make_shared<NumpyArray>(Identities::none(),
                                        parameters_,
                                        ptr,
                                        shape,
                                        strides,
                                        0,
                                        1,
                                        format_,
                                        dtype_,
                                        ptr_lib);
  }

  const SliceItemPtr
  NumpyArray::asslice() const {
    if (ndim() != 1) {
      throw std::invalid_argument(
        std::string("slice items can have all fixed-size dimensions (to follow "
                    "NumPy's slice rules) or they can have all var-sized "
                    "dimensions (for jagged indexing), but not both in the "
                    "same slice item") + FILENAME(__LINE__));
    }
    if (dtype_ == util::dtype::int64) {
        int64_t* raw = reinterpret_cast<int64_t*>(ptr_.get());
        std::shared_ptr<int64_t> ptr(ptr_, raw);
        std::vector<int64_t> shape({ (int64_t)shape_[0] });
        std::vector<int64_t> strides({ (int64_t)strides_[0] /
                                       (int64_t)itemsize_ });
        return std::make_shared<SliceArray64>(
          Index64(ptr, (int64_t)byteoffset_ / (int64_t)itemsize_, length(), ptr_lib_),
          shape,
          strides,
          false);
    }

    else if (util::is_integer(dtype_)) {
      NumpyArray contiguous_self = contiguous();
      Index64 index(length());

      struct Error err;
      switch (dtype_) {
      case util::dtype::int8:
        err = kernel::NumpyArray_fill<int8_t, int64_t>(
          kernel::lib::cpu,   // DERIVE
          index.data(),
          0,
          reinterpret_cast<int8_t*>(contiguous_self.data()),
          length());
        break;
      case util::dtype::int16:
        err = kernel::NumpyArray_fill<int16_t, int64_t>(
          kernel::lib::cpu,   // DERIVE
          index.data(),
          0,
          reinterpret_cast<int16_t*>(contiguous_self.data()),
          length());
        break;
      case util::dtype::int32:
        err = kernel::NumpyArray_fill<int32_t, int64_t>(
          kernel::lib::cpu,   // DERIVE
          index.data(),
          0,
          reinterpret_cast<int32_t*>(contiguous_self.data()),
          length());
        break;
      case util::dtype::uint8:
        err = kernel::NumpyArray_fill<uint8_t, int64_t>(
          kernel::lib::cpu,   // DERIVE
          index.data(),
          0,
          reinterpret_cast<uint8_t*>(contiguous_self.data()),
          length());
        break;
      case util::dtype::uint16:
        err = kernel::NumpyArray_fill<uint16_t, int64_t>(
          kernel::lib::cpu,   // DERIVE
          index.data(),
          0,
          reinterpret_cast<uint16_t*>(contiguous_self.data()),
          length());
        break;
      case util::dtype::uint32:
        err = kernel::NumpyArray_fill<uint32_t, int64_t>(
          kernel::lib::cpu,   // DERIVE
          index.data(),
          0,
          reinterpret_cast<uint32_t*>(contiguous_self.data()),
          length());
        break;
      case util::dtype::uint64:
        err = kernel::NumpyArray_fill<uint64_t, int64_t>(
          kernel::lib::cpu,   // DERIVE
          index.data(),
          0,
          reinterpret_cast<uint64_t*>(contiguous_self.data()),
          length());
        break;
      default:
        throw std::runtime_error(
          std::string("unexpected integer type in NumpyArray::asslice: ") +
          util::dtype_to_name(dtype_) + FILENAME(__LINE__));
      }
      util::handle_error(err, classname(), identities_.get());

      std::vector<int64_t> shape( {(int64_t)shape_[0] });
      std::vector<int64_t> strides( {1} );
      return std::make_shared<SliceArray64>(index, shape, strides, false);
    }

    else if (dtype_ == util::dtype::boolean) {
      int64_t numtrue;
      struct Error err1 = kernel::NumpyArray_getitem_boolean_numtrue(
        kernel::lib::cpu,   // DERIVE
        &numtrue,
        reinterpret_cast<int8_t*>(data()),
        (int64_t)shape_[0],
        (int64_t)strides_[0]);
      util::handle_error(err1, classname(), identities_.get());

      Index64 index(numtrue);
      struct Error err2 = kernel::NumpyArray_getitem_boolean_nonzero_64(
        kernel::lib::cpu,   // DERIVE
        index.data(),
        reinterpret_cast<int8_t*>(data()),
        (int64_t)shape_[0],
        (int64_t)strides_[0]);
      util::handle_error(err2, classname(), identities_.get());

      std::vector<int64_t> shape({ numtrue });
      std::vector<int64_t> strides({ 1 });
      return std::make_shared<SliceArray64>(index, shape, strides, true);
    }
    else {
      throw std::invalid_argument(
        std::string("only arrays of integers or booleans may be used as a slice")
        + FILENAME(__LINE__));
    }
  }

  const ContentPtr
  NumpyArray::fillna(const ContentPtr& value) const {
    return shallow_copy();
  }

  const ContentPtr
  NumpyArray::rpad(int64_t target, int64_t axis, int64_t depth) const {
    if (ndim() == 0) {
      throw std::runtime_error(
        std::string("cannot rpad a scalar") + FILENAME(__LINE__));
    }
    else if (ndim() > 1  ||  !iscontiguous()) {
      return toRegularArray().get()->rpad(target, axis, depth);
    }
    int64_t posaxis = axis_wrap_if_negative(axis);
    if (posaxis != depth) {
      throw std::invalid_argument(
        std::string("axis exceeds the depth of this array") + FILENAME(__LINE__));
    }
    if (target < length()) {
      return shallow_copy();
    }
    else {
      return rpad_and_clip(target, posaxis, depth);
    }
  }

  const ContentPtr
  NumpyArray::rpad_and_clip(int64_t target,
                            int64_t axis,
                            int64_t depth) const {
    if (ndim() == 0) {
      throw std::runtime_error(
        std::string("cannot rpad a scalar") + FILENAME(__LINE__));
    }
    else if (ndim() > 1  ||  !iscontiguous()) {
      return toRegularArray().get()->rpad_and_clip(target, axis, depth);
    }
    int64_t posaxis = axis_wrap_if_negative(axis);
    if (posaxis != depth) {
      throw std::invalid_argument(
        std::string("axis exceeds the depth of this array") + FILENAME(__LINE__));
    }
    return rpad_axis0(target, true);
  }

  const ContentPtr
  NumpyArray::reduce_next(const Reducer& reducer,
                          int64_t negaxis,
                          const Index64& starts,
                          const Index64& shifts,
                          const Index64& parents,
                          int64_t outlength,
                          bool mask,
                          bool keepdims) const {
    if (shape_.empty()) {
      throw std::runtime_error(
        std::string("attempting to reduce a scalar") + FILENAME(__LINE__));
    }
    else if (shape_.size() != 1  ||  !iscontiguous()) {
      return toRegularArray().get()->reduce_next(reducer,
                                                 negaxis,
                                                 starts,
                                                 shifts,
                                                 parents,
                                                 outlength,
                                                 mask,
                                                 keepdims);
    }
    else {
      std::shared_ptr<void> ptr;
      switch (dtype_) {
      case util::dtype::boolean:
        ptr = reducer.apply_bool(reinterpret_cast<bool*>(data()),
                                 parents,
                                 outlength);
        break;
      case util::dtype::int8:
        ptr = reducer.apply_int8(reinterpret_cast<int8_t*>(data()),
                                 parents,
                                 outlength);
        break;
      case util::dtype::int16:
        ptr = reducer.apply_int16(reinterpret_cast<int16_t*>(data()),
                                  parents,
                                  outlength);
        break;
      case util::dtype::int32:
        ptr = reducer.apply_int32(reinterpret_cast<int32_t*>(data()),
                                  parents,
                                  outlength);
        break;
      case util::dtype::int64:
        ptr = reducer.apply_int64(reinterpret_cast<int64_t*>(data()),
                                  parents,
                                  outlength);
        break;
      case util::dtype::uint8:
        ptr = reducer.apply_uint8(reinterpret_cast<uint8_t*>(data()),
                                  parents,
                                  outlength);
        break;
      case util::dtype::uint16:
        ptr = reducer.apply_uint16(reinterpret_cast<uint16_t*>(data()),
                                   parents,
                                   outlength);
        break;
      case util::dtype::uint32:
        ptr = reducer.apply_uint32(reinterpret_cast<uint32_t*>(data()),
                                   parents,
                                   outlength);
        break;
      case util::dtype::uint64:
        ptr = reducer.apply_uint64(reinterpret_cast<uint64_t*>(data()),
                                   parents,
                                   outlength);
        break;
      case util::dtype::float16:
        throw std::runtime_error(
          std::string("FIXME: reducers on float16") + FILENAME(__LINE__));
      case util::dtype::float32:
        ptr = reducer.apply_float32(reinterpret_cast<float*>(data()),
                                    parents,
                                    outlength);
        break;
      case util::dtype::float64:
        ptr = reducer.apply_float64(reinterpret_cast<double*>(data()),
                                    parents,
                                    outlength);
        break;
      case util::dtype::float128:
        throw std::runtime_error(
          std::string("FIXME: reducers on float128") + FILENAME(__LINE__));
      case util::dtype::complex64:
        throw std::runtime_error(
          std::string("FIXME: reducers on complex64") + FILENAME(__LINE__));
      case util::dtype::complex128:
        throw std::runtime_error(
          std::string("FIXME: reducers on complex128") + FILENAME(__LINE__));
      case util::dtype::complex256:
        throw std::runtime_error(
          std::string("FIXME: reducers on complex256") + FILENAME(__LINE__));
      // case util::dtype::datetime64:
      //   throw std::runtime_error(
      //     std::string("FIXME: reducers on datetime64") + FILENAME(__LINE__));
      // case util::dtype:::timedelta64:
      //   throw std::runtime_error(
      //     std:string("FIXME: reducers on timedelta64") + FILENAME(__LINE__));
      default:
        throw std::invalid_argument(
          std::string("cannot apply reducers to NumpyArray with format \"")
          + format_ + std::string("\"") + FILENAME(__LINE__));
      }

      if (reducer.returns_positions()) {
        struct Error err3;
        if (shifts.length() == 0) {
          err3 = kernel::NumpyArray_reduce_adjust_starts_64(
            kernel::lib::cpu,   // DERIVE
            reinterpret_cast<int64_t*>(ptr.get()),
            outlength,
            parents.data(),
            starts.data());
        }
        else {
          err3 = kernel::NumpyArray_reduce_adjust_starts_shifts_64(
            kernel::lib::cpu,   // DERIVE
            reinterpret_cast<int64_t*>(ptr.get()),
            outlength,
            parents.data(),
            starts.data(),
            shifts.data());
        }
        util::handle_error(err3, classname(), identities_.get());
      }

      util::dtype dtype = reducer.return_dtype(dtype_);
      std::string format = util::dtype_to_format(dtype);
      ssize_t itemsize = util::dtype_to_itemsize(dtype);

      std::vector<ssize_t> shape({ (ssize_t)outlength });
      std::vector<ssize_t> strides({ itemsize });
      ContentPtr out = std::make_shared<NumpyArray>(Identities::none(),
                                                    util::Parameters(),
                                                    ptr,
                                                    shape,
                                                    strides,
                                                    0,
                                                    itemsize,
                                                    format,
                                                    dtype,
                                                    ptr_lib_);

      if (mask) {
        Index8 mask(outlength);
        struct Error err = kernel::NumpyArray_reduce_mask_ByteMaskedArray_64(
          kernel::lib::cpu,   // DERIVE
          mask.data(),
          parents.data(),
          parents.length(),
          outlength);
        util::handle_error(err, classname(), nullptr);
        out = std::make_shared<ByteMaskedArray>(Identities::none(),
                                                util::Parameters(),
                                                mask,
                                                out,
                                                false);
      }

      if (keepdims) {
        out = std::make_shared<RegularArray>(Identities::none(),
                                             util::Parameters(),
                                             out,
                                             1);
      }

      return out;
    }
  }

  const ContentPtr
  NumpyArray::localindex(int64_t axis, int64_t depth) const {
    int64_t posaxis = axis_wrap_if_negative(axis);
    if (posaxis == depth) {
      return localindex_axis0();
    }
    else if (shape_.size() <= 1) {
      throw std::invalid_argument(
        std::string("'axis' out of range for localindex") + FILENAME(__LINE__));
    }
    else {
      return toRegularArray().get()->localindex(posaxis, depth);
    }
  }

  const ContentPtr
  NumpyArray::combinations(int64_t n,
                           bool replacement,
                           const util::RecordLookupPtr& recordlookup,
                           const util::Parameters& parameters,
                           int64_t axis,
                           int64_t depth) const {
    if (n < 1) {
      throw std::invalid_argument(
        std::string("in combinations, 'n' must be at least 1") + FILENAME(__LINE__));
    }

    int64_t posaxis = axis_wrap_if_negative(axis);
    if (posaxis == depth) {
      return combinations_axis0(n, replacement, recordlookup, parameters);
    }

    else if (shape_.size() <= 1) {
      throw std::invalid_argument(
        std::string("'axis' out of range for combinations") + FILENAME(__LINE__));
    }

    else {
      return toRegularArray().get()->combinations(n,
                                                  replacement,
                                                  recordlookup,
                                                  parameters,
                                                  posaxis,
                                                  depth);
    }
  }

  const ContentPtr
  NumpyArray::sort_next(int64_t negaxis,
                        const Index64& starts,
                        const Index64& parents,
                        int64_t outlength,
                        bool ascending,
                        bool stable,
                        bool keepdims) const {
    if (shape_.empty()) {
      throw std::runtime_error(
        std::string("attempting to sort a scalar") + FILENAME(__LINE__));
    }
    else if (shape_.size() != 1  ||  !iscontiguous()) {
      return toRegularArray().get()->sort_next(negaxis,
                                               starts,
                                               parents,
                                               outlength,
                                               ascending,
                                               stable,
                                               keepdims);
    }
    else {
      std::shared_ptr<Content> out;
      std::shared_ptr<void> ptr;

      switch (dtype_) {
      case util::dtype::boolean:
        ptr = array_sort<bool>(reinterpret_cast<bool*>(data()),
                               length(),
                               starts,
                               parents,
                               outlength,
                               ascending,
                               stable);
        break;
      case util::dtype::int8:
        ptr = array_sort<int8_t>(reinterpret_cast<int8_t*>(data()),
                                 length(),
                                 starts,
                                 parents,
                                 outlength,
                                 ascending,
                                 stable);
        break;
      case util::dtype::int16:
        ptr = array_sort<int16_t>(reinterpret_cast<int16_t*>(data()),
                                  length(),
                                  starts,
                                  parents,
                                  outlength,
                                  ascending,
                                  stable);
        break;
      case util::dtype::int32:
        ptr = array_sort<int32_t>(reinterpret_cast<int32_t*>(data()),
                                  length(),
                                  starts,
                                  parents,
                                  outlength,
                                  ascending,
                                  stable);
        break;
      case util::dtype::int64:
        ptr = array_sort<int64_t>(reinterpret_cast<int64_t*>(data()),
                                  length(),
                                  starts,
                                  parents,
                                  outlength,
                                  ascending,
                                  stable);
        break;
      case util::dtype::uint8:
        ptr = array_sort<uint8_t>(reinterpret_cast<uint8_t*>(data()),
                                  length(),
                                  starts,
                                  parents,
                                  outlength,
                                  ascending,
                                  stable);
        break;
      case util::dtype::uint16:
        ptr = array_sort<uint16_t>(reinterpret_cast<uint16_t*>(data()),
                                   length(),
                                   starts,
                                   parents,
                                   outlength,
                                   ascending,
                                   stable);
        break;
      case util::dtype::uint32:
        ptr = array_sort<uint32_t>(reinterpret_cast<uint32_t*>(data()),
                                   length(),
                                   starts,
                                   parents,
                                   outlength,
                                   ascending,
                                   stable);
        break;
      case util::dtype::uint64:
        ptr = array_sort<uint64_t>(reinterpret_cast<uint64_t*>(data()),
                                   length(),
                                   starts,
                                   parents,
                                   outlength,
                                   ascending,
                                   stable);
        break;
      case util::dtype::float16:
        throw std::runtime_error(
          std::string("FIXME: sort for float16 not implemented") + FILENAME(__LINE__));
      case util::dtype::float32:
        ptr = array_sort<float>(reinterpret_cast<float*>(data()),
                                length(),
                                starts,
                                parents,
                                outlength,
                                ascending,
                                stable);
        break;
      case util::dtype::float64:
        ptr = array_sort<double>(reinterpret_cast<double*>(data()),
                                 length(),
                                 starts,
                                 parents,
                                 outlength,
                                 ascending,
                                 stable);
        break;
      case util::dtype::float128:
        throw std::runtime_error(
          std::string("FIXME: sort for float128 not implemented") + FILENAME(__LINE__));
      case util::dtype::complex64:
        throw std::runtime_error(
          std::string("FIXME: sort for complex64 not implemented") + FILENAME(__LINE__));
      case util::dtype::complex128:
        throw std::runtime_error(
          std::string("FIXME: sort for complex128 not implemented") + FILENAME(__LINE__));
      case util::dtype::complex256:
        throw std::runtime_error(
          std::string("FIXME: sort for complex256 not implemented") + FILENAME(__LINE__));
      default:
        throw std::invalid_argument(
          std::string("cannot sort NumpyArray with format \"")
          + format_ + std::string("\"") + FILENAME(__LINE__));
      }

      out = std::make_shared<NumpyArray>(Identities::none(),
                                         parameters_,
                                         ptr,
                                         shape_,
                                         strides_,
                                         0,
                                         itemsize_,
                                         format_,
                                         dtype_,
                                         ptr_lib_);

      if (keepdims) {
        out = std::make_shared<RegularArray>(
          Identities::none(),
          util::Parameters(),
          out,
          parents.length() / starts.length());
      }

      return out;
    }
  }

  const ContentPtr
  NumpyArray::argsort_next(int64_t negaxis,
                           const Index64& starts,
                           const Index64& parents,
                           int64_t outlength,
                           bool ascending,
                           bool stable,
                           bool keepdims) const {
    if (shape_.empty()) {
      throw std::runtime_error(
        std::string("attempting to argsort a scalar") + FILENAME(__LINE__));
    }
    else if (shape_.size() != 1  ||  !iscontiguous()) {
      return toRegularArray().get()->argsort_next(negaxis,
                                                  starts,
                                                  parents,
                                                  outlength,
                                                  ascending,
                                                  stable,
                                                  keepdims);
    }
    else {
      std::shared_ptr<Content> out;
      std::shared_ptr<void> ptr;

      switch (dtype_) {
      case util::dtype::boolean:
        ptr = index_sort<bool>(reinterpret_cast<bool*>(data()),
                               length(),
                               starts,
                               parents,
                               outlength,
                               ascending,
                               stable);
        break;
      case util::dtype::int8:
        ptr = index_sort<int8_t>(reinterpret_cast<int8_t*>(data()),
                                 length(),
                                 starts,
                                 parents,
                                 outlength,
                                 ascending,
                                 stable);
        break;
      case util::dtype::int16:
        ptr = index_sort<int16_t>(reinterpret_cast<int16_t*>(data()),
                                  length(),
                                  starts,
                                  parents,
                                  outlength,
                                  ascending,
                                  stable);
        break;
      case util::dtype::int32:
        ptr = index_sort<int32_t>(reinterpret_cast<int32_t*>(data()),
                                  length(),
                                  starts,
                                  parents,
                                  outlength,
                                  ascending,
                                  stable);
        break;
      case util::dtype::int64:
        ptr = index_sort<int64_t>(reinterpret_cast<int64_t*>(data()),
                                  length(),
                                  starts,
                                  parents,
                                  outlength,
                                  ascending,
                                  stable);
        break;
      case util::dtype::uint8:
        ptr = index_sort<uint8_t>(reinterpret_cast<uint8_t*>(data()),
                                  length(),
                                  starts,
                                  parents,
                                  outlength,
                                  ascending,
                                  stable);
        break;
      case util::dtype::uint16:
        ptr = index_sort<uint16_t>(reinterpret_cast<uint16_t*>(data()),
                                   length(),
                                   starts,
                                   parents,
                                   outlength,
                                   ascending,
                                   stable);
        break;
      case util::dtype::uint32:
        ptr = index_sort<uint32_t>(reinterpret_cast<uint32_t*>(data()),
                                   length(),
                                   starts,
                                   parents,
                                   outlength,
                                   ascending,
                                   stable);
        break;
      case util::dtype::uint64:
        ptr = index_sort<uint64_t>(reinterpret_cast<uint64_t*>(data()),
                                   length(),
                                   starts,
                                   parents,
                                   outlength,
                                   ascending,
                                   stable);
        break;
      case util::dtype::float16:
        throw std::runtime_error(
          std::string("FIXME: argsort for float16 not implemented")
          + FILENAME(__LINE__));
      case util::dtype::float32:
        ptr = index_sort<float>(reinterpret_cast<float*>(data()),
                                length(),
                                starts,
                                parents,
                                outlength,
                                ascending,
                                stable);
        break;
      case util::dtype::float64:
        ptr = index_sort<double>(reinterpret_cast<double*>(data()),
                                 length(),
                                 starts,
                                 parents,
                                 outlength,
                                 ascending,
                                 stable);
        break;
      case util::dtype::float128:
        throw std::runtime_error(
          std::string("FIXME: argsort for float128 not implemented")
          + FILENAME(__LINE__));
      case util::dtype::complex64:
        throw std::runtime_error(
          std::string("FIXME: argsort for complex64 not implemented")
          + FILENAME(__LINE__));
      case util::dtype::complex128:
        throw std::runtime_error(
          std::string("FIXME: argsort for complex128 not implemented")
          + FILENAME(__LINE__));
      case util::dtype::complex256:
        throw std::runtime_error(
          std::string("FIXME: argsort for complex256 not implemented")
          + FILENAME(__LINE__));
      default:
        throw std::invalid_argument(
          std::string("cannot sort NumpyArray with format \"")
          + format_ + std::string("\"") + FILENAME(__LINE__));
      }

      ssize_t itemsize = 8;
      util::dtype dtype = util::dtype::int64;
      std::vector<ssize_t> shape({ (ssize_t)shape_[0] });
      std::vector<ssize_t> strides({ itemsize });
      out = std::make_shared<NumpyArray>(Identities::none(),
                                         util::Parameters(),
                                         ptr,
                                         shape_,
                                         strides,
                                         0,
                                         itemsize,
                                         util::dtype_to_format(dtype),
                                         dtype,
                                         ptr_lib_);

      if (keepdims) {
        out = std::make_shared<RegularArray>(
          Identities::none(),
          util::Parameters(),
          out,
          parents.length() / starts.length());
      }
      return out;
    }
  }

  const ContentPtr
  NumpyArray::sort_asstrings(const Index64& offsets,
                             bool ascending,
                             bool stable) const {
    std::shared_ptr<Content> out;
    std::shared_ptr<void> ptr;

    Index64 outoffsets(offsets.length());

    if (dtype_ == util::dtype::uint8) {
      ptr = string_sort<uint8_t>(reinterpret_cast<uint8_t*>(data()),
                                 length(),
                                 offsets,
                                 outoffsets,
                                 ascending,
                                 stable);
    } else {
      throw std::invalid_argument(
        std::string("cannot sort NumpyArray as strings with format \"")
        + format_ + std::string("\"") + FILENAME(__LINE__));
    }

    out = std::make_shared<NumpyArray>(identities_,
                                       parameters_,
                                       ptr,
                                       shape_,
                                       strides_,
                                       0,
                                       itemsize_,
                                       format_,
                                       dtype_,
                                       ptr_lib_);

   out = std::make_shared<ListOffsetArray64>(Identities::none(),
                                             util::Parameters(),
                                             outoffsets,
                                             out);

   return out;
  }

  const ContentPtr
  NumpyArray::getitem_next(const SliceAt& at,
                           const Slice& tail,
                           const Index64& advanced) const {
    throw std::runtime_error(
      std::string("undefined operation: NumpyArray::getitem_next(at) "
                  "(without 'length', 'stride', and 'first')")
      + FILENAME(__LINE__));
  }

  const ContentPtr
  NumpyArray::getitem_next(const SliceRange& range,
                           const Slice& tail,
                           const Index64& advanced) const {
    throw std::runtime_error(
      std::string("undefined operation: NumpyArray::getitem_next(range) "
                  "(without 'length', 'stride', and 'first')")
      + FILENAME(__LINE__));
  }

  const ContentPtr
  NumpyArray::getitem_next(const SliceArray64& array,
                           const Slice& tail,
                           const Index64& advanced) const {
    throw std::runtime_error(
      std::string("undefined operation: NumpyArray::getitem_next(array) "
                  "(without 'length','stride', and 'first')")
      + FILENAME(__LINE__));
  }

  const ContentPtr
  NumpyArray::getitem_next(const SliceField& field,
                           const Slice& tail,
                           const Index64& advanced) const {
    throw std::runtime_error(
      std::string("undefined operation: NumpyArray::getitem_next(field) "
                  "(without 'length', 'stride', and 'first')")
      + FILENAME(__LINE__));
  }

  const ContentPtr
  NumpyArray::getitem_next(const SliceFields& fields,
                           const Slice& tail,
                           const Index64& advanced) const {
    throw std::runtime_error(
      std::string("undefined operation: NumpyArray::getitem_next(fields) "
                  "(without 'length', 'stride', and 'first')")
      + FILENAME(__LINE__));
  }

  const ContentPtr
  NumpyArray::getitem_next(const SliceJagged64& jagged,
                           const Slice& tail, const Index64& advanced) const {
    if (shape_.size() != 1) {
      throw std::runtime_error(
        std::string("undefined operation: NumpyArray::getitem_next(jagged) with "
                    "ndim != 1") + FILENAME(__LINE__));
    }

    if (advanced.length() != 0) {
      throw std::invalid_argument(
        std::string("cannot mix jagged slice with NumPy-style advanced indexing")
        + FILENAME(__LINE__));
    }

    throw std::invalid_argument(
      std::string("cannot slice ") + classname()
      + std::string(" by a jagged array because it is one-dimensional")
      + FILENAME(__LINE__));
  }

  const ContentPtr
  NumpyArray::getitem_next_jagged(const Index64& slicestarts,
                                  const Index64& slicestops,
                                  const SliceArray64& slicecontent,
                                  const Slice& tail) const {
    if (ndim() == 1) {
      throw std::invalid_argument(
        std::string("too many jagged slice dimensions for array")
        + FILENAME(__LINE__));
    }
    else {
      throw std::runtime_error(
        std::string("undefined operation: NumpyArray::getitem_next_jagged("
                    "array) for ndim == ") + std::to_string(ndim())
        + FILENAME(__LINE__));
    }
  }

  const ContentPtr
  NumpyArray::getitem_next_jagged(const Index64& slicestarts,
                                  const Index64& slicestops,
                                  const SliceMissing64& slicecontent,
                                  const Slice& tail) const {
    if (ndim() == 1) {
      throw std::invalid_argument(
        std::string("too many jagged slice dimensions for array")
        + FILENAME(__LINE__));
    }
    else {
      throw std::runtime_error(
        std::string("undefined operation: NumpyArray::getitem_next_jagged("
                    "missing) for ndim == ") + std::to_string(ndim())
        + FILENAME(__LINE__));
    }
  }

  const ContentPtr
  NumpyArray::getitem_next_jagged(const Index64& slicestarts,
                                  const Index64& slicestops,
                                  const SliceJagged64& slicecontent,
                                  const Slice& tail) const {
    if (ndim() == 1) {
      throw std::invalid_argument(
        std::string("too many jagged slice dimensions for array")
        + FILENAME(__LINE__));
    }
    else {
      throw std::runtime_error(
        std::string("undefined operation: NumpyArray::getitem_next_jagged("
                    "jagged) for ndim == ") + std::to_string(ndim())
        + FILENAME(__LINE__));
    }
  }

  bool
  NumpyArray::iscontiguous() const {
    ssize_t x = itemsize_;
    for (ssize_t i = ndim() - 1;  i >= 0;  i--) {
      if (x != strides_[(size_t)i]) return false;
      x *= shape_[(size_t)i];
    }
    return true;  // true for isscalar(), too
  }

  const NumpyArray
  NumpyArray::contiguous() const {
    if (iscontiguous()) {
      return NumpyArray(identities_,
                        parameters_,
                        ptr_,
                        shape_,
                        strides_,
                        byteoffset_,
                        itemsize_,
                        format_,
                        dtype_,
                        ptr_lib_);
    }
    else {
      Index64 bytepos(shape_[0]);
      struct Error err = kernel::NumpyArray_contiguous_init_64(
        kernel::lib::cpu,   // DERIVE
        bytepos.data(),
        shape_[0],
        strides_[0]);
      util::handle_error(err, classname(), identities_.get());
      return contiguous_next(bytepos);
    }
  }

  const NumpyArray
  NumpyArray::contiguous_next(const Index64& bytepos) const {
    if (iscontiguous()) {
      std::shared_ptr<void> ptr(
        kernel::malloc<void>(ptr_lib_, bytepos.length()*strides_[0]));

      struct Error err = kernel::NumpyArray_contiguous_copy_64(
        kernel::lib::cpu,   // DERIVE
        reinterpret_cast<uint8_t*>(ptr.get()),
        reinterpret_cast<uint8_t*>(data()),
        bytepos.length(),
        strides_[0],
        bytepos.data());
      util::handle_error(err, classname(), identities_.get());
      return NumpyArray(identities_,
                        parameters_,
                        ptr,
                        shape_,
                        strides_,
                        0,
                        itemsize_,
                        format_,
                        dtype_,
                        ptr_lib_);
    }

    else if (shape_.size() == 1) {
      std::shared_ptr<void> ptr(
        kernel::malloc<void>(ptr_lib_, bytepos.length()*((int64_t)itemsize_)));
      struct Error err = kernel::NumpyArray_contiguous_copy_64(
        kernel::lib::cpu,   // DERIVE
        reinterpret_cast<uint8_t*>(ptr.get()),
        reinterpret_cast<uint8_t*>(data()),
        bytepos.length(),
        itemsize_,
        bytepos.data());
      util::handle_error(err, classname(), identities_.get());
      std::vector<ssize_t> strides = { itemsize_ };
      return NumpyArray(identities_,
                        parameters_,
                        ptr,
                        shape_,
                        strides,
                        0,
                        itemsize_,
                        format_,
                        dtype_,
                        ptr_lib_);
    }

    else {
      NumpyArray next(identities_,
                      parameters_,
                      ptr_,
                      flatten_shape(shape_),
                      flatten_strides(strides_),
                      byteoffset_,
                      itemsize_,
                      format_,
                      dtype_,
                      ptr_lib_);

      Index64 nextbytepos(bytepos.length()*shape_[1]);
      struct Error err = kernel::NumpyArray_contiguous_next_64(
        kernel::lib::cpu,   // DERIVE
        nextbytepos.data(),
        bytepos.data(),
        bytepos.length(),
        (int64_t)shape_[1],
        (int64_t)strides_[1]);
      util::handle_error(err, classname(), identities_.get());

      NumpyArray out = next.contiguous_next(nextbytepos);
      std::vector<ssize_t> outstrides = { shape_[1]*out.strides_[0] };
      outstrides.insert(outstrides.end(),
                        out.strides_.begin(),
                        out.strides_.end());
      return NumpyArray(out.identities_,
                        out.parameters_,
                        out.ptr_,
                        shape_,
                        outstrides,
                        out.byteoffset_,
                        itemsize_,
                        format_,
                        dtype_,
                        ptr_lib_);
    }
  }

  const NumpyArray
  NumpyArray::getitem_bystrides(const SliceItemPtr& head,
                                const Slice& tail,
                                int64_t length) const {
    if (head.get() == nullptr) {
      return NumpyArray(identities_,
                        parameters_,
                        ptr_,
                        shape_,
                        strides_,
                        byteoffset_,
                        itemsize_,
                        format_,
                        dtype_,
                        ptr_lib_);
    }
    else if (SliceAt* at =
             dynamic_cast<SliceAt*>(head.get())) {
      return getitem_bystrides(*at, tail, length);
    }
    else if (SliceRange* range =
             dynamic_cast<SliceRange*>(head.get())) {
      return getitem_bystrides(*range, tail, length);
    }
    else if (SliceEllipsis* ellipsis =
             dynamic_cast<SliceEllipsis*>(head.get())) {
      return getitem_bystrides(*ellipsis, tail, length);
    }
    else if (SliceNewAxis* newaxis =
             dynamic_cast<SliceNewAxis*>(head.get())) {
      return getitem_bystrides(*newaxis, tail, length);
    }
    else {
      throw std::runtime_error(
        std::string("unrecognized slice item type for NumpyArray::getitem_bystrides")
        + FILENAME(__LINE__));
    }
  }

  const NumpyArray
  NumpyArray::getitem_bystrides(const SliceAt& at,
                                const Slice& tail,
                                int64_t length) const {
    if (ndim() < 2) {
      util::handle_error(
        failure("too many dimensions in slice",
                kSliceNone,
                kSliceNone,
                FILENAME_C(__LINE__)),
        classname(),
        identities_.get());
    }

    int64_t i = at.at();
    if (i < 0) i += shape_[1];
    if (i < 0  ||  i >= shape_[1]) {
      util::handle_error(
        failure("index out of range", kSliceNone, at.at(), FILENAME_C(__LINE__)),
        classname(),
        identities_.get());
    }

    ssize_t nextbyteoffset = byteoffset_ + ((ssize_t)i)*strides_[1];
    NumpyArray next(identities_,
                    parameters_,
                    ptr_,
                    flatten_shape(shape_),
                    flatten_strides(strides_),
                    nextbyteoffset,
                    itemsize_,
                    format_,
                    dtype_,
                    ptr_lib_);

    SliceItemPtr nexthead = tail.head();
    Slice nexttail = tail.tail();
    NumpyArray out = next.getitem_bystrides(nexthead, nexttail, length);

    std::vector<ssize_t> outshape = { (ssize_t)length };
    outshape.insert(outshape.end(), std::next(out.shape_.begin()), out.shape_.end());
    return NumpyArray(out.identities_,
                      out.parameters_,
                      out.ptr_,
                      outshape,
                      out.strides_,
                      out.byteoffset_,
                      itemsize_,
                      format_,
                      dtype_,
                      ptr_lib_);
  }

  const NumpyArray
  NumpyArray::getitem_bystrides(const SliceRange& range,
                                const Slice& tail,
                                int64_t length) const {
    if (ndim() < 2) {
      util::handle_error(
        failure("too many dimensions in slice",
                kSliceNone,
                kSliceNone,
                FILENAME_C(__LINE__)),
        classname(),
        identities_.get());
    }

    int64_t start = range.start();
    int64_t stop = range.stop();
    int64_t step = range.step();
    if (step == Slice::none()) {
      step = 1;
    }
    kernel::regularize_rangeslice(&start, &stop, step > 0,
      range.hasstart(), range.hasstop(), (int64_t)shape_[1]);

    int64_t numer = std::abs(start - stop);
    int64_t denom = std::abs(step);
    int64_t d = numer / denom;
    int64_t m = numer % denom;
    int64_t lenhead = d + (m != 0 ? 1 : 0);

    ssize_t nextbyteoffset = byteoffset_ + ((ssize_t)start)*strides_[1];
    NumpyArray next(identities_,
                    parameters_,
                    ptr_,
                    flatten_shape(shape_),
                    flatten_strides(strides_),
                    nextbyteoffset,
                    itemsize_,
                    format_,
                    dtype_,
                    ptr_lib_);

    SliceItemPtr nexthead = tail.head();
    Slice nexttail = tail.tail();
    NumpyArray out = next.getitem_bystrides(nexthead,
                                            nexttail,
                                            length*lenhead);

    std::vector<ssize_t> outshape = { (ssize_t)length,
                                      (ssize_t)lenhead };
    outshape.insert(outshape.end(), std::next(out.shape_.begin()), out.shape_.end());
    std::vector<ssize_t> outstrides = { strides_[0],
                                        strides_[1]*((ssize_t)step) };
    outstrides.insert(outstrides.end(),
                      std::next(out.strides_.begin()),
                      out.strides_.end());
    return NumpyArray(out.identities_,
                      out.parameters_,
                      out.ptr_,
                      outshape,
                      outstrides,
                      out.byteoffset_,
                      itemsize_,
                      format_,
                      dtype_,
                      ptr_lib_);
  }

  const NumpyArray
  NumpyArray::getitem_bystrides(const SliceEllipsis& ellipsis,
                                const Slice& tail,
                                int64_t length) const {
    std::pair<int64_t, int64_t> minmax = minmax_depth();
    int64_t mindepth = minmax.first;

    if (tail.length() == 0  ||  mindepth - 1 == tail.dimlength()) {
      SliceItemPtr nexthead = tail.head();
      Slice nexttail = tail.tail();
      return getitem_bystrides(nexthead, nexttail, length);
    }
    else {
      std::vector<SliceItemPtr> tailitems = tail.items();
      std::vector<SliceItemPtr> items = { std::make_shared<SliceEllipsis>() };
      items.insert(items.end(), tailitems.begin(), tailitems.end());

      SliceItemPtr nexthead = std::make_shared<SliceRange>(Slice::none(),
                                                           Slice::none(),
                                                           1);
      Slice nexttail(items);
      return getitem_bystrides(nexthead, nexttail, length);
    }
  }

  const NumpyArray
  NumpyArray::getitem_bystrides(const SliceNewAxis& newaxis,
                                const Slice& tail,
                                int64_t length) const {
    SliceItemPtr nexthead = tail.head();
    Slice nexttail = tail.tail();
    NumpyArray out = getitem_bystrides(nexthead, nexttail, length);

    std::vector<ssize_t> outshape = { (ssize_t)length, 1 };
    outshape.insert(outshape.end(), std::next(out.shape_.begin()), out.shape_.end());
    std::vector<ssize_t> outstrides = { out.strides_[0] };
    outstrides.insert(outstrides.end(),
                      out.strides_.begin(),
                      out.strides_.end());
    return NumpyArray(out.identities_,
                      out.parameters_,
                      out.ptr_,
                      outshape,
                      outstrides,
                      out.byteoffset_,
                      itemsize_,
                      format_,
                      dtype_,
                      ptr_lib_);
  }

  const NumpyArray
  NumpyArray::getitem_next(const SliceItemPtr& head,
                           const Slice& tail,
                           const Index64& carry,
                           const Index64& advanced,
                           int64_t length,
                           int64_t stride,
                           bool first) const {
    if (head.get() == nullptr) {
      std::shared_ptr<void> ptr(kernel::malloc<void>(ptr_lib_, carry.length()*stride));
      struct Error err = kernel::NumpyArray_getitem_next_null_64(
        kernel::lib::cpu,   // DERIVE
        reinterpret_cast<uint8_t*>(ptr.get()),
        reinterpret_cast<uint8_t*>(data()),
        carry.length(),
        stride,
        carry.ptr().get());
      util::handle_error(err, classname(), identities_.get());

      IdentitiesPtr identities(nullptr);
      if (identities_.get() != nullptr) {
        identities = identities_.get()->getitem_carry_64(carry);
      }

      std::vector<ssize_t> shape = { (ssize_t)carry.length() };
      shape.insert(shape.end(), std::next(shape_.begin()), shape_.end());
      std::vector<ssize_t> strides = { (ssize_t)stride };
      strides.insert(strides.end(), std::next(strides_.begin()), strides_.end());
      return NumpyArray(identities,
                        parameters_,
                        ptr,
                        shape,
                        strides,
                        0,
                        itemsize_,
                        format_,
                        dtype_,
                        ptr_lib_);
    }

    else if (SliceAt* at =
             dynamic_cast<SliceAt*>(head.get())) {
      return getitem_next(*at,
                          tail,
                          carry,
                          advanced,
                          length,
                          stride,
                          first);
    }
    else if (SliceRange* range =
             dynamic_cast<SliceRange*>(head.get())) {
      return getitem_next(*range,
                          tail,
                          carry,
                          advanced,
                          length,
                          stride,
                          first);
    }
    else if (SliceEllipsis* ellipsis =
             dynamic_cast<SliceEllipsis*>(head.get())) {
      return getitem_next(*ellipsis,
                          tail,
                          carry,
                          advanced,
                          length,
                          stride,
                          first);
    }
    else if (SliceNewAxis* newaxis =
             dynamic_cast<SliceNewAxis*>(head.get())) {
      return getitem_next(*newaxis,
                          tail,
                          carry,
                          advanced,
                          length,
                          stride,
                          first);
    }
    else if (SliceArray64* array =
             dynamic_cast<SliceArray64*>(head.get())) {
      return getitem_next(*array,
                          tail,
                          carry,
                          advanced,
                          length,
                          stride,
                          first);
    }
    else if (SliceField* field =
             dynamic_cast<SliceField*>(head.get())) {
      throw std::invalid_argument(
        std::string("cannot slice ") + classname()
        + std::string(" by a field name because it has no fields")
        + FILENAME(__LINE__));
    }
    else if (SliceFields* fields =
             dynamic_cast<SliceFields*>(head.get())) {
      throw std::invalid_argument(
        std::string("cannot slice ") + classname()
        + std::string(" by field names because it has no fields")
        + FILENAME(__LINE__));
    }
    else if (SliceMissing64* missing =
             dynamic_cast<SliceMissing64*>(head.get())) {
      throw std::runtime_error(
        std::string("undefined operation: NumpyArray::getitem_next(missing) "
                    "(defer to Content::getitem_next(missing))")
        + FILENAME(__LINE__));
    }
    else if (SliceJagged64* jagged =
             dynamic_cast<SliceJagged64*>(head.get())) {
      throw std::runtime_error(
        std::string("FIXME: NumpyArray::getitem_next(jagged)") + FILENAME(__LINE__));
    }
    else {
      throw std::runtime_error(
        std::string("unrecognized slice item type") + FILENAME(__LINE__));
    }
  }

  const NumpyArray
  NumpyArray::getitem_next(const SliceAt& at,
                           const Slice& tail,
                           const Index64& carry,
                           const Index64& advanced,
                           int64_t length,
                           int64_t stride,
                           bool first) const {
    if (ndim() < 2) {
      util::handle_error(
        failure("too many dimensions in slice",
                kSliceNone,
                kSliceNone,
                FILENAME_C(__LINE__)),
        classname(),
        identities_.get());
    }

    NumpyArray next(first ? identities_ : Identities::none(),
                    parameters_,
                    ptr_,
                    flatten_shape(shape_),
                    flatten_strides(strides_),
                    byteoffset_,
                    itemsize_,
                    format_,
                    dtype_,
                    ptr_lib_);
    SliceItemPtr nexthead = tail.head();
    Slice nexttail = tail.tail();

    int64_t regular_at = at.at();
    if (regular_at < 0) {
      regular_at += shape_[1];
    }
    if (!(0 <= regular_at  &&  regular_at < shape_[1])) {
      util::handle_error(
        failure("index out of range", kSliceNone, at.at(), FILENAME_C(__LINE__)),
        classname(),
        identities_.get());
    }

    Index64 nextcarry(carry.length());
    struct Error err = kernel::NumpyArray_getitem_next_at_64(
      kernel::lib::cpu,   // DERIVE
      nextcarry.data(),
      carry.data(),
      carry.length(),
      shape_[1],   // because this is contiguous
      regular_at);
    util::handle_error(err, classname(), identities_.get());

    NumpyArray out = next.getitem_next(nexthead,
                                       nexttail,
                                       nextcarry,
                                       advanced,
                                       length,
                                       next.strides_[0],
                                       false);

    std::vector<ssize_t> outshape = { (ssize_t)length };
    outshape.insert(outshape.end(), std::next(out.shape_.begin()), out.shape_.end());
    return NumpyArray(out.identities_,
                      out.parameters_,
                      out.ptr_,
                      outshape,
                      out.strides_,
                      out.byteoffset_,
                      itemsize_,
                      format_,
                      dtype_,
                      ptr_lib_);
  }

  const NumpyArray
  NumpyArray::getitem_next(const SliceRange& range,
                           const Slice& tail,
                           const Index64& carry,
                           const Index64& advanced,
                           int64_t length,
                           int64_t stride,
                           bool first) const {
    if (ndim() < 2) {
      util::handle_error(
        failure("too many dimensions in slice",
                kSliceNone,
                kSliceNone,
                FILENAME_C(__LINE__)),
        classname(),
        identities_.get());
    }

    int64_t start = range.start();
    int64_t stop = range.stop();
    int64_t step = range.step();
    if (step == Slice::none()) {
      step = 1;
    }
    kernel::regularize_rangeslice(&start,
                                  &stop,
                                  step > 0,
                                  range.hasstart(),
                                  range.hasstop(),
                                  (int64_t)shape_[1]);

    int64_t numer = std::abs(start - stop);
    int64_t denom = std::abs(step);
    int64_t d = numer / denom;
    int64_t m = numer % denom;
    int64_t lenhead = d + (m != 0 ? 1 : 0);

    NumpyArray next(first ? identities_ : Identities::none(),
                    parameters_,
                    ptr_,
                    flatten_shape(shape_),
                    flatten_strides(strides_),
                    byteoffset_,
                    itemsize_,
                    format_,
                    dtype_,
                    ptr_lib_);
    SliceItemPtr nexthead = tail.head();
    Slice nexttail = tail.tail();

    if (advanced.length() == 0) {
      Index64 nextcarry(carry.length()*lenhead);
      struct Error err = kernel::NumpyArray_getitem_next_range_64(
        kernel::lib::cpu,   // DERIVE
        nextcarry.data(),
        carry.data(),
        carry.length(),
        lenhead,
        shape_[1],   // because this is contiguous
        start,
        step);
      util::handle_error(err, classname(), identities_.get());

      NumpyArray out = next.getitem_next(nexthead,
                                         nexttail,
                                         nextcarry,
                                         advanced,
                                         length*lenhead,
                                         next.strides_[0],
                                         false);
      std::vector<ssize_t> outshape = { (ssize_t)length, (ssize_t)lenhead };
      outshape.insert(outshape.end(),
                      std::next(out.shape_.begin()),
                      out.shape_.end());
      std::vector<ssize_t> outstrides = { (ssize_t)lenhead*out.strides_[0] };
      outstrides.insert(outstrides.end(),
                        out.strides_.begin(),
                        out.strides_.end());
      return NumpyArray(out.identities_,
                        out.parameters_,
                        out.ptr_,
                        outshape,
                        outstrides,
                        out.byteoffset_,
                        itemsize_,
                        format_,
                        dtype_,
                        ptr_lib_);
    }

    else {
      Index64 nextcarry(carry.length()*lenhead);
      Index64 nextadvanced(carry.length()*lenhead);
      struct Error err = kernel::NumpyArray_getitem_next_range_advanced_64(
        kernel::lib::cpu,   // DERIVE
        nextcarry.data(),
        nextadvanced.data(),
        carry.data(),
        advanced.data(),
        carry.length(),
        lenhead,
        shape_[1],   // because this is contiguous
        start,
        step);
      util::handle_error(err, classname(), identities_.get());

      NumpyArray out = next.getitem_next(nexthead,
                                         nexttail,
                                         nextcarry,
                                         nextadvanced,
                                         length*lenhead,
                                         next.strides_[0],
                                         false);
      std::vector<ssize_t> outshape = { (ssize_t)length, (ssize_t)lenhead };
      outshape.insert(outshape.end(),
                      std::next(out.shape_.begin()),
                      out.shape_.end());
      std::vector<ssize_t> outstrides = { (ssize_t)lenhead*out.strides_[0] };
      outstrides.insert(outstrides.end(),
                        out.strides_.begin(),
                        out.strides_.end());
      return NumpyArray(out.identities_,
                        out.parameters_,
                        out.ptr_,
                        outshape,
                        outstrides,
                        out.byteoffset_,
                        itemsize_,
                        format_,
                        dtype_,
                        ptr_lib_);
    }
  }

  const NumpyArray
  NumpyArray::getitem_next(const SliceEllipsis& ellipsis,
                           const Slice& tail,
                           const Index64& carry,
                           const Index64& advanced,
                           int64_t length,
                           int64_t stride,
                           bool first) const {
    std::pair<int64_t, int64_t> minmax = minmax_depth();
    int64_t mindepth = minmax.first;

    if (tail.length() == 0  ||  mindepth - 1 == tail.dimlength()) {
      SliceItemPtr nexthead = tail.head();
      Slice nexttail = tail.tail();
      return getitem_next(nexthead,
                          nexttail,
                          carry,
                          advanced,
                          length,
                          stride,
                          false);
    }
    else {
      std::vector<SliceItemPtr> tailitems = tail.items();
      std::vector<SliceItemPtr> items = { std::make_shared<SliceEllipsis>() };
      items.insert(items.end(), tailitems.begin(), tailitems.end());
      SliceItemPtr nexthead = std::make_shared<SliceRange>(Slice::none(),
                                                           Slice::none(),
                                                           1);
      Slice nexttail(items);
      return getitem_next(nexthead,
                          nexttail,
                          carry,
                          advanced,
                          length,
                          stride,
                          false);
    }
  }

  const NumpyArray
  NumpyArray::getitem_next(const SliceNewAxis& newaxis,
                           const Slice& tail,
                           const Index64& carry,
                           const Index64& advanced,
                           int64_t length,
                           int64_t stride,
                           bool first) const {
    SliceItemPtr nexthead = tail.head();
    Slice nexttail = tail.tail();
    NumpyArray out = getitem_next(nexthead,
                                  nexttail,
                                  carry,
                                  advanced,
                                  length,
                                  stride,
                                  false);

    std::vector<ssize_t> outshape = { (ssize_t)length, 1 };
    outshape.insert(outshape.end(),
                    std::next(out.shape_.begin()),
                    out.shape_.end());
    std::vector<ssize_t> outstrides = { out.strides_[0] };
    outstrides.insert(outstrides.end(),
                      out.strides_.begin(),
                      out.strides_.end());
    return NumpyArray(out.identities_,
                      out.parameters_,
                      out.ptr_,
                      outshape,
                      outstrides,
                      out.byteoffset_,
                      itemsize_,
                      format_,
                      dtype_,
                      ptr_lib_);
  }

  const NumpyArray
  NumpyArray::getitem_next(const SliceArray64& array,
                           const Slice& tail,
                           const Index64& carry,
                           const Index64& advanced,
                           int64_t length,
                           int64_t stride,
                           bool first) const {
    if (ndim() < 2) {
      util::handle_error(
        failure("too many dimensions in slice",
                kSliceNone,
                kSliceNone,
                FILENAME_C(__LINE__)),
        classname(),
        identities_.get());
    }

    NumpyArray next(first ? identities_ : Identities::none(),
                    parameters_,
                    ptr_,
                    flatten_shape(shape_),
                    flatten_strides(strides_),
                    byteoffset_,
                    itemsize_,
                    format_,
                    dtype_,
                    ptr_lib_);
    SliceItemPtr nexthead = tail.head();
    Slice nexttail = tail.tail();

    Index64 flathead = array.ravel();
    struct Error err = kernel::regularize_arrayslice_64(
      kernel::lib::cpu,   // DERIVE
      flathead.data(),
      flathead.length(),
      shape_[1]);
    util::handle_error(err, classname(), identities_.get());

    if (advanced.length() == 0) {
      Index64 nextcarry(carry.length()*flathead.length());
      Index64 nextadvanced(carry.length()*flathead.length());
      struct Error err = kernel::NumpyArray_getitem_next_array_64(
        kernel::lib::cpu,   // DERIVE
        nextcarry.data(),
        nextadvanced.data(),
        carry.data(),
        flathead.data(),
        carry.length(),
        flathead.length(),
        shape_[1]);   // because this is contiguous
      util::handle_error(err, classname(), identities_.get());

      NumpyArray out = next.getitem_next(nexthead,
                                         nexttail,
                                         nextcarry,
                                         nextadvanced,
                                         length*flathead.length(),
                                         next.strides_[0],
                                         false);

      std::vector<ssize_t> outshape = { (ssize_t)length };
      std::vector<int64_t> arrayshape = array.shape();
      for (auto x : arrayshape) {
        outshape.emplace_back((ssize_t)x);
      }
      outshape.insert(outshape.end(),
                      std::next(out.shape_.begin()),
                      out.shape_.end());

      std::vector<ssize_t> outstrides(out.strides_.begin(),
                                      out.strides_.end());
      for (auto x = arrayshape.rbegin();  x != arrayshape.rend();  ++x) {
        outstrides.insert(outstrides.begin(), ((ssize_t)(*x))*outstrides[0]);
      }
      return NumpyArray(arrayshape.size() == 1 ? out.identities_
                                               : Identities::none(),
                        out.parameters_,
                        out.ptr_,
                        outshape,
                        outstrides,
                        out.byteoffset_,
                        itemsize_,
                        format_,
                        dtype_,
                        ptr_lib_);
    }

    else {
      Index64 nextcarry(carry.length());
      struct Error err = kernel::NumpyArray_getitem_next_array_advanced_64(
        kernel::lib::cpu,   // DERIVE
        nextcarry.data(),
        carry.data(),
        advanced.data(),
        flathead.data(),
        carry.length(),
        shape_[1]);   // because this is contiguous
      util::handle_error(err, classname(), identities_.get());

      NumpyArray out = next.getitem_next(nexthead,
                                         nexttail,
                                         nextcarry,
                                         advanced,
                                         length*array.length(),
                                         next.strides_[0],
                                         false);

      std::vector<ssize_t> outshape = { (ssize_t)length };
      outshape.insert(outshape.end(),
                      std::next(out.shape_.begin()),
                      out.shape_.end());
      return NumpyArray(out.identities_,
                        out.parameters_,
                        out.ptr_,
                        outshape,
                        out.strides_,
                        out.byteoffset_,
                        itemsize_,
                        format_,
                        dtype_,
                        ptr_lib_);
    }
  }

  void
  NumpyArray::tojson_boolean(ToJson& builder,
                             bool include_beginendlist) const {
    if (ndim() == 0) {
      bool* array = reinterpret_cast<bool*>(data());
      builder.boolean(array[0]);
    }
    else if (ndim() == 1) {
      bool* array = reinterpret_cast<bool*>(data());
      int64_t stride = (int64_t)(strides_[0]);
      if (include_beginendlist) {
        builder.beginlist();
      }
      for (int64_t i = 0;  i < length();  i++) {
        builder.boolean(array[i*stride]);
      }
      if (include_beginendlist) {
        builder.endlist();
      }
    }
    else {
      const std::vector<ssize_t> shape(std::next(shape_.begin()), shape_.end());
      const std::vector<ssize_t> strides(std::next(strides_.begin()), strides_.end());
      builder.beginlist();
      for (int64_t i = 0;  i < length();  i++) {
        ssize_t byteoffset = byteoffset_ + strides_[0]*((ssize_t)i);
        NumpyArray numpy(Identities::none(),
                         util::Parameters(),
                         ptr_,
                         shape,
                         strides,
                         byteoffset,
                         itemsize_,
                         format_,
                         dtype_,
                         ptr_lib_);
        numpy.tojson_boolean(builder, true);
      }
      builder.endlist();
    }
  }

  template <typename T>
  void
  NumpyArray::tojson_integer(ToJson& builder,
                             bool include_beginendlist) const {
    if (ndim() == 0) {
      T* array = reinterpret_cast<T*>(data());
      builder.integer((int64_t)array[0]);
    }
    else if (ndim() == 1) {
      T* array = reinterpret_cast<T*>(data());
      int64_t stride = strides_[0] / (int64_t)(sizeof(T));
      if (include_beginendlist) {
        builder.beginlist();
      }
      for (int64_t i = 0;  i < length();  i++) {
        builder.integer((int64_t)array[i*stride]);
      }
      if (include_beginendlist) {
        builder.endlist();
      }
    }
    else {
      const std::vector<ssize_t> shape(std::next(shape_.begin()), shape_.end());
      const std::vector<ssize_t> strides(std::next(strides_.begin()), strides_.end());
      builder.beginlist();
      for (int64_t i = 0;  i < length();  i++) {
        ssize_t byteoffset = byteoffset_ + strides_[0]*((ssize_t)i);
        NumpyArray numpy(Identities::none(),
                         util::Parameters(),
                         ptr_,
                         shape,
                         strides,
                         byteoffset,
                         itemsize_,
                         format_,
                         dtype_,
                         ptr_lib_);
        numpy.tojson_integer<T>(builder, true);
      }
      builder.endlist();
    }
  }

  template <typename T>
  void
  NumpyArray::tojson_real(ToJson& builder,
                          bool include_beginendlist) const {
    if (ndim() == 0) {
      T* array = reinterpret_cast<T*>(data());
      builder.real(array[0]);
    }
    else if (ndim() == 1) {
      T* array = reinterpret_cast<T*>(data());
      int64_t stride = strides_[0] / (int64_t)(sizeof(T));
      if (include_beginendlist) {
        builder.beginlist();
      }
      for (int64_t i = 0;  i < length();  i++) {
        builder.real(array[i*stride]);
      }
      if (include_beginendlist) {
        builder.endlist();
      }
    }
    else {
      const std::vector<ssize_t> shape(std::next(shape_.begin()), shape_.end());
      const std::vector<ssize_t> strides(std::next(strides_.begin()), strides_.end());
      builder.beginlist();
      for (int64_t i = 0;  i < length();  i++) {
        ssize_t byteoffset = byteoffset_ + strides_[0]*((ssize_t)i);
        NumpyArray numpy(Identities::none(),
                         util::Parameters(),
                         ptr_,
                         shape,
                         strides,
                         byteoffset,
                         itemsize_,
                         format_,
                         dtype_,
                         ptr_lib_);
        numpy.tojson_real<T>(builder, true);
      }
      builder.endlist();
    }
  }

  void
  NumpyArray::tojson_string(ToJson& builder,
                            bool include_beginendlist) const {
    if (ndim() == 0) {
      char* array = reinterpret_cast<char*>(data());
      builder.string(array, 1);
    }
    else if (ndim() == 1) {
      char* array = reinterpret_cast<char*>(data());
      builder.string(array, length());
    }
    else {
      const std::vector<ssize_t> shape(std::next(shape_.begin()), shape_.end());
      const std::vector<ssize_t> strides(std::next(strides_.begin()), strides_.end());
      builder.beginlist();
      for (int64_t i = 0;  i < length();  i++) {
        ssize_t byteoffset = byteoffset_ + strides_[0]*((ssize_t)i);
        NumpyArray numpy(Identities::none(),
                         util::Parameters(),
                         ptr_,
                         shape,
                         strides,
                         byteoffset,
                         itemsize_,
                         format_,
                         dtype_,
                         ptr_lib_);
        numpy.tojson_string(builder, true);
      }
      builder.endlist();
    }
  }

  const ContentPtr
  NumpyArray::copy_to(kernel::lib ptr_lib) const {
    if (ptr_lib == ptr_lib_) {
      return shallow_copy();
    }
    else {
      int64_t num_bytes = byteoffset_ + bytelength();
      std::shared_ptr<void> ptr = kernel::malloc<void>(ptr_lib, num_bytes);
      Error err = kernel::copy_to(ptr_lib,
                                  ptr_lib_,
                                  ptr.get(),
                                  ptr_.get(),
                                  num_bytes);
      util::handle_error(err);
      IdentitiesPtr identities(nullptr);
      if (identities_.get() != nullptr) {
        identities = identities_.get()->copy_to(ptr_lib);
      }
      return std::make_shared<NumpyArray>(identities,
                                          parameters_,
                                          ptr,
                                          shape_,
                                          strides_,
                                          byteoffset_,
                                          itemsize_,
                                          format_,
                                          dtype_,
                                          ptr_lib);
    }
  }

  const ContentPtr
  NumpyArray::numbers_to_type(const std::string& name) const {
    if (parameter_equals("__array__", "\"byte\"")) {
      return shallow_copy();
    }
    else if (parameter_equals("__array__", "\"char\"")) {
      return shallow_copy();
    }
    else {
      util::dtype dtype = util::name_to_dtype(name);
      NumpyArray contiguous_self = contiguous();

      ssize_t itemsize = util::dtype_to_itemsize(dtype);
      std::vector<ssize_t> shape = contiguous_self.shape();
      std::vector<ssize_t> strides;
      for (int64_t j = (int64_t)shape.size();  j > 0;  j--) {
        strides.insert(strides.begin(), itemsize);
        itemsize *= shape[(size_t)(j - 1)];
      }

      IdentitiesPtr identities = contiguous_self.identities();
      if (contiguous_self.identities().get() != nullptr) {
        identities = contiguous_self.identities().get()->deep_copy();
      }
      std::shared_ptr<void> ptr;
      switch (dtype_) {
      case util::dtype::boolean:
        ptr = as_type<bool>(reinterpret_cast<bool*>(contiguous_self.ptr().get()),
                            contiguous_self.length(),
                            dtype);
        break;
      case util::dtype::int8:
        ptr = as_type<int8_t>(reinterpret_cast<int8_t*>(contiguous_self.ptr().get()),
                              contiguous_self.length(),
                              dtype);
        break;
      case util::dtype::int16:
        ptr = as_type<int16_t>(reinterpret_cast<int16_t*>(contiguous_self.ptr().get()),
                               contiguous_self.length(),
                               dtype);
        break;
      case util::dtype::int32:
        ptr = as_type<int32_t>(reinterpret_cast<int32_t*>(contiguous_self.ptr().get()),
                               contiguous_self.length(),
                               dtype);
        break;
      case util::dtype::int64:
        ptr = as_type<int64_t>(reinterpret_cast<int64_t*>(contiguous_self.ptr().get()),
                               contiguous_self.length(),
                               dtype);
        break;
      case util::dtype::uint8:
        ptr = as_type<uint8_t>(reinterpret_cast<uint8_t*>(contiguous_self.ptr().get()),
                               contiguous_self.length(),
                               dtype);
        break;
      case util::dtype::uint16:
        ptr = as_type<uint16_t>(reinterpret_cast<uint16_t*>(contiguous_self.ptr().get()),
                                contiguous_self.length(),
                                dtype);
        break;
      case util::dtype::uint32:
        ptr = as_type<uint32_t>(reinterpret_cast<uint32_t*>(contiguous_self.ptr().get()),
                                contiguous_self.length(),
                                dtype);
        break;
      case util::dtype::uint64:
        ptr = as_type<uint64_t>(reinterpret_cast<uint64_t*>(contiguous_self.ptr().get()),
                                contiguous_self.length(),
                                dtype);
        break;
      case util::dtype::float16:
        throw std::runtime_error(
          std::string("FIXME: numbers_to_type for float16 not implemented")
          + FILENAME(__LINE__));
      case util::dtype::float32:
        ptr = as_type<float>(reinterpret_cast<float*>(contiguous_self.ptr().get()),
                             contiguous_self.length(),
                             dtype);
        break;
      case util::dtype::float64:
        ptr = as_type<double>(reinterpret_cast<double*>(contiguous_self.ptr().get()),
                              contiguous_self.length(),
                              dtype);
        break;
      case util::dtype::float128:
        throw std::runtime_error(
          std::string("FIXME: numbers_to_type for float128 not implemented")
          + FILENAME(__LINE__));
      case util::dtype::complex64:
        throw std::runtime_error(
          std::string("FIXME: values_astype for complex64 not implemented")
          + FILENAME(__LINE__));
      case util::dtype::complex128:
        throw std::runtime_error(
          std::string("FIXME: numbers_to_type for complex128 not implemented")
          + FILENAME(__LINE__));
      case util::dtype::complex256:
        throw std::runtime_error(
          std::string("FIXME: numbers_to_type for complex256 not implemented")
          + FILENAME(__LINE__));
      default:
        throw std::invalid_argument(
          std::string("cannot recast NumpyArray with format \"")
          + format_ + std::string("\"") + FILENAME(__LINE__));
      }

      return std::make_shared<NumpyArray>(identities,
                                          contiguous_self.parameters(),
                                          ptr,
                                          shape,
                                          strides,
                                          0,
                                          (ssize_t)util::dtype_to_itemsize(dtype),
                                          util::dtype_to_format(dtype),
                                          dtype,
                                          ptr_lib_);
    }
  }

  template<typename T>
  const std::shared_ptr<void>
  NumpyArray::index_sort(const T* data,
                         int64_t length,
                         const Index64& starts,
                         const Index64& parents,
                         int64_t outlength,
                         bool ascending,
                         bool stable) const {
    std::shared_ptr<int64_t> ptr(
      new int64_t[length], kernel::array_deleter<int64_t>());

    if (length == 0) {
      return ptr;
    }

    int64_t ranges_length = 0;
    struct Error err1 = kernel::sorting_ranges_length(
      kernel::lib::cpu,   // DERIVE
      &ranges_length,
      parents.data(),
      parents.length());
    util::handle_error(err1, classname(), nullptr);

    Index64 outranges(ranges_length);
    struct Error err2 = kernel::sorting_ranges(
      kernel::lib::cpu,   // DERIVE
      outranges.data(),
      ranges_length,
      parents.data(),
      parents.length());
    util::handle_error(err2, classname(), nullptr);

    struct Error err3 = kernel::NumpyArray_argsort<T>(
      kernel::lib::cpu,   // DERIVE
      ptr.get(),
      data,
      length,
      outranges.data(),
      ranges_length,
      ascending,
      stable);
    util::handle_error(err3, classname(), nullptr);

    return ptr;
  }

  template<typename T>
  const std::shared_ptr<void>
  NumpyArray::array_sort(const T* data,
                         int64_t length,
                         const Index64& starts,
                         const Index64& parents,
                         int64_t outlength,
                         bool ascending,
                         bool stable) const {
    std::shared_ptr<T> ptr(
      new T[length], kernel::array_deleter<T>());

    if (length == 0) {
      return ptr;
    }

    int64_t ranges_length = 0;
    struct Error err1 = kernel::sorting_ranges_length(
      kernel::lib::cpu,   // DERIVE
      &ranges_length,
      parents.data(),
      parents.length());
    util::handle_error(err1, classname(), nullptr);

    Index64 outranges(ranges_length);
    struct Error err2 = kernel::sorting_ranges(
      kernel::lib::cpu,   // DERIVE
      outranges.data(),
      ranges_length,
      parents.data(),
      parents.length());
    util::handle_error(err2, classname(), nullptr);

    struct Error err3 = kernel::NumpyArray_sort<T>(
      kernel::lib::cpu,   // DERIVE
      ptr.get(),
      data,
      length,
      outranges.data(),
      ranges_length,
      parents.length(),
      ascending,
      stable);
    util::handle_error(err3, classname(), nullptr);

    return ptr;
  }

  template<typename T>
  const std::shared_ptr<void>
  NumpyArray::string_sort(const T* data,
                          int64_t length,
                          const Index64& offsets,
                          Index64& outoffsets,
                          bool ascending,
                          bool stable) const {
    std::shared_ptr<T> ptr(
      new T[length], kernel::array_deleter<T>());

    if (length == 0) {
      return ptr;
    }

    struct Error err = kernel::NumpyArray_sort_asstrings(
      kernel::lib::cpu,   // DERIVE
      ptr.get(),
      data,
      offsets.data(),
      offsets.length(),
      outoffsets.data(),
      ascending,
      stable);
    util::handle_error(err, classname(), nullptr);

    return ptr;
  }

  template<typename T>
  const std::shared_ptr<void>
  NumpyArray::as_type(const T* data,
                      int64_t length,
                      const util::dtype dtype) const {
    std::shared_ptr<void> ptr;
    switch (dtype) {
    case util::dtype::boolean:
      ptr = cast_to_type<bool>(data, length);
      break;
    case util::dtype::int8:
      ptr = cast_to_type<int8_t>(data, length);
      break;
    case util::dtype::int16:
      ptr = cast_to_type<int16_t>(data, length);
      break;
    case util::dtype::int32:
      ptr = cast_to_type<int32_t>(data, length);
      break;
    case util::dtype::int64:
      ptr = cast_to_type<int64_t>(data, length);
      break;
    case util::dtype::uint8:
      ptr = cast_to_type<uint8_t>(data, length);
      break;
    case util::dtype::uint16:
      ptr = cast_to_type<uint16_t>(data, length);
      break;
    case util::dtype::uint32:
      ptr = cast_to_type<uint32_t>(data, length);
      break;
    case util::dtype::uint64:
      ptr = cast_to_type<uint64_t>(data, length);
      break;
    case util::dtype::float16:
      throw std::runtime_error(
        std::string("FIXME: as_type for float16 not implemented")
        + FILENAME(__LINE__));
    case util::dtype::float32:
      ptr = cast_to_type<float>(data, length);
      break;
    case util::dtype::float64:
      ptr = cast_to_type<double>(data, length);
      break;
    case util::dtype::float128:
      throw std::runtime_error(
        std::string("FIXME: as_type for float128 not implemented")
        + FILENAME(__LINE__));
    case util::dtype::complex64:
      throw std::runtime_error(
        std::string("FIXME: as_type for complex64 not implemented")
        + FILENAME(__LINE__));
    case util::dtype::complex128:
      throw std::runtime_error(
        std::string("FIXME: as_type for complex128 not implemented")
        + FILENAME(__LINE__));
    case util::dtype::complex256:
      throw std::runtime_error(
        std::string("FIXME: as_type for complex256 not implemented")
        + FILENAME(__LINE__));
    default:
      throw std::invalid_argument(
        std::string("cannot recast NumpyArray with format \"")
        + format_ + std::string("\"") + FILENAME(__LINE__));
    }

    return ptr;
  }

  template<typename TO, typename FROM>
  const std::shared_ptr<void>
  NumpyArray::cast_to_type(const FROM* fromptr, int64_t length) const {
    std::shared_ptr<TO>toptr (
      new TO[length], kernel::array_deleter<TO>());

    struct Error err = kernel::NumpyArray_fill<FROM, TO>(
      kernel::lib::cpu,   // DERIVE
      toptr.get(),
      0,
      fromptr,
      length);
    util::handle_error(err, classname(), nullptr);

    return toptr;
  }
}<|MERGE_RESOLUTION|>--- conflicted
+++ resolved
@@ -302,11 +302,7 @@
                  std::vector<ssize_t>({ (ssize_t)index.length() }),
                  std::vector<ssize_t>({ (ssize_t)sizeof(int8_t) }),
                  index.offset() * (ssize_t)sizeof(int8_t),
-<<<<<<< HEAD
-                 sizeof(int8_t),
-=======
                  (ssize_t)sizeof(int8_t),
->>>>>>> 7e1eed14
                  util::dtype_to_format(util::dtype::int8),
                  util::dtype::int8,
                  index.ptr_lib()) { }
@@ -318,11 +314,7 @@
                  std::vector<ssize_t>({ (ssize_t)index.length() }),
                  std::vector<ssize_t>({ (ssize_t)sizeof(uint8_t) }),
                  index.offset() * (ssize_t)sizeof(uint8_t),
-<<<<<<< HEAD
-                 sizeof(uint8_t),
-=======
                  (ssize_t)sizeof(uint8_t),
->>>>>>> 7e1eed14
                  util::dtype_to_format(util::dtype::uint8),
                  util::dtype::uint8,
                  index.ptr_lib()) { }
@@ -334,11 +326,7 @@
                  std::vector<ssize_t>({ (ssize_t)index.length() }),
                  std::vector<ssize_t>({ (ssize_t)sizeof(int32_t) }),
                  index.offset() * (ssize_t)sizeof(int32_t),
-<<<<<<< HEAD
-                 sizeof(int32_t),
-=======
                  (ssize_t)sizeof(int32_t),
->>>>>>> 7e1eed14
                  util::dtype_to_format(util::dtype::int32),
                  util::dtype::int32,
                  index.ptr_lib()) { }
@@ -350,11 +338,7 @@
                  std::vector<ssize_t>({ (ssize_t)index.length() }),
                  std::vector<ssize_t>({ (ssize_t)sizeof(uint32_t) }),
                  index.offset() * (ssize_t)sizeof(uint32_t),
-<<<<<<< HEAD
-                 sizeof(uint32_t),
-=======
                  (ssize_t)sizeof(uint32_t),
->>>>>>> 7e1eed14
                  util::dtype_to_format(util::dtype::uint32),
                  util::dtype::uint32,
                  index.ptr_lib()) { }
@@ -366,11 +350,7 @@
                  std::vector<ssize_t>({ (ssize_t)index.length() }),
                  std::vector<ssize_t>({ (ssize_t)sizeof(int64_t) }),
                  index.offset() * (ssize_t)sizeof(int64_t),
-<<<<<<< HEAD
-                 sizeof(int64_t),
-=======
                  (ssize_t)sizeof(int64_t),
->>>>>>> 7e1eed14
                  util::dtype_to_format(util::dtype::int64),
                  util::dtype::int64,
                  index.ptr_lib()) { }
@@ -556,11 +536,7 @@
     if (length <= 10) {
       for (int64_t i = 0;  i < length;  i++) {
         T* ptr2 = reinterpret_cast<T*>(
-<<<<<<< HEAD
             reinterpret_cast<size_t>(ptr) + (size_t)stride*((size_t)i));
-=======
-            reinterpret_cast<ssize_t>(ptr) + stride*((ssize_t)i));
->>>>>>> 7e1eed14
         if (i != 0) {
           out << " ";
         }
@@ -581,11 +557,7 @@
     else {
       for (int64_t i = 0;  i < 5;  i++) {
         T* ptr2 = reinterpret_cast<T*>(
-<<<<<<< HEAD
             reinterpret_cast<size_t>(ptr) + (size_t)stride*((size_t)i));
-=======
-            reinterpret_cast<ssize_t>(ptr) + stride*((ssize_t)i));
->>>>>>> 7e1eed14
         if (i != 0) {
           out << " ";
         }
@@ -605,11 +577,7 @@
       out << " ... ";
       for (int64_t i = length - 5;  i < length;  i++) {
         T* ptr2 = reinterpret_cast<T*>(
-<<<<<<< HEAD
             reinterpret_cast<size_t>(ptr) + (size_t)stride*((size_t)i));
-=======
-            reinterpret_cast<ssize_t>(ptr) + stride*((ssize_t)i));
->>>>>>> 7e1eed14
         if (i != length - 5) {
           out << " ";
         }
@@ -1821,191 +1789,16 @@
           + FILENAME(__LINE__));
       }
 
-<<<<<<< HEAD
-=======
-      kernel::lib ptr_lib = ptr_lib_;   // DERIVE
-
-      if (dtype_ == util::dtype::complex256  ||
-          rawother->dtype() == util::dtype::complex256) {
-        dtype = util::dtype::complex256;
-      }
-      else if ((dtype_ == util::dtype::float128  &&
-                util::is_complex(rawother->dtype()))  ||
-               (rawother->dtype() == util::dtype::float128  &&
-                util::is_complex(dtype_))) {
-        dtype = util::dtype::complex256;
-      }
-      else if (dtype_ == util::dtype::complex128  ||
-               rawother->dtype() == util::dtype::complex128) {
-        dtype = util::dtype::complex128;
-      }
-      else if (((dtype_ == util::dtype::float64  ||
-                 dtype_ == util::dtype::uint64  ||
-                 dtype_ == util::dtype::int64  ||
-                 dtype_ == util::dtype::uint32  ||
-                 dtype_ == util::dtype::int32)  &&
-                util::is_complex(rawother->dtype()))  ||
-               ((rawother->dtype() == util::dtype::float64  ||
-                 rawother->dtype() == util::dtype::uint64  ||
-                 rawother->dtype() == util::dtype::int64  ||
-                 rawother->dtype() == util::dtype::uint32  ||
-                 rawother->dtype() == util::dtype::int32)  &&
-                util::is_complex(dtype_))) {
-        dtype = util::dtype::complex128;
-      }
-      else if (dtype_ == util::dtype::complex64  ||
-               rawother->dtype() == util::dtype::complex64) {
-        dtype = util::dtype::complex64;
-      }
-      else if (dtype_ == util::dtype::float128  ||
-               rawother->dtype() == util::dtype::float128) {
-        dtype = util::dtype::float128;
-      }
-      else if (dtype_ == util::dtype::float64  ||
-               rawother->dtype() == util::dtype::float64) {
-        dtype = util::dtype::float64;
-      }
-      else if ((dtype_ == util::dtype::float32  &&
-                (rawother->dtype() == util::dtype::uint64  ||
-                 rawother->dtype() == util::dtype::int64  ||
-                 rawother->dtype() == util::dtype::uint32  ||
-                 rawother->dtype() == util::dtype::int32))  ||
-               (rawother->dtype() == util::dtype::float32  &&
-                (dtype_ == util::dtype::uint64  ||
-                 dtype_ == util::dtype::int64  ||
-                 dtype_ == util::dtype::uint32  ||
-                 dtype_ == util::dtype::int32))) {
-        dtype = util::dtype::float64;
-      }
-      else if (dtype_ == util::dtype::float32  ||
-               rawother->dtype() == util::dtype::float32) {
-        dtype = util::dtype::float32;
-      }
-      else if ((dtype_ == util::dtype::float16  &&
-                (rawother->dtype() == util::dtype::uint64  ||
-                 rawother->dtype() == util::dtype::int64  ||
-                 rawother->dtype() == util::dtype::uint32  ||
-                 rawother->dtype() == util::dtype::int32))  ||
-               (rawother->dtype() == util::dtype::float16  &&
-                (dtype_ == util::dtype::uint64  ||
-                 dtype_ == util::dtype::int64  ||
-                 dtype_ == util::dtype::uint32  ||
-                 dtype_ == util::dtype::int32))) {
-        dtype = util::dtype::float64;
-      }
-      else if ((dtype_ == util::dtype::float16  &&
-                (rawother->dtype() == util::dtype::uint16  ||
-                 rawother->dtype() == util::dtype::int16))  ||
-               (rawother->dtype() == util::dtype::float16  &&
-                (dtype_ == util::dtype::uint16  ||
-                 dtype_ == util::dtype::int16))) {
-        dtype = util::dtype::float32;
-      }
-      else if (dtype_ == util::dtype::float16  ||
-               rawother->dtype() == util::dtype::float16) {
-        dtype = util::dtype::float16;
-      }
-      else if ((dtype_ == util::dtype::uint64  &&
-                util::is_signed(rawother->dtype()))  ||
-               (rawother->dtype() == util::dtype::uint64  &&
-                util::is_signed(dtype_))) {
-        dtype = util::dtype::float64;
-      }
-      else if (dtype_ == util::dtype::uint64  ||
-               rawother->dtype() == util::dtype::uint64) {
-        dtype = util::dtype::uint64;
-      }
-      else if (dtype_ == util::dtype::int64  ||
-               rawother->dtype() == util::dtype::int64) {
-        dtype = util::dtype::int64;
-      }
-      else if ((dtype_ == util::dtype::uint32  &&
-                util::is_signed(rawother->dtype()))  ||
-               (rawother->dtype() == util::dtype::uint32  &&
-                util::is_signed(dtype_))) {
-        dtype = util::dtype::int64;
-      }
-      else if (dtype_ == util::dtype::uint32  ||
-               rawother->dtype() == util::dtype::uint32) {
-        dtype = util::dtype::uint32;
-      }
-      else if (dtype_ == util::dtype::int32  ||
-               rawother->dtype() == util::dtype::int32) {
-        dtype = util::dtype::int32;
-      }
-      else if ((dtype_ == util::dtype::uint16  &&
-                util::is_signed(rawother->dtype()))  ||
-               (rawother->dtype() == util::dtype::uint16  &&
-                util::is_signed(dtype_))) {
-        dtype = util::dtype::int32;
-      }
-      else if (dtype_ == util::dtype::uint16  ||
-               rawother->dtype() == util::dtype::uint16) {
-        dtype = util::dtype::uint16;
-      }
-      else if (dtype_ == util::dtype::int16  ||
-               rawother->dtype() == util::dtype::int16) {
-        dtype = util::dtype::int16;
-      }
-      else if ((dtype_ == util::dtype::uint8  &&
-                util::is_signed(rawother->dtype()))  ||
-               (rawother->dtype() == util::dtype::uint8  &&
-                util::is_signed(dtype_))) {
-        dtype = util::dtype::int16;
-      }
-      else if (dtype_ == util::dtype::uint8  ||
-               rawother->dtype() == util::dtype::uint8) {
-        dtype = util::dtype::uint8;
-      }
-      else if (dtype_ == util::dtype::int8  ||
-               rawother->dtype() == util::dtype::int8) {
-        dtype = util::dtype::int8;
-      }
-      else if (dtype_ == util::dtype::boolean  &&
-               rawother->dtype() == util::dtype::boolean) {
-        dtype = util::dtype::boolean;
-      }
-      // else if (dtype_ == util::dtype::datetime64  &&
-      //          rawother->dtype() == util::dtype::datetime64) {
-      //   dtype = util::dtype::datetime64;
-      // }
-      // else if (dtype_ == util::dtype::timedelta64  &&
-      //          rawother->dtype() == util::dtype::timedelta64) {
-      //   dtype = util::dtype::timedelta64;
-      // }
-      else {
-        throw std::invalid_argument(
-          std::string("cannot merge Numpy format \"") + format_
-          + std::string("\" with \"") + rawother->format() + std::string("\"")
-          + FILENAME(__LINE__));
-      }
-
->>>>>>> 7e1eed14
       int64_t itemsize = util::dtype_to_itemsize(dtype);
 
       std::vector<ssize_t> other_shape = rawother->shape();
       std::vector<ssize_t> shape;
       std::vector<ssize_t> strides;
-<<<<<<< HEAD
       std::tie(shape, strides) = merged_shape_and_strides(other_shape, itemsize, axis);
 
       int64_t self_flatlength = shape_[0];
       int64_t other_flatlength = other_shape[0];
       for (int64_t i = ((int64_t)shape_.size()) - 1;  i > 0;  i--) {
-=======
-      shape.emplace_back(shape_[0] + other_shape[0]);
-      strides.emplace_back((ssize_t)itemsize);
-      int64_t self_flatlength = shape_[0];
-      int64_t other_flatlength = other_shape[0];
-      for (int64_t i = ((int64_t)shape_.size()) - 1;  i > 0;  i--) {
-        if (shape_[(size_t)i] != other_shape[(size_t)i]) {
-          throw std::invalid_argument(
-            std::string("cannot merge arrays with different shapes")
-            + FILENAME(__LINE__));
-        }
-        shape.insert(std::next(shape.begin()), shape_[(size_t)i]);
-        strides.insert(strides.begin(), strides[0]*shape_[(size_t)i]);
->>>>>>> 7e1eed14
         self_flatlength *= (int64_t)shape_[(size_t)i];
         other_flatlength *= (int64_t)shape_[(size_t)i];
       }
@@ -2070,15 +1863,8 @@
               self_flatlength);
             break;
           default:
-<<<<<<< HEAD
-            throw std::runtime_error(std::string("enumeration value ")
-              + util::dtype_to_name(dtype_)
-              + std::string(" cannot be handled in case ")
-              + util::dtype_to_name(dtype));
-=======
             throw std::runtime_error(
               std::string("dtype_ not in {boolean, int8} (1)") + FILENAME(__LINE__));
->>>>>>> 7e1eed14
         }
         util::handle_error(err, classname(), nullptr);
         switch (rawother->dtype()) {
@@ -2099,15 +1885,8 @@
               other_flatlength);
             break;
           default:
-<<<<<<< HEAD
-            throw std::runtime_error(std::string("enumeration value ")
-              + util::dtype_to_name(rawother->dtype())
-              + std::string(" cannot be handled in case ")
-              + util::dtype_to_name(dtype));
-=======
             throw std::runtime_error(
               std::string("dtype_ not in {boolean, int8} (2)") + FILENAME(__LINE__));
->>>>>>> 7e1eed14
         }
         util::handle_error(err, classname(), nullptr);
         break;
@@ -2148,16 +1927,9 @@
               self_flatlength);
             break;
           default:
-<<<<<<< HEAD
-            throw std::runtime_error(std::string("enumeration value ")
-              + util::dtype_to_name(dtype_)
-              + std::string(" cannot be handled in case ")
-              + util::dtype_to_name(dtype));
-=======
             throw std::runtime_error(
               std::string("dtype_ not in {boolean, int8, int16, uint8} (1)")
               + FILENAME(__LINE__));
->>>>>>> 7e1eed14
         }
         util::handle_error(err, classname(), nullptr);
         switch (rawother->dtype()) {
@@ -2194,16 +1966,9 @@
               other_flatlength);
             break;
           default:
-<<<<<<< HEAD
-            throw std::runtime_error(std::string("enumeration value ")
-              + util::dtype_to_name(rawother->dtype())
-              + std::string(" cannot be handled in case ")
-              + util::dtype_to_name(dtype));
-=======
             throw std::runtime_error(
               std::string("dtype_ not in {boolean, int8, int16, uint8} (2)")
               + FILENAME(__LINE__));
->>>>>>> 7e1eed14
         }
         util::handle_error(err, classname(), nullptr);
         break;
@@ -2260,16 +2025,9 @@
               self_flatlength);
             break;
           default:
-<<<<<<< HEAD
-            throw std::runtime_error(std::string("enumeration value ")
-              + util::dtype_to_name(dtype_)
-              + std::string(" cannot be handled in case ")
-              + util::dtype_to_name(dtype));
-=======
             throw std::runtime_error(
               std::string("dtype_ not in {boolean, int8, int16, int32, uint8, uint16} (1)")
               + FILENAME(__LINE__));
->>>>>>> 7e1eed14
         }
         util::handle_error(err, classname(), nullptr);
         switch (rawother->dtype()) {
@@ -2322,16 +2080,9 @@
               other_flatlength);
             break;
           default:
-<<<<<<< HEAD
-            throw std::runtime_error(std::string("enumeration value ")
-              + util::dtype_to_name(rawother->dtype())
-              + std::string(" cannot be handled in case ")
-              + util::dtype_to_name(dtype));
-=======
             throw std::runtime_error(
               std::string("dtype_ not in {boolean, int8, int16, int32, uint8, uint16} (2)")
               + FILENAME(__LINE__));
->>>>>>> 7e1eed14
         }
         util::handle_error(err, classname(), nullptr);
         break;
@@ -2404,16 +2155,9 @@
               self_flatlength);
             break;
           default:
-<<<<<<< HEAD
-            throw std::runtime_error(std::string("enumeration value ")
-              + util::dtype_to_name(dtype_)
-              + std::string(" cannot be handled in case ")
-              + util::dtype_to_name(dtype));
-=======
             throw std::runtime_error(
               std::string("dtype_ not in {boolean, int8, int16, int32, int64, "
                           "uint8, uint16, uint32} (1)") + FILENAME(__LINE__));
->>>>>>> 7e1eed14
         }
         util::handle_error(err, classname(), nullptr);
         switch (rawother->dtype()) {
@@ -2482,16 +2226,9 @@
               other_flatlength);
             break;
           default:
-<<<<<<< HEAD
-            throw std::runtime_error(std::string("enumeration value ")
-              + util::dtype_to_name(rawother->dtype())
-              + std::string(" cannot be handled in case ")
-              + util::dtype_to_name(dtype));
-=======
             throw std::runtime_error(
               std::string("dtype_ not in {boolean, int8, int16, int32, int64, "
                           "uint8, uint16, uint32} (2)") + FILENAME(__LINE__));
->>>>>>> 7e1eed14
         }
         util::handle_error(err, classname(), nullptr);
         break;
@@ -2516,16 +2253,9 @@
               self_flatlength);
             break;
           default:
-<<<<<<< HEAD
-            throw std::runtime_error(std::string("enumeration value ")
-              + util::dtype_to_name(dtype_)
-              + std::string(" cannot be handled in case ")
-              + util::dtype_to_name(dtype));
-=======
             throw std::runtime_error(
               std::string("dtype_ not in {boolean, uint8} (1)")
               + FILENAME(__LINE__));
->>>>>>> 7e1eed14
         }
         util::handle_error(err, classname(), nullptr);
         switch (rawother->dtype()) {
@@ -2546,16 +2276,9 @@
               other_flatlength);
             break;
           default:
-<<<<<<< HEAD
-            throw std::runtime_error(std::string("enumeration value ")
-              + util::dtype_to_name(rawother->dtype())
-              + std::string(" cannot be handled in case ")
-              + util::dtype_to_name(dtype));
-=======
             throw std::runtime_error(
               std::string("dtype_ not in {boolean, uint8} (2)")
               + FILENAME(__LINE__));
->>>>>>> 7e1eed14
         }
         util::handle_error(err, classname(), nullptr);
         break;
@@ -2588,16 +2311,9 @@
               self_flatlength);
             break;
           default:
-<<<<<<< HEAD
-            throw std::runtime_error(std::string("enumeration value ")
-              + util::dtype_to_name(dtype_)
-              + std::string(" cannot be handled in case ")
-              + util::dtype_to_name(dtype));
-=======
             throw std::runtime_error(
               std::string("dtype_ not in {boolean, uint8, uint16} (1)")
               + FILENAME(__LINE__));
->>>>>>> 7e1eed14
         }
         util::handle_error(err, classname(), nullptr);
         switch (rawother->dtype()) {
@@ -2626,16 +2342,9 @@
               other_flatlength);
             break;
           default:
-<<<<<<< HEAD
-            throw std::runtime_error(std::string("enumeration value ")
-              + util::dtype_to_name(rawother->dtype())
-              + std::string(" cannot be handled in case ")
-              + util::dtype_to_name(dtype));
-=======
             throw std::runtime_error(
               std::string("dtype_ not in {boolean, uint8, uint16} (2)")
               + FILENAME(__LINE__));
->>>>>>> 7e1eed14
         }
         util::handle_error(err, classname(), nullptr);
         break;
@@ -2676,16 +2385,9 @@
               self_flatlength);
             break;
           default:
-<<<<<<< HEAD
-            throw std::runtime_error(std::string("enumeration value ")
-              + util::dtype_to_name(dtype_)
-              + std::string(" cannot be handled in case ")
-              + util::dtype_to_name(dtype));
-=======
             throw std::runtime_error(
               std::string("dtype_ not in {boolean, uint8, uint16, uint32} (1)")
               + FILENAME(__LINE__));
->>>>>>> 7e1eed14
         }
         util::handle_error(err, classname(), nullptr);
         switch (rawother->dtype()) {
@@ -2722,16 +2424,9 @@
               other_flatlength);
             break;
           default:
-<<<<<<< HEAD
-            throw std::runtime_error(std::string("enumeration value ")
-              + util::dtype_to_name(rawother->dtype())
-              + std::string(" cannot be handled in case ")
-              + util::dtype_to_name(dtype));
-=======
             throw std::runtime_error(
               std::string("dtype_ not in {boolean, uint8, uint16, uint32} (2)")
               + FILENAME(__LINE__));
->>>>>>> 7e1eed14
         }
         util::handle_error(err, classname(), nullptr);
         break;
@@ -2780,18 +2475,10 @@
               self_flatlength);
             break;
           default:
-<<<<<<< HEAD
-            throw std::runtime_error(std::string("enumeration value ")
-              + util::dtype_to_name(dtype_)
-              + std::string(" cannot be handled in case ")
-              + util::dtype_to_name(dtype));
-      }
-=======
             throw std::runtime_error(
               std::string("dtype_ not in {boolean, uint8, uint16, uint32, uint64} (1)")
               + FILENAME(__LINE__));
         }
->>>>>>> 7e1eed14
         util::handle_error(err, classname(), nullptr);
         switch (rawother->dtype()) {
           case util::dtype::boolean:
@@ -2835,16 +2522,9 @@
               other_flatlength);
             break;
           default:
-<<<<<<< HEAD
-            throw std::runtime_error(std::string("enumeration value ")
-              + util::dtype_to_name(rawother->dtype())
-              + std::string(" cannot be handled in case ")
-              + util::dtype_to_name(dtype));
-=======
             throw std::runtime_error(
               std::string("dtype_ not in {boolean, uint8, uint16, uint32, uint64} (2)")
               + FILENAME(__LINE__));
->>>>>>> 7e1eed14
         }
         util::handle_error(err, classname(), nullptr);
         break;
@@ -2911,16 +2591,9 @@
               self_flatlength);
             break;
           default:
-<<<<<<< HEAD
-            throw std::runtime_error(std::string("enumeration value ")
-              + util::dtype_to_name(dtype_)
-              + std::string(" cannot be handled in case ")
-              + util::dtype_to_name(dtype));
-=======
             throw std::runtime_error(
               std::string("dtype_ not in {boolean, int8, int16, uint8, uint16, "
                           "float16, float32} (1)") + FILENAME(__LINE__));
->>>>>>> 7e1eed14
         }
         util::handle_error(err, classname(), nullptr);
         switch (rawother->dtype()) {
@@ -2977,16 +2650,9 @@
               other_flatlength);
             break;
           default:
-<<<<<<< HEAD
-            throw std::runtime_error(std::string("enumeration value ")
-              + util::dtype_to_name(rawother->dtype())
-              + std::string(" cannot be handled in case ")
-              + util::dtype_to_name(dtype));
-=======
             throw std::runtime_error(
               std::string("dtype_ not in {boolean, int8, int16, uint8, uint16, "
                           "float16, float32} (2)") + FILENAME(__LINE__));
->>>>>>> 7e1eed14
         }
         util::handle_error(err, classname(), nullptr);
         break;
@@ -3087,17 +2753,10 @@
               self_flatlength);
             break;
           default:
-<<<<<<< HEAD
-            throw std::runtime_error(std::string("enumeration value ")
-              + util::dtype_to_name(dtype_)
-              + std::string(" cannot be handled in case ")
-              + util::dtype_to_name(dtype));
-=======
             throw std::runtime_error(
               std::string("dtype_ not in {boolean, int8, int16, int32, int64, "
                           "uint8, uint16, uint32, uint64 float16, float32, float64} (1)")
               + FILENAME(__LINE__));
->>>>>>> 7e1eed14
         }
         util::handle_error(err, classname(), nullptr);
         switch (rawother->dtype()) {
@@ -3194,17 +2853,10 @@
               other_flatlength);
             break;
           default:
-<<<<<<< HEAD
-            throw std::runtime_error(std::string("enumeration value ")
-              + util::dtype_to_name(rawother->dtype())
-              + std::string(" cannot be handled in case ")
-              + util::dtype_to_name(dtype));
-=======
             throw std::runtime_error(
               std::string("dtype_ not in {boolean, int8, int16, int32, int64, "
                           "uint8, uint16, uint32, uint64 float16, float32, float64} (2)")
               + FILENAME(__LINE__));
->>>>>>> 7e1eed14
         }
         util::handle_error(err, classname(), nullptr);
         break;
@@ -3253,7 +2905,7 @@
                                           (ssize_t)itemsize,
                                           util::dtype_to_format(dtype),
                                           dtype,
-                                          ptr_lib);
+                                          ptr_lib_);
     }
 
     else {
