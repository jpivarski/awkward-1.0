// BSD 3-Clause License; see https://github.com/scikit-hep/awkward-1.0/blob/master/LICENSE

#define FILENAME(line) FILENAME_FOR_EXCEPTIONS("src/libawkward/array/NumpyArray.cpp", line)
#define FILENAME_C(line) FILENAME_FOR_EXCEPTIONS_C("src/libawkward/array/NumpyArray.cpp", line)

#include <algorithm>
#include <iomanip>
#include <numeric>
#include <sstream>
#include <stdexcept>

#include "awkward/kernels.h"
#include "awkward/kernel-utils.h"
#include "awkward/type/PrimitiveType.h"
#include "awkward/type/RegularType.h"
#include "awkward/type/ArrayType.h"
#include "awkward/array/RegularArray.h"
#include "awkward/array/ListOffsetArray.h"
#include "awkward/array/EmptyArray.h"
#include "awkward/array/IndexedArray.h"
#include "awkward/array/UnionArray.h"
#include "awkward/array/ByteMaskedArray.h"
#include "awkward/array/BitMaskedArray.h"
#include "awkward/array/UnmaskedArray.h"
#include "awkward/array/VirtualArray.h"
#include "awkward/util.h"

#include "awkward/array/NumpyArray.h"

namespace awkward {
  ////////// NumpyForm

  NumpyForm::NumpyForm(bool has_identities,
                       const util::Parameters& parameters,
                       const FormKey& form_key,
                       const std::vector<int64_t>& inner_shape,
                       int64_t itemsize,
                       const std::string& format,
                       util::dtype dtype)
      : Form(has_identities, parameters, form_key)
      , inner_shape_(inner_shape)
      , itemsize_(itemsize)
      , format_(format)
      , dtype_(dtype) { }

  const std::vector<int64_t>
  NumpyForm::inner_shape() const {
    return inner_shape_;
  }

  int64_t
  NumpyForm::itemsize() const {
    return itemsize_;
  }

  const std::string
  NumpyForm::format() const {
    return format_;
  }

  util::dtype
  NumpyForm::dtype() const {
    return dtype_;
  }

  const std::string
  NumpyForm::primitive() const {
    return util::dtype_to_name(dtype_);
  }

  const TypePtr
  NumpyForm::type(const util::TypeStrs& typestrs) const {
    TypePtr out;
    if (dtype_ == util::dtype::NOT_PRIMITIVE) {
      throw std::invalid_argument(
        std::string("Numpy format \"") + format_
        + std::string("\" cannot be expressed as a PrimitiveType")
        + FILENAME(__LINE__));
    }
    else {
      out = std::make_shared<PrimitiveType>(
                 parameters_,
                 util::gettypestr(parameters_, typestrs),
                 dtype_);
    }
    for (int64_t i = ((int64_t)inner_shape_.size()) - 1;  i >= 0;  i--) {
      out = std::make_shared<RegularType>(
                util::Parameters(),
                util::gettypestr(parameters_, typestrs),
                out,
                inner_shape_[(size_t)i]);
    }
    return out;
  }

  const std::string
  NumpyForm::tostring() const {
    ToJsonPrettyString builder(-1);
    tojson_part(builder, false, true);
    return builder.tostring();
  }

  const std::string
  NumpyForm::tojson(bool pretty, bool verbose) const {
    if (pretty) {
      ToJsonPrettyString builder(-1);
      tojson_part(builder, verbose, true);
      return builder.tostring();
    }
    else {
      ToJsonString builder(-1);
      tojson_part(builder, verbose, true);
      return builder.tostring();
    }
  }

  void
  NumpyForm::tojson_part(ToJson& builder, bool verbose) const {
    return tojson_part(builder, verbose, false);
  }

  void
  NumpyForm::tojson_part(ToJson& builder, bool verbose, bool toplevel) const {
    std::string p = primitive();
    if (verbose  ||
        toplevel  ||
        p.empty()  ||
        !inner_shape_.empty() ||
        has_identities_  ||
        !parameters_.empty()  ||
        form_key_.get() != nullptr) {
      builder.beginrecord();
      builder.field("class");
      builder.string("NumpyArray");
      if (verbose  ||  !inner_shape_.empty()) {
        builder.field("inner_shape");
        builder.beginlist();
        for (auto x : inner_shape_) {
          builder.integer(x);
        }
        builder.endlist();
      }
      builder.field("itemsize");
      builder.integer(itemsize_);
      builder.field("format");
      builder.string(format_);
      if (!p.empty()) {
        builder.field("primitive");
        builder.string(p);
      }
      else if (verbose) {
        builder.field("primitive");
        builder.null();
      }
      identities_tojson(builder, verbose);
      parameters_tojson(builder, verbose);
      form_key_tojson(builder, verbose);
      builder.endrecord();
    }
    else {
      builder.string(p.c_str(), (int64_t)p.length());
    }
  }

  const FormPtr
  NumpyForm::shallow_copy() const {
    return std::make_shared<NumpyForm>(has_identities_,
                                       parameters_,
                                       form_key_,
                                       inner_shape_,
                                       itemsize_,
                                       format_,
                                       dtype_);
  }

  const std::string
  NumpyForm::purelist_parameter(const std::string& key) const {
    return parameter(key);
  }

  bool
  NumpyForm::purelist_isregular() const {
    return true;
  }

  int64_t
  NumpyForm::purelist_depth() const {
    return (int64_t)inner_shape_.size() + 1;
  }

  bool
  NumpyForm::dimension_optiontype() const {
    return false;
  }

  const std::pair<int64_t, int64_t>
  NumpyForm::minmax_depth() const {
    return std::pair<int64_t, int64_t>((int64_t)inner_shape_.size() + 1,
                                       (int64_t)inner_shape_.size() + 1);
  }

  const std::pair<bool, int64_t>
  NumpyForm::branch_depth() const {
    return std::pair<bool, int64_t>(false, (int64_t)inner_shape_.size() + 1);
  }

  int64_t
  NumpyForm::numfields() const {
    return -1;
  }

  int64_t
  NumpyForm::fieldindex(const std::string& key) const {
    throw std::invalid_argument(
      std::string("key ") + util::quote(key)
      + std::string(" does not exist (data are not records)")
      + FILENAME(__LINE__));
  }

  const std::string
  NumpyForm::key(int64_t fieldindex) const {
    throw std::invalid_argument(
      std::string("fieldindex \"") + std::to_string(fieldindex)
      + std::string("\" does not exist (data are not records)")
      + FILENAME(__LINE__));
  }

  bool
  NumpyForm::haskey(const std::string& key) const {
    return false;
  }

  const std::vector<std::string>
  NumpyForm::keys() const {
    return std::vector<std::string>();
  }

  bool
  NumpyForm::equal(const FormPtr& other,
                   bool check_identities,
                   bool check_parameters,
                   bool check_form_key,
                   bool compatibility_check) const {
    if (check_identities  &&
        has_identities_ != other.get()->has_identities()) {
      return false;
    }
    if (check_parameters  &&
        !util::parameters_equal(parameters_, other.get()->parameters())) {
      return false;
    }
    if (check_form_key  &&
        !form_key_equals(other.get()->form_key())) {
      return false;
    }
    if (NumpyForm* t = dynamic_cast<NumpyForm*>(other.get())) {
      return (inner_shape_ == t->inner_shape()  &&  format_ == t->format());
    }
    else {
      return false;
    }
  }

  const FormPtr
  NumpyForm::getitem_field(const std::string& key) const {
    throw std::invalid_argument(
      std::string("key ") + util::quote(key)
      + std::string(" does not exist (data are not records)"));
  }

  ////////// NumpyArray

  NumpyArray::NumpyArray(const IdentitiesPtr& identities,
                         const util::Parameters& parameters,
                         const std::shared_ptr<void>& ptr,
                         const std::vector<ssize_t>& shape,
                         const std::vector<ssize_t>& strides,
                         ssize_t byteoffset,
                         ssize_t itemsize,
                         const std::string format,
                         util::dtype dtype,
                         const kernel::lib ptr_lib)
      : Content(identities, parameters)
      , ptr_(ptr)
      , ptr_lib_(ptr_lib)
      , shape_(shape)
      , strides_(strides)
      , byteoffset_(byteoffset)
      , itemsize_(itemsize)
      , format_(format)
      , dtype_(dtype) {
    if (shape.size() != strides.size()) {
      throw std::invalid_argument(
        std::string("len(shape), which is ") + std::to_string(shape.size())
        + std::string(", must be equal to len(strides), which is ")
        + std::to_string(strides.size()) + FILENAME(__LINE__));
    }
  }

  NumpyArray::NumpyArray(const Index8 index)
    : NumpyArray(Identities::none(),
                 util::Parameters(),
                 index.ptr(),
                 std::vector<ssize_t>({ (ssize_t)index.length() }),
                 std::vector<ssize_t>({ (ssize_t)sizeof(int8_t) }),
                 index.offset() * (ssize_t)sizeof(int8_t),
                 (ssize_t)sizeof(int8_t),
                 util::dtype_to_format(util::dtype::int8),
                 util::dtype::int8,
                 index.ptr_lib()) { }

  NumpyArray::NumpyArray(const IndexU8 index)
    : NumpyArray(Identities::none(),
                 util::Parameters(),
                 index.ptr(),
                 std::vector<ssize_t>({ (ssize_t)index.length() }),
                 std::vector<ssize_t>({ (ssize_t)sizeof(uint8_t) }),
                 index.offset() * (ssize_t)sizeof(uint8_t),
                 (ssize_t)sizeof(uint8_t),
                 util::dtype_to_format(util::dtype::uint8),
                 util::dtype::uint8,
                 index.ptr_lib()) { }

  NumpyArray::NumpyArray(const Index32 index)
    : NumpyArray(Identities::none(),
                 util::Parameters(),
                 index.ptr(),
                 std::vector<ssize_t>({ (ssize_t)index.length() }),
                 std::vector<ssize_t>({ (ssize_t)sizeof(int32_t) }),
                 index.offset() * (ssize_t)sizeof(int32_t),
                 (ssize_t)sizeof(int32_t),
                 util::dtype_to_format(util::dtype::int32),
                 util::dtype::int32,
                 index.ptr_lib()) { }

  NumpyArray::NumpyArray(const IndexU32 index)
    : NumpyArray(Identities::none(),
                 util::Parameters(),
                 index.ptr(),
                 std::vector<ssize_t>({ (ssize_t)index.length() }),
                 std::vector<ssize_t>({ (ssize_t)sizeof(uint32_t) }),
                 index.offset() * (ssize_t)sizeof(uint32_t),
                 (ssize_t)sizeof(uint32_t),
                 util::dtype_to_format(util::dtype::uint32),
                 util::dtype::uint32,
                 index.ptr_lib()) { }

  NumpyArray::NumpyArray(const Index64 index)
    : NumpyArray(Identities::none(),
                 util::Parameters(),
                 index.ptr(),
                 std::vector<ssize_t>({ (ssize_t)index.length() }),
                 std::vector<ssize_t>({ (ssize_t)sizeof(int64_t) }),
                 index.offset() * (ssize_t)sizeof(int64_t),
                 (ssize_t)sizeof(int64_t),
                 util::dtype_to_format(util::dtype::int64),
                 util::dtype::int64,
                 index.ptr_lib()) { }

  const std::shared_ptr<void>
  NumpyArray::ptr() const {
    return ptr_;
  }

  void*
  NumpyArray::data() const {
    return reinterpret_cast<void*>(reinterpret_cast<char*>(ptr_.get()) +
                                   byteoffset_);
  }

  kernel::lib
  NumpyArray::ptr_lib() const {
    return ptr_lib_;
  }

  const std::vector<ssize_t>
  NumpyArray::shape() const {
    return shape_;
  }

  const std::vector<ssize_t>
  NumpyArray::strides() const {
    return strides_;
  }

  ssize_t
  NumpyArray::byteoffset() const {
    return byteoffset_;
  }

  ssize_t
  NumpyArray::itemsize() const {
    return itemsize_;
  }

  const std::string
  NumpyArray::format() const {
    return format_;
  }

  util::dtype
  NumpyArray::dtype() const {
    return dtype_;
  }

  ssize_t
  NumpyArray::ndim() const {
    return (ssize_t)shape_.size();
  }

  bool
  NumpyArray::isempty() const {
    for (auto x : shape_) {
      if (x == 0) {
        return true;
      }
    }
    return false;  // false for isscalar(), too
  }

  ssize_t
  NumpyArray::bytelength() const {
    if (isscalar()) {
      return itemsize_;
    }
    else {
      ssize_t out = itemsize_;
      for (size_t i = 0;  i < shape_.size();  i++) {
        out += (shape_[i] - 1)*strides_[i];
      }
      return out;
    }
  }

  uint8_t
  NumpyArray::getbyte(ssize_t at) const {
    return kernel::NumpyArray_getitem_at0(ptr_lib(),
                                          reinterpret_cast<uint8_t*>(ptr_.get()) + byteoffset_ + at*strides_[0]);
  }

  const ContentPtr
  NumpyArray::toRegularArray() const {
    if (isscalar()) {
      return shallow_copy();
    }
    NumpyArray contiguous_self = contiguous();
    std::vector<ssize_t> flatshape({ 1 });
    for (auto x : shape_) {
      flatshape[0] = flatshape[0] * x;
    }
    std::vector<ssize_t> flatstrides({ itemsize_ });
    ContentPtr out = std::make_shared<NumpyArray>(
      identities_,
      parameters_,
      contiguous_self.ptr(),
      flatshape,
      flatstrides,
      contiguous_self.byteoffset(),
      contiguous_self.itemsize(),
      contiguous_self.format(),
      contiguous_self.dtype(),
      ptr_lib_);
    for (int64_t i = (int64_t)shape_.size() - 1;  i > 0;  i--) {
      out = std::make_shared<RegularArray>(Identities::none(),
                                           util::Parameters(),
                                           out,
                                           shape_[(size_t)i]);
    }
    return out;
  }

  bool
  NumpyArray::isscalar() const {
    return ndim() == 0;
  }

  const std::string
  NumpyArray::classname() const {
    return "NumpyArray";
  }

  void
  NumpyArray::setidentities(const IdentitiesPtr& identities) {
    if (identities.get() != nullptr  &&
        length() != identities.get()->length()) {
      util::handle_error(
        failure("content and its identities must have the same length",
                kSliceNone,
                kSliceNone,
                FILENAME_C(__LINE__)),
        classname(),
        identities_.get());
    }
    identities_ = identities;
  }

  void
  NumpyArray::setidentities() {
    if (length() <= kMaxInt32) {
      IdentitiesPtr newidentities =
        std::make_shared<Identities32>(Identities::newref(),
                                       Identities::FieldLoc(),
                                       1,
                                       length());
      Identities32* rawidentities =
        reinterpret_cast<Identities32*>(newidentities.get());
      struct Error err = kernel::new_Identities<int32_t>(
        kernel::lib::cpu,   // DERIVE
        rawidentities->ptr().get(),
        length());
      util::handle_error(err, classname(), identities_.get());
      setidentities(newidentities);
    }
    else {
      IdentitiesPtr newidentities =
        std::make_shared<Identities64>(Identities::newref(),
                                       Identities::FieldLoc(),
                                       1,
                                       length());
      Identities64* rawidentities =
        reinterpret_cast<Identities64*>(newidentities.get());
      struct Error err = kernel::new_Identities<int64_t>(
        kernel::lib::cpu,   // DERIVE
        rawidentities->ptr().get(),
        length());
      util::handle_error(err, classname(), identities_.get());
      setidentities(newidentities);
    }
  }

  template <typename T>
  void tostring_as(kernel::lib ptr_lib,
                   std::stringstream& out,
                   T* ptr,
                   ssize_t stride,
                   int64_t length,
                   util::dtype dtype) {
    if (length <= 10) {
      for (int64_t i = 0;  i < length;  i++) {
        T* ptr2 = reinterpret_cast<T*>(
            reinterpret_cast<size_t>(ptr) + (size_t)stride*((size_t)i));
        if (i != 0) {
          out << " ";
        }
        if (dtype == util::dtype::boolean) {
          out << (kernel::NumpyArray_getitem_at0(ptr_lib, ptr2) != 0 ? "true" : "false");
        }
        else if (dtype == util::dtype::int8) {
          out << (int64_t)kernel::NumpyArray_getitem_at0(ptr_lib, ptr2);
        }
        else if (dtype == util::dtype::uint8) {
          out << (uint64_t)kernel::NumpyArray_getitem_at0(ptr_lib, ptr2);
        }
        else {
          out << kernel::NumpyArray_getitem_at0(ptr_lib, ptr2);
        }
      }
    }
    else {
      for (int64_t i = 0;  i < 5;  i++) {
        T* ptr2 = reinterpret_cast<T*>(
            reinterpret_cast<size_t>(ptr) + (size_t)stride*((size_t)i));
        if (i != 0) {
          out << " ";
        }
        if (dtype == util::dtype::boolean) {
          out << (kernel::NumpyArray_getitem_at0(ptr_lib, ptr2) != 0 ? "true" : "false");
        }
        else if (dtype == util::dtype::int8) {
          out << (int64_t)kernel::NumpyArray_getitem_at0(ptr_lib, ptr2);
        }
        else if (dtype == util::dtype::uint8) {
          out << (uint64_t)kernel::NumpyArray_getitem_at0(ptr_lib, ptr2);
        }
        else {
          out << kernel::NumpyArray_getitem_at0(ptr_lib, ptr2);
        }
      }
      out << " ... ";
      for (int64_t i = length - 5;  i < length;  i++) {
        T* ptr2 = reinterpret_cast<T*>(
            reinterpret_cast<size_t>(ptr) + (size_t)stride*((size_t)i));
        if (i != length - 5) {
          out << " ";
        }
        if (dtype == util::dtype::boolean) {
          out << (kernel::NumpyArray_getitem_at0(ptr_lib, ptr2) != 0 ? "true" : "false");
        }
        else if (dtype == util::dtype::int8) {
          out << (int64_t)kernel::NumpyArray_getitem_at0(ptr_lib, ptr2);
        }
        else if (dtype == util::dtype::uint8) {
          out << (uint64_t)kernel::NumpyArray_getitem_at0(ptr_lib, ptr2);
        }
        else {
          out << kernel::NumpyArray_getitem_at0(ptr_lib, ptr2);
        }
      }
    }
  }

  const TypePtr
  NumpyArray::type(const util::TypeStrs& typestrs) const {
    return form(true).get()->type(typestrs);
  }

  const FormPtr
  NumpyArray::form(bool materialize) const {
    std::vector<int64_t> inner_shape(std::next(shape_.begin()), shape_.end());
    return std::make_shared<NumpyForm>(identities_.get() != nullptr,
                                       parameters_,
                                       FormKey(nullptr),
                                       inner_shape,
                                       (int64_t)itemsize_,
                                       format_,
                                       dtype_);
  }

  bool
  NumpyArray::has_virtual_form() const {
    return false;
  }

  bool
  NumpyArray::has_virtual_length() const {
    return false;
  }

  const std::string
  NumpyArray::tostring_part(const std::string& indent,
                            const std::string& pre,
                            const std::string& post) const {
    std::stringstream out;
    out << indent << pre << "<" << classname() << " format="
        << util::quote(format_) << " shape=\"";
    for (std::size_t i = 0;  i < shape_.size();  i++) {
      if (i != 0) {
        out << " ";
      }
      out << shape_[i];
    }
    out << "\" ";
    if (!iscontiguous()) {
      out << "strides=\"";
      for (std::size_t i = 0;  i < shape_.size();  i++) {
        if (i != 0) {
          out << " ";
        }
        out << strides_[i];
      }
      out << "\" ";
    }
    out << "data=\"";
    if (ndim() == 1  &&  dtype_ == util::dtype::boolean) {
      tostring_as<bool>(ptr_lib(),
                        out,
                        reinterpret_cast<bool*>(data()),
                        strides_[0],
                        length(),
                        dtype_);
    }
    else if (ndim() == 1  &&  dtype_ == util::dtype::int8) {
      tostring_as<int8_t>(ptr_lib(),
                          out,
                          reinterpret_cast<int8_t*>(data()),
                          strides_[0],
                          length(),
                          dtype_);
    }
    else if (ndim() == 1  &&  dtype_ == util::dtype::int16) {
      tostring_as<int16_t>(ptr_lib(),
                           out,
                           reinterpret_cast<int16_t*>(data()),
                           strides_[0],
                           length(),
                           dtype_);
    }
    else if (ndim() == 1  &&  dtype_ == util::dtype::int32) {
      tostring_as<int32_t>(ptr_lib(),
                           out,
                           reinterpret_cast<int32_t*>(data()),
                           strides_[0],
                           length(),
                           dtype_);
    }
    else if (ndim() == 1  &&  dtype_ == util::dtype::int64) {
      tostring_as<int64_t>(ptr_lib(),
                           out,
                           reinterpret_cast<int64_t*>(data()),
                           strides_[0],
                           length(),
                           dtype_);
    }
    else if (ndim() == 1  &&  dtype_ == util::dtype::uint8) {
      tostring_as<uint8_t>(ptr_lib(),
                           out,
                           reinterpret_cast<uint8_t*>(data()),
                           strides_[0],
                           length(),
                           dtype_);
    }
    else if (ndim() == 1  &&  dtype_ == util::dtype::uint16) {
      tostring_as<uint16_t>(ptr_lib(),
                            out,
                            reinterpret_cast<uint16_t*>(data()),
                            strides_[0],
                            length(),
                            dtype_);
    }
    else if (ndim() == 1  &&  dtype_ == util::dtype::uint32) {
      tostring_as<uint32_t>(ptr_lib(),
                            out,
                            reinterpret_cast<uint32_t*>(data()),
                            strides_[0],
                            length(),
                            dtype_);
    }
    else if (ndim() == 1  &&  dtype_ == util::dtype::uint64) {
      tostring_as<uint64_t>(ptr_lib(),
                            out,
                            reinterpret_cast<uint64_t*>(data()),
                            strides_[0],
                            length(),
                            dtype_);
    }
    else if (ndim() == 1  &&  dtype_ == util::dtype::float32) {
      tostring_as<float>(ptr_lib(),
                         out,
                         reinterpret_cast<float*>(data()),
                         strides_[0],
                         length(),
                         dtype_);
    }
    else if (ndim() == 1  &&  dtype_ == util::dtype::float64) {
      tostring_as<double>(ptr_lib(),
                          out,
                          reinterpret_cast<double*>(data()),
                          strides_[0],
                          length(),
                          dtype_);
    }
    else {
      out << "0x ";
      ssize_t len = bytelength();
      if (len <= 32) {
        for (ssize_t i = 0;  i < len;  i++) {
          if (i != 0  &&  i % 4 == 0) {
            out << " ";
          }
          unsigned char* ptr2 = reinterpret_cast<unsigned char*>(
              reinterpret_cast<ssize_t>(data()) + (ssize_t)i);
          out << std::hex << std::setw(2) << std::setfill('0')
              << (int64_t)((unsigned char)kernel::NumpyArray_getitem_at0(ptr_lib_, ptr2));
        }
      }
      else {
        for (ssize_t i = 0;  i < 16;  i++) {
          if (i != 0  &&  i % 4 == 0) {
            out << " ";
          }
          unsigned char* ptr2 = reinterpret_cast<unsigned char*>(
              reinterpret_cast<ssize_t>(data()) + (ssize_t)i);
          out << std::hex << std::setw(2) << std::setfill('0')
              << (int64_t)((unsigned char)kernel::NumpyArray_getitem_at0(ptr_lib_, ptr2));
        }
        out << " ... ";
        for (ssize_t i = len - 16;  i < len;  i++) {
          if (i != len - 16  &&  i % 4 == 0) {
            out << " ";
          }
          unsigned char* ptr2 = reinterpret_cast<unsigned char*>(
              reinterpret_cast<ssize_t>(data()) + (ssize_t)i);
          out << std::hex << std::setw(2) << std::setfill('0')
              << (int64_t)((unsigned char)kernel::NumpyArray_getitem_at0(ptr_lib_, ptr2));
        }
      }
    }
    out << "\" at=\"0x";
    out << std::hex << std::setw(12) << std::setfill('0')
        << reinterpret_cast<ssize_t>(ptr_.get());
    if (ptr_lib() == kernel::lib::cuda) {
      out << "\">\n";
      out << kernel::lib_tostring(ptr_lib_,
                                  ptr_.get(),
                                  indent + std::string("    "),
                                  "",
                                  "\n");

      if (identities_.get() != nullptr) {
        out << identities_.get()->tostring_part(
          indent + std::string("    "), "", "\n");
      }
      if (!parameters_.empty()) {
        out << parameters_tostring(indent + std::string("    "), "", "\n");
      }
        out << indent << "</" << classname() << ">" << post;
    }
    else {
      if (identities_.get() == nullptr  &&  parameters_.empty()) {
        out << "\"/>" << post;
      }
      else {
        out << "\">\n";
        if (identities_.get() != nullptr) {
          out << identities_.get()->tostring_part(
            indent + std::string("    "), "", "\n");
        }
        if (!parameters_.empty()) {
          out << parameters_tostring(indent + std::string("    "), "", "\n");
        }
        out << indent << "</" << classname() << ">" << post;
      }
    }
    return out.str();
  }

  void
  NumpyArray::tojson_part(ToJson& builder,
                          bool include_beginendlist) const {
    check_for_iteration();
    if (parameter_equals("__array__", "\"byte\"")) {
      tojson_string(builder, include_beginendlist);
    }
    else if (parameter_equals("__array__", "\"char\"")) {
      tojson_string(builder, include_beginendlist);
    }
    else {
      switch (dtype_) {
        case util::dtype::boolean:
          tojson_boolean(builder, include_beginendlist);
          break;
        case util::dtype::int8:
          tojson_integer<int8_t>(builder, include_beginendlist);
          break;
        case util::dtype::int16:
          tojson_integer<int16_t>(builder, include_beginendlist);
          break;
        case util::dtype::int32:
          tojson_integer<int32_t>(builder, include_beginendlist);
          break;
        case util::dtype::int64:
          tojson_integer<int64_t>(builder, include_beginendlist);
          break;
        case util::dtype::uint8:
          tojson_integer<uint8_t>(builder, include_beginendlist);
          break;
        case util::dtype::uint16:
          tojson_integer<uint16_t>(builder, include_beginendlist);
          break;
        case util::dtype::uint32:
          tojson_integer<uint32_t>(builder, include_beginendlist);
          break;
        case util::dtype::uint64:
          tojson_integer<uint64_t>(builder, include_beginendlist);
          break;
        case util::dtype::float16:
          throw std::runtime_error(
            std::string("FIXME: float16 to JSON") + FILENAME(__LINE__));
        case util::dtype::float32:
          tojson_real<float>(builder, include_beginendlist);
          break;
        case util::dtype::float64:
          tojson_real<double>(builder, include_beginendlist);
          break;
        case util::dtype::float128:
          throw std::runtime_error(
            std::string("FIXME: float128 to JSON") + FILENAME(__LINE__));
        case util::dtype::complex64:
          throw std::runtime_error(
            std::string("FIXME: complex64 to JSON") + FILENAME(__LINE__));
        case util::dtype::complex128:
          throw std::runtime_error(
            std::string("FIXME: complex128 to JSON") + FILENAME(__LINE__));
        case util::dtype::complex256:
          throw std::runtime_error(
            std::string("FIXME: complex256 to JSON") + FILENAME(__LINE__));
        default:
          throw std::invalid_argument(
            std::string("cannot convert Numpy format \"") + format_
            + std::string("\" into JSON") + FILENAME(__LINE__));
      }
    }
  }

  void
  NumpyArray::nbytes_part(std::map<size_t, int64_t>& largest) const {
    int64_t len = 1;
    if (!shape_.empty()) {
      len = shape_[0];
    }
    size_t x = (size_t)ptr_.get();
    auto it = largest.find(x);
    if (it == largest.end()  ||  it->second < (int64_t)(itemsize_*len)) {
      largest[x] = (int64_t)(itemsize_*len);
    }
    if (identities_.get() != nullptr) {
      identities_.get()->nbytes_part(largest);
    }
  }

  int64_t
  NumpyArray::length() const {
    if (isscalar()) {
      return -1;   // just like Record, which is also a scalar
    }
    else {
      return (int64_t)shape_[0];
    }
  }

  const ContentPtr
  NumpyArray::shallow_copy() const {
    return std::make_shared<NumpyArray>(identities_,
                                        parameters_,
                                        ptr_,
                                        shape_,
                                        strides_,
                                        byteoffset_,
                                        itemsize_,
                                        format_,
                                        dtype_,
                                        ptr_lib_);
  }

  const ContentPtr
  NumpyArray::deep_copy(bool copyarrays,
                        bool copyindexes,
                        bool copyidentities) const {
    std::shared_ptr<void> ptr = ptr_;
    std::vector<ssize_t> shape = shape_;
    std::vector<ssize_t> strides = strides_;
    ssize_t byteoffset = byteoffset_;
    if (copyarrays) {
      NumpyArray tmp = contiguous();
      ptr = tmp.ptr();
      shape = tmp.shape();
      strides = tmp.strides();
      byteoffset = tmp.byteoffset();
    }
    IdentitiesPtr identities = identities_;
    if (copyidentities  &&  identities_.get() != nullptr) {
      identities = identities_.get()->deep_copy();
    }
    return std::make_shared<NumpyArray>(identities,
                                        parameters_,
                                        ptr,
                                        shape,
                                        strides,
                                        byteoffset,
                                        itemsize_,
                                        format_,
                                        dtype_,
                                        ptr_lib_);
  }

  void
  NumpyArray::check_for_iteration() const {
    if (identities_.get() != nullptr  &&
        identities_.get()->length() < shape_[0]) {
      util::handle_error(
        failure("len(identities) < len(array)",
                kSliceNone,
                kSliceNone,
                FILENAME_C(__LINE__)),
        identities_.get()->classname(),
        nullptr);
    }
  }

  const ContentPtr
  NumpyArray::getitem_nothing() const {
    const std::vector<ssize_t> shape({ 0 });
    const std::vector<ssize_t> strides({ itemsize_ });
    IdentitiesPtr identities;
    if (identities_.get() != nullptr) {
      identities = identities_.get()->getitem_range_nowrap(0, 0);
    }
    return std::make_shared<NumpyArray>(identities,
                                        parameters_,
                                        ptr_,
                                        shape,
                                        strides,
                                        byteoffset_,
                                        itemsize_,
                                        format_,
                                        dtype_,
                                        ptr_lib_);
  }

  const ContentPtr
  NumpyArray::getitem_at(int64_t at) const {
    int64_t regular_at = at;
    if (regular_at < 0) {
      regular_at += shape_[0];
    }
    if (regular_at < 0  ||  regular_at >= shape_[0]) {
      util::handle_error(
        failure("index out of range", kSliceNone, at, FILENAME_C(__LINE__)),
        classname(),
        identities_.get());
    }
    return getitem_at_nowrap(regular_at);
  }

  const ContentPtr
  NumpyArray::getitem_at_nowrap(int64_t at) const {
    ssize_t byteoffset = byteoffset_ + strides_[0]*((ssize_t)at);
    const std::vector<ssize_t> shape(std::next(shape_.begin()), shape_.end());
    const std::vector<ssize_t> strides(std::next(strides_.begin()), strides_.end());
    IdentitiesPtr identities;
    if (identities_.get() != nullptr) {
      if (at >= identities_.get()->length()) {
        util::handle_error(
          failure("index out of range", kSliceNone, at, FILENAME_C(__LINE__)),
          identities_.get()->classname(),
          nullptr);
      }
      identities = identities_.get()->getitem_range_nowrap(at, at + 1);
    }
    return std::make_shared<NumpyArray>(identities,
                                        parameters_,
                                        ptr_,
                                        shape,
                                        strides,
                                        byteoffset,
                                        itemsize_,
                                        format_,
                                        dtype_,
                                        ptr_lib_);
  }

  const ContentPtr
  NumpyArray::getitem_range(int64_t start, int64_t stop) const {
    int64_t regular_start = start;
    int64_t regular_stop = stop;
    kernel::regularize_rangeslice(&regular_start, &regular_stop,
      true, start != Slice::none(), stop != Slice::none(), shape_[0]);
    return getitem_range_nowrap(regular_start, regular_stop);
  }

  const ContentPtr
  NumpyArray::getitem_range_nowrap(int64_t start, int64_t stop) const {
    ssize_t byteoffset = byteoffset_ + strides_[0]*((ssize_t)start);
    std::vector<ssize_t> shape;
    shape.emplace_back((ssize_t)(stop - start));
    shape.insert(shape.end(), std::next(shape_.begin()), shape_.end());
    IdentitiesPtr identities;
    if (identities_.get() != nullptr) {
      if (stop > identities_.get()->length()) {
        util::handle_error(
          failure("index out of range", kSliceNone, stop, FILENAME_C(__LINE__)),
          identities_.get()->classname(),
          nullptr);
      }
      identities = identities_.get()->getitem_range_nowrap(start, stop);
    }
    return std::make_shared<NumpyArray>(identities,
                                        parameters_,
                                        ptr_,
                                        shape,
                                        strides_,
                                        byteoffset,
                                        itemsize_,
                                        format_,
                                        dtype_,
                                        ptr_lib_);
  }

  const ContentPtr
  NumpyArray::getitem_field(const std::string& key) const {
    throw std::invalid_argument(
      std::string("cannot slice ") + classname()
      + std::string(" by field name") + FILENAME(__LINE__));
  }

  const ContentPtr
  NumpyArray::getitem_fields(const std::vector<std::string>& keys) const {
    throw std::invalid_argument(
      std::string("cannot slice ") + classname()
      + std::string(" by field names") + FILENAME(__LINE__));
  }

  bool getitem_too_general(const SliceItemPtr& head, const Slice& tail) {
    if (head.get() == nullptr) {
      return false;
    }
    else if (dynamic_cast<SliceMissing64*>(head.get())  ||
             dynamic_cast<SliceJagged64*>(head.get())) {
      return true;
    }
    else {
      return getitem_too_general(tail.head(), tail.tail());
    }
  }

  const ContentPtr
  NumpyArray::getitem(const Slice& where) const {
    if (isscalar()) {
      throw std::runtime_error(
        std::string("cannot get-item on a scalar") + FILENAME(__LINE__));
    }

    if (getitem_too_general(where.head(), where.tail())) {
      if (ndim() == 1) {
        return Content::getitem(where);
      }
      else {
        return toRegularArray().get()->getitem(where);
      }
    }

    else if (!where.isadvanced()  &&  identities_.get() == nullptr) {
      std::vector<ssize_t> nextshape = { 1 };
      nextshape.insert(nextshape.end(), shape_.begin(), shape_.end());
      std::vector<ssize_t> nextstrides = { shape_[0]*strides_[0] };
      nextstrides.insert(nextstrides.end(), strides_.begin(), strides_.end());
      NumpyArray next(identities_,
                      parameters_,
                      ptr_,
                      nextshape,
                      nextstrides,
                      byteoffset_,
                      itemsize_,
                      format_,
                      dtype_,
                      ptr_lib_);

      SliceItemPtr nexthead = where.head();
      Slice nexttail = where.tail();
      NumpyArray out = next.getitem_bystrides(nexthead, nexttail, 1);

      std::vector<ssize_t> outshape(std::next(out.shape_.begin()), out.shape_.end());
      std::vector<ssize_t> outstrides(std::next(out.strides_.begin()),
                                      out.strides_.end());
      return std::make_shared<NumpyArray>(out.identities_,
                                          out.parameters_,
                                          out.ptr_,
                                          outshape,
                                          outstrides,
                                          out.byteoffset_,
                                          itemsize_,
                                          format_,
                                          dtype_,
                                          ptr_lib_);
    }

    else {
      NumpyArray safe = contiguous();

      std::vector<ssize_t> nextshape = { 1 };
      nextshape.insert(nextshape.end(),
                       safe.shape_.begin(),
                       safe.shape_.end());
      std::vector<ssize_t> nextstrides = { safe.shape_[0]*safe.strides_[0] };
      nextstrides.insert(nextstrides.end(),
                         safe.strides_.begin(),
                         safe.strides_.end());
      NumpyArray next(safe.identities_,
                      safe.parameters_,
                      safe.ptr_,
                      nextshape,
                      nextstrides,
                      safe.byteoffset_,
                      itemsize_,
                      format_,
                      dtype_,
                      ptr_lib_);

      SliceItemPtr nexthead = where.head();
      Slice nexttail = where.tail();
      Index64 nextcarry(1);
      nextcarry.setitem_at_nowrap(0, 0);
      Index64 nextadvanced(0);
      NumpyArray out = next.getitem_next(nexthead,
                                         nexttail,
                                         nextcarry,
                                         nextadvanced,
                                         1,
                                         next.strides_[0],
                                         true);

      std::vector<ssize_t> outshape(std::next(out.shape_.begin()), out.shape_.end());
      std::vector<ssize_t> outstrides(std::next(out.strides_.begin()),
                                      out.strides_.end());
      return std::make_shared<NumpyArray>(out.identities_,
                                          out.parameters_,
                                          out.ptr_,
                                          outshape,
                                          outstrides,
                                          out.byteoffset_,
                                          itemsize_,
                                          format_,
                                          dtype_,
                                          ptr_lib_);
    }
  }

  const ContentPtr
  NumpyArray::getitem_next(const SliceItemPtr& head,
                           const Slice& tail,
                           const Index64& advanced) const {
    Index64 carry(shape_[0]);
    struct Error err = kernel::carry_arange<int64_t>(
      kernel::lib::cpu,   // DERIVE
      carry.data(),
      shape_[0]);
    util::handle_error(err, classname(), identities_.get());
    return getitem_next(head,
                        tail,
                        carry,
                        advanced,
                        shape_[0],
                        strides_[0],
                        false).shallow_copy();
  }

  const ContentPtr
  NumpyArray::carry(const Index64& carry, bool allow_lazy) const {
    if (!iscontiguous()) {
      return contiguous().carry(carry, allow_lazy);
    }

    std::shared_ptr<void> ptr(
      kernel::malloc<void>(ptr_lib_, carry.length()*((int64_t)strides_[0])));
    struct Error err = kernel::NumpyArray_getitem_next_null_64(
      kernel::lib::cpu,   // DERIVE
      reinterpret_cast<uint8_t*>(ptr.get()),
      reinterpret_cast<uint8_t*>(data()),
      carry.length(),
      strides_[0],
      carry.ptr().get());
    util::handle_error(err, classname(), identities_.get());

    IdentitiesPtr identities(nullptr);
    if (identities_.get() != nullptr) {
      identities = identities_.get()->getitem_carry_64(carry);
    }

    std::vector<ssize_t> shape = { (ssize_t)carry.length() };
    shape.insert(shape.end(), std::next(shape_.begin()), shape_.end());
    return std::make_shared<NumpyArray>(identities,
                                        parameters_,
                                        ptr,
                                        shape,
                                        strides_,
                                        0,
                                        itemsize_,
                                        format_,
                                        dtype_,
                                        ptr_lib_);
  }

  int64_t
  NumpyArray::numfields() const {
    return -1;
  }

  int64_t
  NumpyArray::fieldindex(const std::string& key) const {
    throw std::invalid_argument(
      std::string("key ") + util::quote(key)
      + std::string(" does not exist (data are not records)")
      + FILENAME(__LINE__));
  }

  const std::string
  NumpyArray::key(int64_t fieldindex) const {
    throw std::invalid_argument(
      std::string("fieldindex \"") + std::to_string(fieldindex)
      + std::string("\" does not exist (data are not records)")
      + FILENAME(__LINE__));
  }

  bool
  NumpyArray::haskey(const std::string& key) const {
    return false;
  }

  const std::vector<std::string>
  NumpyArray::keys() const {
    return std::vector<std::string>();
  }

  const std::string
  NumpyArray::validityerror(const std::string& path) const {
    if (shape_.empty()) {
      return (std::string("at ") + path + std::string(" (") + classname()
              + std::string("): shape is zero-dimensional")
              + FILENAME(__LINE__));
    }
    for (size_t i = 0;  i < shape_.size();  i++) {
      if (shape_[i] < 0) {
        return (std::string("at ") + path + std::string(" (") + classname()
                + std::string("): shape[") + std::to_string(i) + ("] < 0")
                + FILENAME(__LINE__));
      }
    }
    for (size_t i = 0;  i < strides_.size();  i++) {
      if (strides_[i] % itemsize_ != 0) {
        return (std::string("at ") + path + std::string(" (") + classname()
                + std::string("): shape[") + std::to_string(i)
                + ("] % itemsize != 0")
                + FILENAME(__LINE__));
      }
    }
    return std::string();
  }

  const ContentPtr
  NumpyArray::shallow_simplify() const {
    return shallow_copy();
  }

  const ContentPtr
  NumpyArray::num(int64_t axis, int64_t depth) const {
    int64_t posaxis = axis_wrap_if_negative(axis);
    if (posaxis == depth) {
      Index64 out(1);
      out.setitem_at_nowrap(0, length());
      return NumpyArray(out).getitem_at_nowrap(0);
    }
    std::vector<ssize_t> shape;
    int64_t reps = 1;
    int64_t size = length();
    int64_t i = 0;
    while (i < ndim() - 1  &&  depth < posaxis) {
      shape.emplace_back(shape_[(size_t)i]);
      reps *= shape_[(size_t)i];
      size = shape_[(size_t)i + 1];
      i++;
      depth++;
    }
    if (posaxis > depth) {
      throw std::invalid_argument(
        std::string("'axis' out of range for 'num'") + FILENAME(__LINE__));
    }

    ssize_t x = sizeof(int64_t);
    std::vector<ssize_t> strides;
    for (int64_t j = (int64_t)shape.size();  j > 0;  j--) {
      strides.insert(strides.begin(), x);
      x *= shape[(size_t)(j - 1)];
    }

    Index64 tonum(reps, ptr_lib());

    struct Error err = kernel::RegularArray_num_64(
      ptr_lib(),
      tonum.data(),
      size,
      reps);
    util::handle_error(err, classname(), identities_.get());

    return std::make_shared<NumpyArray>(
      Identities::none(),
      util::Parameters(),
      tonum.ptr(),
      shape,
      strides,
      0,
      sizeof(int64_t),
      util::dtype_to_format(util::dtype::int64),
      util::dtype::int64,
      ptr_lib());
  }

  const std::vector<ssize_t>
  flatten_shape(const std::vector<ssize_t> shape) {
    if (shape.size() == 1) {
      return std::vector<ssize_t>();
    }
    else {
      std::vector<ssize_t> out = { shape[0]*shape[1] };
      out.insert(out.end(), std::next(shape.begin(), 2), shape.end());
      return out;
    }
  }

  const std::vector<ssize_t>
  flatten_strides(const std::vector<ssize_t> strides) {
    if (strides.size() == 1) {
      return std::vector<ssize_t>();
    }
    else {
      return std::vector<ssize_t>(std::next(strides.begin()), strides.end());
    }
  }

  const std::pair<Index64, ContentPtr>
  NumpyArray::offsets_and_flattened(int64_t axis, int64_t depth) const {
    int64_t posaxis = axis_wrap_if_negative(axis);
    if (posaxis == depth) {
      throw std::invalid_argument(
        std::string("axis=0 not allowed for flatten") + FILENAME(__LINE__));
    }
    else if (shape_.size() != 1  ||  !iscontiguous()) {
      return toRegularArray().get()->offsets_and_flattened(posaxis, depth);
    }
    else {
      throw std::invalid_argument(
        std::string("axis out of range for flatten") + FILENAME(__LINE__));
    }
  }

  const std::pair<Index64, ContentPtr>
  NumpyArray::offsets_and_concatenate(int64_t axis, int64_t depth) const {
    int64_t posaxis = axis_wrap_if_negative(axis);
    if (posaxis == depth) {
      throw std::invalid_argument(
        std::string("axis=0 not allowed for concatenate") + FILENAME(__LINE__));
    }
    else if (shape_.size() != 1  ||  !iscontiguous()) {
      return toRegularArray().get()->offsets_and_concatenate(posaxis, depth);
    }
    else {
      throw std::invalid_argument(
        std::string("axis out of range for concatenate") + FILENAME(__LINE__));
    }
  }

  bool
  NumpyArray::mergeable(const ContentPtr& other, bool mergebool) const {
    if (VirtualArray* raw = dynamic_cast<VirtualArray*>(other.get())) {
      return mergeable(raw->array(), mergebool);
    }

    if (!parameters_equal(other.get()->parameters())) {
      return false;
    }

    if (dynamic_cast<EmptyArray*>(other.get())  ||
        dynamic_cast<UnionArray8_32*>(other.get())  ||
        dynamic_cast<UnionArray8_U32*>(other.get())  ||
        dynamic_cast<UnionArray8_64*>(other.get())) {
      return true;
    }
    else if (IndexedArray32* rawother =
             dynamic_cast<IndexedArray32*>(other.get())) {
      return mergeable(rawother->content(), mergebool);
    }
    else if (IndexedArrayU32* rawother =
             dynamic_cast<IndexedArrayU32*>(other.get())) {
      return mergeable(rawother->content(), mergebool);
    }
    else if (IndexedArray64* rawother =
             dynamic_cast<IndexedArray64*>(other.get())) {
      return mergeable(rawother->content(), mergebool);
    }
    else if (IndexedOptionArray32* rawother =
             dynamic_cast<IndexedOptionArray32*>(other.get())) {
      return mergeable(rawother->content(), mergebool);
    }
    else if (IndexedOptionArray64* rawother =
             dynamic_cast<IndexedOptionArray64*>(other.get())) {
      return mergeable(rawother->content(), mergebool);
    }
    else if (ByteMaskedArray* rawother =
             dynamic_cast<ByteMaskedArray*>(other.get())) {
      return mergeable(rawother->content(), mergebool);
    }
    else if (BitMaskedArray* rawother =
             dynamic_cast<BitMaskedArray*>(other.get())) {
      return mergeable(rawother->content(), mergebool);
    }
    else if (UnmaskedArray* rawother =
             dynamic_cast<UnmaskedArray*>(other.get())) {
      return mergeable(rawother->content(), mergebool);
    }

    if (ndim() == 0) {
      return false;
    }

    if (NumpyArray* rawother = dynamic_cast<NumpyArray*>(other.get())) {
      if (ndim() != rawother->ndim()) {
        return false;
      }

      if (!mergebool  &&
          dtype_ != rawother->dtype()  &&
          (dtype_ == util::dtype::boolean  ||  rawother->dtype() == util::dtype::boolean)) {
        return false;
      }

      // if (dtype_ != rawother->dtype()  &&
      //     (dtype_ == util::dtype::datetime64  ||  rawother->dtype() == util::dtype::datetime64)) {
      //   return false;
      // }

      // if (dtype_ != rawother->dtype()  &&
      //     (dtype_ == util::dtype::timediff64  ||  rawother->dtype() == util::dtype::timediff64)) {
      //   return false;
      // }

      if (!(dtype_ == util::dtype::boolean  ||
            dtype_ == util::dtype::int8  ||
            dtype_ == util::dtype::int16  ||
            dtype_ == util::dtype::int32  ||
            dtype_ == util::dtype::int64  ||
            dtype_ == util::dtype::uint8  ||
            dtype_ == util::dtype::uint16  ||
            dtype_ == util::dtype::uint32  ||
            dtype_ == util::dtype::uint64  ||
            dtype_ == util::dtype::float16  ||
            dtype_ == util::dtype::float32  ||
            dtype_ == util::dtype::float64  ||
            dtype_ == util::dtype::float128  ||
            dtype_ == util::dtype::complex64  ||
            dtype_ == util::dtype::complex128  ||
            dtype_ == util::dtype::complex256  ||
            dtype_ == util::dtype::boolean  ||
            rawother->dtype() == util::dtype::int8  ||
            rawother->dtype() == util::dtype::int16  ||
            rawother->dtype() == util::dtype::int32  ||
            rawother->dtype() == util::dtype::int64  ||
            rawother->dtype() == util::dtype::uint8  ||
            rawother->dtype() == util::dtype::uint16  ||
            rawother->dtype() == util::dtype::uint32  ||
            rawother->dtype() == util::dtype::uint64  ||
            rawother->dtype() == util::dtype::float16  ||
            rawother->dtype() == util::dtype::float32  ||
            rawother->dtype() == util::dtype::float64  ||
            rawother->dtype() == util::dtype::float128  ||
            rawother->dtype() == util::dtype::complex64  ||
            rawother->dtype() == util::dtype::complex128  ||
            rawother->dtype() == util::dtype::complex256)) {
        return false;
      }

      std::vector<ssize_t> other_shape = rawother->shape();
      for (int64_t i = ((int64_t)shape_.size()) - 1;  i > 0;  i--) {
        if (shape_[(size_t)i] != other_shape[(size_t)i]) {
          return false;
        }
      }

      return true;
    }
    else {
      return false;
    }
  }

  util::dtype
  NumpyArray::merged_dtype(const util::dtype other_dtype, const std::string& other_format) const {
    util::dtype dtype = util::dtype::NOT_PRIMITIVE;
    if (dtype_ == util::dtype::complex256  ||
        other_dtype == util::dtype::complex256) {
      dtype = util::dtype::complex256;
    }
    else if ((dtype_ == util::dtype::float128  &&
              util::is_complex(other_dtype))  ||
             (other_dtype == util::dtype::float128  &&
              util::is_complex(dtype_))) {
      dtype = util::dtype::complex256;
    }
    else if (dtype_ == util::dtype::complex128  ||
             other_dtype == util::dtype::complex128) {
      dtype = util::dtype::complex128;
    }
    else if (((dtype_ == util::dtype::float64  ||
               dtype_ == util::dtype::uint64  ||
               dtype_ == util::dtype::int64  ||
               dtype_ == util::dtype::uint32  ||
               dtype_ == util::dtype::int32)  &&
              util::is_complex(other_dtype))  ||
             ((other_dtype == util::dtype::float64  ||
               other_dtype == util::dtype::uint64  ||
               other_dtype == util::dtype::int64  ||
               other_dtype == util::dtype::uint32  ||
               other_dtype == util::dtype::int32)  &&
              util::is_complex(dtype_))) {
      dtype = util::dtype::complex128;
    }
    else if (dtype_ == util::dtype::complex64  ||
             other_dtype == util::dtype::complex64) {
      dtype = util::dtype::complex64;
    }
    else if (dtype_ == util::dtype::float128  ||
             other_dtype == util::dtype::float128) {
      dtype = util::dtype::float128;
    }
    else if (dtype_ == util::dtype::float64  ||
             other_dtype == util::dtype::float64) {
      dtype = util::dtype::float64;
    }
    else if ((dtype_ == util::dtype::float32  &&
              (other_dtype == util::dtype::uint64  ||
               other_dtype == util::dtype::int64  ||
               other_dtype == util::dtype::uint32  ||
               other_dtype == util::dtype::int32))  ||
             (other_dtype == util::dtype::float32  &&
              (dtype_ == util::dtype::uint64  ||
               dtype_ == util::dtype::int64  ||
               dtype_ == util::dtype::uint32  ||
               dtype_ == util::dtype::int32))) {
      dtype = util::dtype::float64;
    }
    else if (dtype_ == util::dtype::float32  ||
             other_dtype == util::dtype::float32) {
      dtype = util::dtype::float32;
    }
    else if ((dtype_ == util::dtype::float16  &&
              (other_dtype == util::dtype::uint64  ||
               other_dtype == util::dtype::int64  ||
               other_dtype == util::dtype::uint32  ||
               other_dtype == util::dtype::int32))  ||
             (other_dtype == util::dtype::float16  &&
              (dtype_ == util::dtype::uint64  ||
               dtype_ == util::dtype::int64  ||
               dtype_ == util::dtype::uint32  ||
               dtype_ == util::dtype::int32))) {
      dtype = util::dtype::float64;
    }
    else if ((dtype_ == util::dtype::float16  &&
              (other_dtype == util::dtype::uint16  ||
               other_dtype == util::dtype::int16))  ||
             (other_dtype == util::dtype::float16  &&
              (dtype_ == util::dtype::uint16  ||
               dtype_ == util::dtype::int16))) {
      dtype = util::dtype::float32;
    }
    else if (dtype_ == util::dtype::float16  ||
             other_dtype == util::dtype::float16) {
      dtype = util::dtype::float16;
    }
    else if ((dtype_ == util::dtype::uint64  &&
              util::is_signed(other_dtype))  ||
             (other_dtype == util::dtype::uint64  &&
              util::is_signed(dtype_))) {
      dtype = util::dtype::float64;
    }
    else if (dtype_ == util::dtype::uint64  ||
             other_dtype == util::dtype::uint64) {
      dtype = util::dtype::uint64;
    }
    else if (dtype_ == util::dtype::int64  ||
             other_dtype == util::dtype::int64) {
      dtype = util::dtype::int64;
    }
    else if ((dtype_ == util::dtype::uint32  &&
              util::is_signed(other_dtype))  ||
             (other_dtype == util::dtype::uint32  &&
              util::is_signed(dtype_))) {
      dtype = util::dtype::int64;
    }
    else if (dtype_ == util::dtype::uint32  ||
             other_dtype == util::dtype::uint32) {
      dtype = util::dtype::uint32;
    }
    else if (dtype_ == util::dtype::int32  ||
             other_dtype == util::dtype::int32) {
      dtype = util::dtype::int32;
    }
    else if ((dtype_ == util::dtype::uint16  &&
              util::is_signed(other_dtype))  ||
             (other_dtype == util::dtype::uint16  &&
              util::is_signed(dtype_))) {
      dtype = util::dtype::int32;
    }
    else if (dtype_ == util::dtype::uint16  ||
             other_dtype == util::dtype::uint16) {
      dtype = util::dtype::uint16;
    }
    else if (dtype_ == util::dtype::int16  ||
             other_dtype == util::dtype::int16) {
      dtype = util::dtype::int16;
    }
    else if ((dtype_ == util::dtype::uint8  &&
              util::is_signed(other_dtype))  ||
             (other_dtype == util::dtype::uint8  &&
              util::is_signed(dtype_))) {
      dtype = util::dtype::int16;
    }
    else if (dtype_ == util::dtype::uint8  ||
             other_dtype == util::dtype::uint8) {
      dtype = util::dtype::uint8;
    }
    else if (dtype_ == util::dtype::int8  ||
             other_dtype == util::dtype::int8) {
      dtype = util::dtype::int8;
    }
    else if (dtype_ == util::dtype::boolean  &&
             other_dtype == util::dtype::boolean) {
      dtype = util::dtype::boolean;
    }
    // else if (dtype_ == util::dtype::datetime64  &&
    //          other_dtype == util::dtype::datetime64) {
    //   dtype = util::dtype::datetime64;
    // }
    // else if (dtype_ == util::dtype::timedelta64  &&
    //          other_dtype == util::dtype::timedelta64) {
    //   dtype = util::dtype::timedelta64;
    // }
    else {
      throw std::invalid_argument(
        std::string("cannot merge Numpy format \"") + format_
        + std::string("\" with \"") + other_format + std::string("\""));
    }

    return dtype;
  }

  std::tuple<std::vector<ssize_t>, std::vector<ssize_t>>
  NumpyArray::merged_shape_and_strides(const std::vector<ssize_t>& other_shape,
                                       int64_t itemsize, int64_t posaxis) const {
    if (posaxis < 0) {
      throw std::invalid_argument("cannot merge array shapes in negative axis");
    }
    std::vector<ssize_t> shape = shape_;
    shape[(size_t)posaxis] += other_shape[(size_t)posaxis];
    std::vector<ssize_t> strides;
    strides.emplace_back(itemsize);
    for (int64_t i = ((int64_t)shape.size()) - 1;  i > 0;  i--) {
      strides.insert(strides.begin(), strides[0]*shape[(size_t)i]);
    }
    return std::make_tuple(shape, strides);
  }

  const ContentPtr
  NumpyArray::merge(const ContentPtr& other, int64_t axis, int64_t depth) const {
    int64_t posaxis = axis_wrap_if_negative(axis);
    if (posaxis == depth) {
      return merge_axis0(other);
    } else if (posaxis > depth) {
      if (NumpyArray* rawother = dynamic_cast<NumpyArray*>(other.get())) {
        return toRegularArray().get()->merge(rawother->toRegularArray(), axis, depth);
      } else if (dynamic_cast<EmptyArray*>(other.get())) {
        return shallow_copy();
      }
      else if (IndexedArray32* rawother =
               dynamic_cast<IndexedArray32*>(other.get())) {
        return rawother->reverse_merge(toRegularArray(), posaxis, depth);
      }
      else if (IndexedArrayU32* rawother =
               dynamic_cast<IndexedArrayU32*>(other.get())) {
        return rawother->reverse_merge(toRegularArray(), posaxis, depth);
      }
      else if (IndexedArray64* rawother =
               dynamic_cast<IndexedArray64*>(other.get())) {
        return rawother->reverse_merge(toRegularArray(), posaxis, depth);
      }
      else if (IndexedOptionArray32* rawother =
               dynamic_cast<IndexedOptionArray32*>(other.get())) {
        return rawother->reverse_merge(toRegularArray(), posaxis, depth);
      }
      else if (IndexedOptionArray64* rawother =
               dynamic_cast<IndexedOptionArray64*>(other.get())) {
        return rawother->reverse_merge(toRegularArray(), posaxis, depth);
      }
      else if (ByteMaskedArray* rawother =
               dynamic_cast<ByteMaskedArray*>(other.get())) {
        return rawother->reverse_merge(toRegularArray(), posaxis, depth);
      }
      else if (BitMaskedArray* rawother =
               dynamic_cast<BitMaskedArray*>(other.get())) {
        return rawother->reverse_merge(toRegularArray(), posaxis, depth);
      }
      else if (UnmaskedArray* rawother =
               dynamic_cast<UnmaskedArray*>(other.get())) {
        return rawother->reverse_merge(toRegularArray(), posaxis, depth);
      }
      else if (UnionArray8_32* rawother =
               dynamic_cast<UnionArray8_32*>(other.get())) {
        return rawother->reverse_merge(toRegularArray(), posaxis, depth);
      }
      else if (UnionArray8_U32* rawother =
               dynamic_cast<UnionArray8_U32*>(other.get())) {
        return rawother->reverse_merge(toRegularArray(), posaxis, depth);
      }
      else if (UnionArray8_64* rawother =
               dynamic_cast<UnionArray8_64*>(other.get())) {
        return rawother->reverse_merge(toRegularArray(), posaxis, depth);
      }
    }
    throw std::invalid_argument(
      std::string("cannot merge ") + classname() + std::string(" with ")
      + other.get()->classname() + FILENAME(__LINE__));
  }

  const ContentPtr
<<<<<<< HEAD
  NumpyArray::merge_axis0(const ContentPtr& other, int64_t axis, int64_t depth) const {

    if (VirtualArray* raw = dynamic_cast<VirtualArray*>(other.get())) {
      return merge(raw->array(), axis, depth);
    }

    if (!parameters_equal(other.get()->parameters())) {
      return merge_as_union(other);
=======
  NumpyArray::mergemany(const ContentPtrVec& others) const {
    if (isscalar()) {
      throw std::runtime_error(
        std::string("cannot merge a scalar") + FILENAME(__LINE__));
>>>>>>> 20879826
    }

    if (others.empty()) {
      return shallow_copy();
    }
<<<<<<< HEAD
    else if (IndexedArray32* rawother =
             dynamic_cast<IndexedArray32*>(other.get())) {
      return rawother->reverse_merge(shallow_copy(), axis, depth);
    }
    else if (IndexedArrayU32* rawother =
             dynamic_cast<IndexedArrayU32*>(other.get())) {
      return rawother->reverse_merge(shallow_copy(), axis, depth);
    }
    else if (IndexedArray64* rawother =
             dynamic_cast<IndexedArray64*>(other.get())) {
      return rawother->reverse_merge(shallow_copy(), axis, depth);
    }
    else if (IndexedOptionArray32* rawother =
             dynamic_cast<IndexedOptionArray32*>(other.get())) {
      return rawother->reverse_merge(shallow_copy(), axis, depth);
    }
    else if (IndexedOptionArray64* rawother =
             dynamic_cast<IndexedOptionArray64*>(other.get())) {
      return rawother->reverse_merge(shallow_copy(), axis, depth);
    }
    else if (ByteMaskedArray* rawother =
             dynamic_cast<ByteMaskedArray*>(other.get())) {
      return rawother->reverse_merge(shallow_copy(), axis, depth);
    }
    else if (BitMaskedArray* rawother =
             dynamic_cast<BitMaskedArray*>(other.get())) {
      return rawother->reverse_merge(shallow_copy(), axis, depth);
    }
    else if (UnmaskedArray* rawother =
             dynamic_cast<UnmaskedArray*>(other.get())) {
      return rawother->reverse_merge(shallow_copy(), axis, depth);
    }
    else if (UnionArray8_32* rawother =
             dynamic_cast<UnionArray8_32*>(other.get())) {
      return rawother->reverse_merge(shallow_copy(), axis, depth);
    }
    else if (UnionArray8_U32* rawother =
             dynamic_cast<UnionArray8_U32*>(other.get())) {
      return rawother->reverse_merge(shallow_copy(), axis, depth);
    }
    else if (UnionArray8_64* rawother =
             dynamic_cast<UnionArray8_64*>(other.get())) {
      return rawother->reverse_merge(shallow_copy(), axis, depth);
    }
=======
>>>>>>> 20879826

    std::pair<ContentPtrVec, ContentPtrVec> head_tail = merging_strategy(others);
    ContentPtrVec head = head_tail.first;
    ContentPtrVec tail = head_tail.second;

    std::vector<NumpyArray> contiguous_arrays;
    for (auto array : head) {
      if (NumpyArray* raw = dynamic_cast<NumpyArray*>(array.get())) {
        contiguous_arrays.push_back(raw->contiguous());
      }
      else if (EmptyArray* raw = dynamic_cast<EmptyArray*>(array.get())) {
        ;
      }
      else {
        throw std::invalid_argument(
          std::string("cannot merge ") + classname() + std::string(" with ")
          + array.get()->classname() + FILENAME(__LINE__));
      }
    }

<<<<<<< HEAD
    NumpyArray contiguous_self = contiguous();
    if (NumpyArray* rawother = dynamic_cast<NumpyArray*>(other.get())) {
      util::dtype dtype = merged_dtype(rawother->dtype(), rawother->format());
=======
    // handle strings
>>>>>>> 20879826

    if (parameter_equals("__array__", "\"byte\"")  ||
        parameter_equals("__array__", "\"char\"")) {
      int64_t total_length = 0;
      for (auto contiguous_array : contiguous_arrays) {
        total_length += contiguous_array.length();
      }

<<<<<<< HEAD
      int64_t itemsize = util::dtype_to_itemsize(dtype);

      std::vector<ssize_t> other_shape = rawother->shape();
      std::vector<ssize_t> shape;
      std::vector<ssize_t> strides;
      std::tie(shape, strides) = merged_shape_and_strides(other_shape, itemsize, axis);

      int64_t self_flatlength = shape_[0];
      int64_t other_flatlength = other_shape[0];
      for (int64_t i = ((int64_t)shape_.size()) - 1;  i > 0;  i--) {
        self_flatlength *= (int64_t)shape_[(size_t)i];
        other_flatlength *= (int64_t)shape_[(size_t)i];
=======
      kernel::lib ptr_lib = ptr_lib_;   // DERIVE

      std::shared_ptr<void> ptr(kernel::malloc<void>(ptr_lib, total_length));

      int64_t length_so_far = 0;
      for (auto contiguous_array : contiguous_arrays) {
        struct Error err = kernel::NumpyArray_fill<uint8_t, uint8_t>(
          ptr_lib,
          reinterpret_cast<uint8_t*>(ptr.get()),
          length_so_far,
          reinterpret_cast<uint8_t*>(contiguous_array.data()),
          contiguous_array.length());
        util::handle_error(err, classname(), contiguous_array.identities().get());
        length_so_far += contiguous_array.length();
      }

      std::vector<ssize_t> shape({ (ssize_t)total_length });
      std::vector<ssize_t> strides({ 1 });

      ContentPtr next = std::make_shared<NumpyArray>(Identities::none(),
                                                     parameters_,
                                                     ptr,
                                                     shape,
                                                     strides,
                                                     0,
                                                     1,
                                                     format_,
                                                     util::dtype::uint8,
                                                     ptr_lib);

      if (tail.empty()) {
        return next;
      }

      ContentPtr reversed = tail[0].get()->reverse_merge(next);
      if (tail.size() == 1) {
        return reversed;
      }
      else {
        return reversed.get()->mergemany(ContentPtrVec(tail.begin() + 1, tail.end()));
      }
    }

    // handle booleans and numbers

    util::dtype nextdtype = dtype_;
    for (auto contiguous_array : contiguous_arrays) {
      util::dtype thatdtype = contiguous_array.dtype();

      if (nextdtype == util::dtype::complex256  ||
          thatdtype == util::dtype::complex256) {
        nextdtype = util::dtype::complex256;
      }
      else if ((nextdtype == util::dtype::float128  &&
                util::is_complex(thatdtype))  ||
               (thatdtype == util::dtype::float128  &&
                util::is_complex(nextdtype))) {
        nextdtype = util::dtype::complex256;
      }
      else if (nextdtype == util::dtype::complex128  ||
               thatdtype == util::dtype::complex128) {
        nextdtype = util::dtype::complex128;
      }
      else if (((nextdtype == util::dtype::float64  ||
                 nextdtype == util::dtype::uint64  ||
                 nextdtype == util::dtype::int64  ||
                 nextdtype == util::dtype::uint32  ||
                 nextdtype == util::dtype::int32)  &&
                util::is_complex(thatdtype))  ||
               ((thatdtype == util::dtype::float64  ||
                 thatdtype == util::dtype::uint64  ||
                 thatdtype == util::dtype::int64  ||
                 thatdtype == util::dtype::uint32  ||
                 thatdtype == util::dtype::int32)  &&
                util::is_complex(nextdtype))) {
        nextdtype = util::dtype::complex128;
      }
      else if (nextdtype == util::dtype::complex64  ||
               thatdtype == util::dtype::complex64) {
        nextdtype = util::dtype::complex64;
      }
      else if (nextdtype == util::dtype::float128  ||
               thatdtype == util::dtype::float128) {
        nextdtype = util::dtype::float128;
      }
      else if (nextdtype == util::dtype::float64  ||
               thatdtype == util::dtype::float64) {
        nextdtype = util::dtype::float64;
      }
      else if ((nextdtype == util::dtype::float32  &&
                (thatdtype == util::dtype::uint64  ||
                 thatdtype == util::dtype::int64  ||
                 thatdtype == util::dtype::uint32  ||
                 thatdtype == util::dtype::int32))  ||
               (thatdtype == util::dtype::float32  &&
                (nextdtype == util::dtype::uint64  ||
                 nextdtype == util::dtype::int64  ||
                 nextdtype == util::dtype::uint32  ||
                 nextdtype == util::dtype::int32))) {
        nextdtype = util::dtype::float64;
      }
      else if (nextdtype == util::dtype::float32  ||
               thatdtype == util::dtype::float32) {
        nextdtype = util::dtype::float32;
      }
      else if ((nextdtype == util::dtype::float16  &&
                (thatdtype == util::dtype::uint64  ||
                 thatdtype == util::dtype::int64  ||
                 thatdtype == util::dtype::uint32  ||
                 thatdtype == util::dtype::int32))  ||
               (thatdtype == util::dtype::float16  &&
                (nextdtype == util::dtype::uint64  ||
                 nextdtype == util::dtype::int64  ||
                 nextdtype == util::dtype::uint32  ||
                 nextdtype == util::dtype::int32))) {
        nextdtype = util::dtype::float64;
      }
      else if ((nextdtype == util::dtype::float16  &&
                (thatdtype == util::dtype::uint16  ||
                 thatdtype == util::dtype::int16))  ||
               (thatdtype == util::dtype::float16  &&
                (nextdtype == util::dtype::uint16  ||
                 nextdtype == util::dtype::int16))) {
        nextdtype = util::dtype::float32;
      }
      else if (nextdtype == util::dtype::float16  ||
               thatdtype == util::dtype::float16) {
        nextdtype = util::dtype::float16;
      }
      else if ((nextdtype == util::dtype::uint64  &&
                util::is_signed(thatdtype))  ||
               (thatdtype == util::dtype::uint64  &&
                util::is_signed(nextdtype))) {
        nextdtype = util::dtype::float64;
      }
      else if (nextdtype == util::dtype::uint64  ||
               thatdtype == util::dtype::uint64) {
        nextdtype = util::dtype::uint64;
      }
      else if (nextdtype == util::dtype::int64  ||
               thatdtype == util::dtype::int64) {
        nextdtype = util::dtype::int64;
      }
      else if ((nextdtype == util::dtype::uint32  &&
                util::is_signed(thatdtype))  ||
               (thatdtype == util::dtype::uint32  &&
                util::is_signed(nextdtype))) {
        nextdtype = util::dtype::int64;
      }
      else if (nextdtype == util::dtype::uint32  ||
               thatdtype == util::dtype::uint32) {
        nextdtype = util::dtype::uint32;
      }
      else if (nextdtype == util::dtype::int32  ||
               thatdtype == util::dtype::int32) {
        nextdtype = util::dtype::int32;
      }
      else if ((nextdtype == util::dtype::uint16  &&
                util::is_signed(thatdtype))  ||
               (thatdtype == util::dtype::uint16  &&
                util::is_signed(nextdtype))) {
        nextdtype = util::dtype::int32;
      }
      else if (nextdtype == util::dtype::uint16  ||
               thatdtype == util::dtype::uint16) {
        nextdtype = util::dtype::uint16;
      }
      else if (nextdtype == util::dtype::int16  ||
               thatdtype == util::dtype::int16) {
        nextdtype = util::dtype::int16;
      }
      else if ((nextdtype == util::dtype::uint8  &&
                util::is_signed(thatdtype))  ||
               (thatdtype == util::dtype::uint8  &&
                util::is_signed(nextdtype))) {
        nextdtype = util::dtype::int16;
      }
      else if (nextdtype == util::dtype::uint8  ||
               thatdtype == util::dtype::uint8) {
        nextdtype = util::dtype::uint8;
      }
      else if (nextdtype == util::dtype::int8  ||
               thatdtype == util::dtype::int8) {
        nextdtype = util::dtype::int8;
      }
      else if (nextdtype == util::dtype::boolean  &&
               thatdtype == util::dtype::boolean) {
        nextdtype = util::dtype::boolean;
      }
      // else if (nextdtype == util::dtype::datetime64  &&
      //          thatdtype == util::dtype::datetime64) {
      //   nextdtype = util::dtype::datetime64;
      // }
      // else if (nextdtype == util::dtype::timedelta64  &&
      //          thatdtype == util::dtype::timedelta64) {
      //   nextdtype = util::dtype::timedelta64;
      // }
    }

    int64_t total_flatlength = 0;
    int64_t total_length = 0;
    for (auto contiguous_array : contiguous_arrays) {
      std::vector<ssize_t> shape = contiguous_array.shape();
      if (shape_.size() != shape.size()) {
        throw std::invalid_argument(
          std::string("cannot merge arrays with different numbers of dimensions")
          + FILENAME(__LINE__));
      }
      int64_t flatlength = (int64_t)shape[0];
      for (size_t i = 1;  i < shape.size();  i++) {
        if (shape_[i] != shape[i]) {
          throw std::invalid_argument(
            std::string("cannot merge arrays with different dimensions (shape[1:])")
            + FILENAME(__LINE__));
        }
        flatlength *= shape[i];
>>>>>>> 20879826
      }
      total_flatlength += flatlength;
      total_length += (int64_t)shape[0];
    }

    kernel::lib ptr_lib = ptr_lib_;   // DERIVE

    int64_t itemsize = util::dtype_to_itemsize(nextdtype);

    std::shared_ptr<void> ptr(
      kernel::malloc<void>(ptr_lib, itemsize*total_flatlength));

    int64_t flatlength_so_far = 0;
    for (auto contiguous_array : contiguous_arrays) {
      int64_t flatlength = 1;
      for (auto x : contiguous_array.shape()) {
        flatlength *= (int64_t)x;
      }

      struct Error err;
      switch (nextdtype) {
      // to boolean
      case util::dtype::boolean:
        switch (contiguous_array.dtype()) {
        case util::dtype::boolean:
          err = kernel::NumpyArray_fill_frombool<bool>(
            ptr_lib,
            reinterpret_cast<bool*>(ptr.get()),
            flatlength_so_far,
            reinterpret_cast<bool*>(contiguous_array.data()),
            flatlength);
          break;
        default:
          throw std::runtime_error(
            std::string("dtype not in {boolean}")
            + FILENAME(__LINE__));
        }
        break;

      // // to datetime64
      // case util::dtype::datetime64:
      //   throw std::runtime_error(
      //     std::string("FIXME: merge to datetime64 not implemented")
      //     + FILENAME(__LINE__));
      //   break;

      // // to timedelta64
      // case util::dtype::timedelta64:
      //   throw std::runtime_error(
      //     std::string("FIXME: merge to timedelta64 not implemented")
      //     + FILENAME(__LINE__));
      //   break;

      // to int8
      case util::dtype::int8:
        switch (contiguous_array.dtype()) {
        case util::dtype::boolean:
          err = kernel::NumpyArray_fill_frombool<int8_t>(
            ptr_lib,
            reinterpret_cast<int8_t*>(ptr.get()),
            flatlength_so_far,
            reinterpret_cast<bool*>(contiguous_array.data()),
            flatlength);
          break;
        case util::dtype::int8:
          err = kernel::NumpyArray_fill<int8_t, int8_t>(
            ptr_lib,
            reinterpret_cast<int8_t*>(ptr.get()),
            flatlength_so_far,
            reinterpret_cast<int8_t*>(contiguous_array.data()),
            flatlength);
          break;
        default:
          throw std::runtime_error(
            std::string("dtype not in {boolean, int8}")
            + FILENAME(__LINE__));
        }
        break;

      // to int16
      case util::dtype::int16:
        switch (contiguous_array.dtype()) {
        case util::dtype::boolean:
          err = kernel::NumpyArray_fill_frombool<int16_t>(
            ptr_lib,
            reinterpret_cast<int16_t*>(ptr.get()),
            flatlength_so_far,
            reinterpret_cast<bool*>(contiguous_array.data()),
            flatlength);
          break;
        case util::dtype::int8:
          err = kernel::NumpyArray_fill<int8_t, int16_t>(
            ptr_lib,
            reinterpret_cast<int16_t*>(ptr.get()),
            flatlength_so_far,
            reinterpret_cast<int8_t*>(contiguous_array.data()),
            flatlength);
          break;
        case util::dtype::int16:
          err = kernel::NumpyArray_fill<int16_t, int16_t>(
            ptr_lib,
            reinterpret_cast<int16_t*>(ptr.get()),
            flatlength_so_far,
            reinterpret_cast<int16_t*>(contiguous_array.data()),
            flatlength);
          break;
        case util::dtype::uint8:
          err = kernel::NumpyArray_fill<uint8_t, int16_t>(
            ptr_lib,
            reinterpret_cast<int16_t*>(ptr.get()),
            flatlength_so_far,
            reinterpret_cast<uint8_t*>(contiguous_array.data()),
            flatlength);
          break;
        default:
          throw std::runtime_error(
            std::string("dtype not in {boolean, int8, int16, uint8}")
            + FILENAME(__LINE__));
        }
        break;

      // to int32
      case util::dtype::int32:
        switch (contiguous_array.dtype()) {
        case util::dtype::boolean:
          err = kernel::NumpyArray_fill_frombool<int32_t>(
            ptr_lib,
            reinterpret_cast<int32_t*>(ptr.get()),
            flatlength_so_far,
            reinterpret_cast<bool*>(contiguous_array.data()),
            flatlength);
          break;
        case util::dtype::int8:
          err = kernel::NumpyArray_fill<int8_t, int32_t>(
            ptr_lib,
            reinterpret_cast<int32_t*>(ptr.get()),
            flatlength_so_far,
            reinterpret_cast<int8_t*>(contiguous_array.data()),
            flatlength);
          break;
        case util::dtype::int16:
          err = kernel::NumpyArray_fill<int16_t, int32_t>(
            ptr_lib,
            reinterpret_cast<int32_t*>(ptr.get()),
            flatlength_so_far,
            reinterpret_cast<int16_t*>(contiguous_array.data()),
            flatlength);
          break;
        case util::dtype::int32:
          err = kernel::NumpyArray_fill<int32_t, int32_t>(
            ptr_lib,
            reinterpret_cast<int32_t*>(ptr.get()),
            flatlength_so_far,
            reinterpret_cast<int32_t*>(contiguous_array.data()),
            flatlength);
          break;
        case util::dtype::uint8:
          err = kernel::NumpyArray_fill<uint8_t, int32_t>(
            ptr_lib,
            reinterpret_cast<int32_t*>(ptr.get()),
            flatlength_so_far,
            reinterpret_cast<uint8_t*>(contiguous_array.data()),
            flatlength);
          break;
        case util::dtype::uint16:
          err = kernel::NumpyArray_fill<uint16_t, int32_t>(
            ptr_lib,
            reinterpret_cast<int32_t*>(ptr.get()),
            flatlength_so_far,
            reinterpret_cast<uint16_t*>(contiguous_array.data()),
            flatlength);
          break;
        default:
          throw std::runtime_error(
            std::string("dtype not in {boolean, int8, int16, int32, uint8, uint16}")
            + FILENAME(__LINE__));
        }
        break;

      // to int64
      case util::dtype::int64:
        switch (contiguous_array.dtype()) {
        case util::dtype::boolean:
          err = kernel::NumpyArray_fill_frombool<int64_t>(
            ptr_lib,
            reinterpret_cast<int64_t*>(ptr.get()),
            flatlength_so_far,
            reinterpret_cast<bool*>(contiguous_array.data()),
            flatlength);
          break;
        case util::dtype::int8:
          err = kernel::NumpyArray_fill<int8_t, int64_t>(
            ptr_lib,
            reinterpret_cast<int64_t*>(ptr.get()),
            flatlength_so_far,
            reinterpret_cast<int8_t*>(contiguous_array.data()),
            flatlength);
          break;
        case util::dtype::int16:
          err = kernel::NumpyArray_fill<int16_t, int64_t>(
            ptr_lib,
            reinterpret_cast<int64_t*>(ptr.get()),
            flatlength_so_far,
            reinterpret_cast<int16_t*>(contiguous_array.data()),
            flatlength);
          break;
        case util::dtype::int32:
          err = kernel::NumpyArray_fill<int32_t, int64_t>(
            ptr_lib,
            reinterpret_cast<int64_t*>(ptr.get()),
            flatlength_so_far,
            reinterpret_cast<int32_t*>(contiguous_array.data()),
            flatlength);
          break;
        case util::dtype::int64:
          err = kernel::NumpyArray_fill<int64_t, int64_t>(
            ptr_lib,
            reinterpret_cast<int64_t*>(ptr.get()),
            flatlength_so_far,
            reinterpret_cast<int64_t*>(contiguous_array.data()),
            flatlength);
          break;
        case util::dtype::uint8:
          err = kernel::NumpyArray_fill<uint8_t, int64_t>(
            ptr_lib,
            reinterpret_cast<int64_t*>(ptr.get()),
            flatlength_so_far,
            reinterpret_cast<uint8_t*>(contiguous_array.data()),
            flatlength);
          break;
        case util::dtype::uint16:
          err = kernel::NumpyArray_fill<uint16_t, int64_t>(
            ptr_lib,
            reinterpret_cast<int64_t*>(ptr.get()),
            flatlength_so_far,
            reinterpret_cast<uint16_t*>(contiguous_array.data()),
            flatlength);
          break;
        case util::dtype::uint32:
          err = kernel::NumpyArray_fill<uint32_t, int64_t>(
            ptr_lib,
            reinterpret_cast<int64_t*>(ptr.get()),
            flatlength_so_far,
            reinterpret_cast<uint32_t*>(contiguous_array.data()),
            flatlength);
          break;
        default:
          throw std::runtime_error(
            std::string("dtype not in {boolean, int8, int16, int32, int64, "
                        "uint8, uint16, uint32}")
            + FILENAME(__LINE__));
        }
        break;

      // to uint8
      case util::dtype::uint8:
        switch (contiguous_array.dtype()) {
        case util::dtype::boolean:
          err = kernel::NumpyArray_fill_frombool<uint8_t>(
            ptr_lib,
            reinterpret_cast<uint8_t*>(ptr.get()),
            flatlength_so_far,
            reinterpret_cast<bool*>(contiguous_array.data()),
            flatlength);
          break;
        case util::dtype::uint8:
          err = kernel::NumpyArray_fill<uint8_t, uint8_t>(
            ptr_lib,
            reinterpret_cast<uint8_t*>(ptr.get()),
            flatlength_so_far,
            reinterpret_cast<uint8_t*>(contiguous_array.data()),
            flatlength);
          break;
        default:
          throw std::runtime_error(
            std::string("dtype not in {boolean, uint8}")
            + FILENAME(__LINE__));
        }
        break;

      // to uint16
      case util::dtype::uint16:
        switch (contiguous_array.dtype()) {
        case util::dtype::boolean:
          err = kernel::NumpyArray_fill_frombool<uint16_t>(
            ptr_lib,
            reinterpret_cast<uint16_t*>(ptr.get()),
            flatlength_so_far,
            reinterpret_cast<bool*>(contiguous_array.data()),
            flatlength);
          break;
        case util::dtype::uint8:
          err = kernel::NumpyArray_fill<uint8_t, uint16_t>(
            ptr_lib,
            reinterpret_cast<uint16_t*>(ptr.get()),
            flatlength_so_far,
            reinterpret_cast<uint8_t*>(contiguous_array.data()),
            flatlength);
          break;
        case util::dtype::uint16:
          err = kernel::NumpyArray_fill<uint16_t, uint16_t>(
            ptr_lib,
            reinterpret_cast<uint16_t*>(ptr.get()),
            flatlength_so_far,
            reinterpret_cast<uint16_t*>(contiguous_array.data()),
            flatlength);
          break;
        default:
          throw std::runtime_error(
            std::string("dtype not in {boolean, uint8, uint16}")
            + FILENAME(__LINE__));
        }
        break;

      // to uint32
      case util::dtype::uint32:
        switch (contiguous_array.dtype()) {
        case util::dtype::boolean:
          err = kernel::NumpyArray_fill_frombool<uint32_t>(
            ptr_lib,
            reinterpret_cast<uint32_t*>(ptr.get()),
            flatlength_so_far,
            reinterpret_cast<bool*>(contiguous_array.data()),
            flatlength);
          break;
        case util::dtype::uint8:
          err = kernel::NumpyArray_fill<uint8_t, uint32_t>(
            ptr_lib,
            reinterpret_cast<uint32_t*>(ptr.get()),
            flatlength_so_far,
            reinterpret_cast<uint8_t*>(contiguous_array.data()),
            flatlength);
          break;
        case util::dtype::uint16:
          err = kernel::NumpyArray_fill<uint16_t, uint32_t>(
            ptr_lib,
            reinterpret_cast<uint32_t*>(ptr.get()),
            flatlength_so_far,
            reinterpret_cast<uint16_t*>(contiguous_array.data()),
            flatlength);
          break;
        case util::dtype::uint32:
          err = kernel::NumpyArray_fill<uint32_t, uint32_t>(
            ptr_lib,
            reinterpret_cast<uint32_t*>(ptr.get()),
            flatlength_so_far,
            reinterpret_cast<uint32_t*>(contiguous_array.data()),
            flatlength);
          break;
        default:
          throw std::runtime_error(
            std::string("dtype not in {boolean, uint8, uint16, uint32}")
            + FILENAME(__LINE__));
        }
        break;

      // to uint64
      case util::dtype::uint64:
        switch (contiguous_array.dtype()) {
        case util::dtype::boolean:
          err = kernel::NumpyArray_fill_frombool<uint64_t>(
            ptr_lib,
            reinterpret_cast<uint64_t*>(ptr.get()),
            flatlength_so_far,
            reinterpret_cast<bool*>(contiguous_array.data()),
            flatlength);
          break;
        case util::dtype::uint8:
          err = kernel::NumpyArray_fill<uint8_t, uint64_t>(
            ptr_lib,
            reinterpret_cast<uint64_t*>(ptr.get()),
            flatlength_so_far,
            reinterpret_cast<uint8_t*>(contiguous_array.data()),
            flatlength);
          break;
        case util::dtype::uint16:
          err = kernel::NumpyArray_fill<uint16_t, uint64_t>(
            ptr_lib,
            reinterpret_cast<uint64_t*>(ptr.get()),
            flatlength_so_far,
            reinterpret_cast<uint16_t*>(contiguous_array.data()),
            flatlength);
          break;
        case util::dtype::uint32:
          err = kernel::NumpyArray_fill<uint32_t, uint64_t>(
            ptr_lib,
            reinterpret_cast<uint64_t*>(ptr.get()),
            flatlength_so_far,
            reinterpret_cast<uint32_t*>(contiguous_array.data()),
            flatlength);
          break;
        case util::dtype::uint64:
          err = kernel::NumpyArray_fill<uint64_t, uint64_t>(
            ptr_lib,
            reinterpret_cast<uint64_t*>(ptr.get()),
            flatlength_so_far,
            reinterpret_cast<uint64_t*>(contiguous_array.data()),
            flatlength);
          break;
        default:
          throw std::runtime_error(
            std::string("dtype not in {boolean, uint8, uint16, uint32, uint64}")
            + FILENAME(__LINE__));
        }
        break;

      // to float16
      case util::dtype::float16:
        throw std::runtime_error(
          std::string("FIXME: merge to float16 not implemented")
          + FILENAME(__LINE__));
        break;

      // to float32
      case util::dtype::float32:
        switch (contiguous_array.dtype()) {
        case util::dtype::boolean:
          err = kernel::NumpyArray_fill_frombool<float>(
            ptr_lib,
            reinterpret_cast<float*>(ptr.get()),
            flatlength_so_far,
            reinterpret_cast<bool*>(contiguous_array.data()),
            flatlength);
          break;
        case util::dtype::int8:
          err = kernel::NumpyArray_fill<int8_t, float>(
            ptr_lib,
            reinterpret_cast<float*>(ptr.get()),
            flatlength_so_far,
            reinterpret_cast<int8_t*>(contiguous_array.data()),
            flatlength);
          break;
        case util::dtype::int16:
          err = kernel::NumpyArray_fill<int16_t, float>(
            ptr_lib,
            reinterpret_cast<float*>(ptr.get()),
            flatlength_so_far,
            reinterpret_cast<int16_t*>(contiguous_array.data()),
            flatlength);
          break;
        case util::dtype::uint8:
          err = kernel::NumpyArray_fill<uint8_t, float>(
            ptr_lib,
            reinterpret_cast<float*>(ptr.get()),
            flatlength_so_far,
            reinterpret_cast<uint8_t*>(contiguous_array.data()),
            flatlength);
          break;
        case util::dtype::uint16:
          err = kernel::NumpyArray_fill<uint16_t, float>(
            ptr_lib,
            reinterpret_cast<float*>(ptr.get()),
            flatlength_so_far,
            reinterpret_cast<uint16_t*>(contiguous_array.data()),
            flatlength);
          break;
        case util::dtype::float16:
          throw std::runtime_error(
            std::string("FIXME: merge from float16 not implemented")
            + FILENAME(__LINE__));
          break;
        case util::dtype::float32:
          err = kernel::NumpyArray_fill<float, float>(
            ptr_lib,
            reinterpret_cast<float*>(ptr.get()),
            flatlength_so_far,
            reinterpret_cast<float*>(contiguous_array.data()),
            flatlength);
          break;
        default:
          throw std::runtime_error(
            std::string("dtype not in {boolean, int8, int16, uint8, uint16, "
                        "float16, float32}")
            + FILENAME(__LINE__));
        }
        break;

      // to float64
      case util::dtype::float64:
        switch (contiguous_array.dtype()) {
        case util::dtype::boolean:
          err = kernel::NumpyArray_fill_frombool<double>(
            ptr_lib,
            reinterpret_cast<double*>(ptr.get()),
            flatlength_so_far,
            reinterpret_cast<bool*>(contiguous_array.data()),
            flatlength);
          break;
        case util::dtype::int8:
          err = kernel::NumpyArray_fill<int8_t, double>(
            ptr_lib,
            reinterpret_cast<double*>(ptr.get()),
            flatlength_so_far,
            reinterpret_cast<int8_t*>(contiguous_array.data()),
            flatlength);
          break;
        case util::dtype::int16:
          err = kernel::NumpyArray_fill<int16_t, double>(
            ptr_lib,
            reinterpret_cast<double*>(ptr.get()),
            flatlength_so_far,
            reinterpret_cast<int16_t*>(contiguous_array.data()),
            flatlength);
          break;
        case util::dtype::int32:
          err = kernel::NumpyArray_fill<int32_t, double>(
            ptr_lib,
            reinterpret_cast<double*>(ptr.get()),
            flatlength_so_far,
            reinterpret_cast<int32_t*>(contiguous_array.data()),
            flatlength);
          break;
        case util::dtype::int64:
          err = kernel::NumpyArray_fill<int64_t, double>(
            ptr_lib,
            reinterpret_cast<double*>(ptr.get()),
            flatlength_so_far,
            reinterpret_cast<int64_t*>(contiguous_array.data()),
            flatlength);
          break;
        case util::dtype::uint8:
          err = kernel::NumpyArray_fill<uint8_t, double>(
            ptr_lib,
            reinterpret_cast<double*>(ptr.get()),
            flatlength_so_far,
            reinterpret_cast<uint8_t*>(contiguous_array.data()),
            flatlength);
          break;
        case util::dtype::uint16:
          err = kernel::NumpyArray_fill<uint16_t, double>(
            ptr_lib,
            reinterpret_cast<double*>(ptr.get()),
            flatlength_so_far,
            reinterpret_cast<uint16_t*>(contiguous_array.data()),
            flatlength);
          break;
        case util::dtype::uint32:
          err = kernel::NumpyArray_fill<uint32_t, double>(
            ptr_lib,
            reinterpret_cast<double*>(ptr.get()),
            flatlength_so_far,
            reinterpret_cast<uint32_t*>(contiguous_array.data()),
            flatlength);
          break;
        case util::dtype::uint64:
          err = kernel::NumpyArray_fill<uint64_t, double>(
            ptr_lib,
            reinterpret_cast<double*>(ptr.get()),
            flatlength_so_far,
            reinterpret_cast<uint64_t*>(contiguous_array.data()),
            flatlength);
          break;
        case util::dtype::float16:
          throw std::runtime_error(
            std::string("FIXME: merge from float16 not implemented")
            + FILENAME(__LINE__));
          break;
        case util::dtype::float32:
          err = kernel::NumpyArray_fill<float, double>(
            ptr_lib,
            reinterpret_cast<double*>(ptr.get()),
            flatlength_so_far,
            reinterpret_cast<float*>(contiguous_array.data()),
            flatlength);
          break;
        case util::dtype::float64:
          err = kernel::NumpyArray_fill<double, double>(
            ptr_lib,
            reinterpret_cast<double*>(ptr.get()),
            flatlength_so_far,
            reinterpret_cast<double*>(contiguous_array.data()),
            flatlength);
          break;
        default:
          throw std::runtime_error(
            std::string("dtype not in {boolean, int8, int16, int32, int64, "
                        "uint8, uint16, uint32, uint64, float16, float32, float64}")
            + FILENAME(__LINE__));
        }
        break;

      // to float128
      case util::dtype::float128:
        throw std::runtime_error(
          std::string("FIXME: merge to float128 not implemented")
          + FILENAME(__LINE__));
        break;

      // to complex64
      case util::dtype::complex64:
        throw std::runtime_error(
          std::string("FIXME: merge to complex64 not implemented")
          + FILENAME(__LINE__));
        break;

      // to complex128
      case util::dtype::complex128:
        throw std::runtime_error(
          std::string("FIXME: merge to complex128 not implemented")
          + FILENAME(__LINE__));
        break;

      // to complex256
      case util::dtype::complex256:
        throw std::runtime_error(
          std::string("FIXME: merge to complex256 not implemented")
          + FILENAME(__LINE__));
        break;

      // something's wrong
      default:
        throw std::runtime_error(
          std::string("unhandled merge case: to ") + util::dtype_to_name(nextdtype)
          + FILENAME(__LINE__));
      }
      util::handle_error(err, classname(), nullptr);

<<<<<<< HEAD
      return std::make_shared<NumpyArray>(Identities::none(),
                                          parameters_,
                                          ptr,
                                          shape,
                                          strides,
                                          0,
                                          (ssize_t)itemsize,
                                          util::dtype_to_format(dtype),
                                          dtype,
                                          ptr_lib_);
=======
      flatlength_so_far += flatlength;
>>>>>>> 20879826
    }

    std::vector<ssize_t> shape;
    shape.push_back((ssize_t)total_length);
    for (size_t i = 1;  i < shape_.size();  i++) {
      shape.push_back(shape_[i]);
    }

    std::vector<ssize_t> strides;
    strides.push_back((ssize_t)itemsize);
    for (int64_t i = ((int64_t)shape_.size()) - 1;  i > 0;  i--) {
      strides.insert(strides.begin(), strides[0]*shape_[(size_t)i]);
    }

    ContentPtr next = std::make_shared<NumpyArray>(Identities::none(),
                                                   parameters_,
                                                   ptr,
                                                   shape,
                                                   strides,
                                                   0,
                                                   (ssize_t)itemsize,
                                                   util::dtype_to_format(nextdtype),
                                                   nextdtype,
                                                   ptr_lib);

    if (tail.empty()) {
      return next;
    }

    ContentPtr reversed = tail[0].get()->reverse_merge(next);
    if (tail.size() == 1) {
      return reversed;
    }
    else {
      return reversed.get()->mergemany(ContentPtrVec(tail.begin() + 1, tail.end()));
    }
  }

  const SliceItemPtr
  NumpyArray::asslice() const {
    if (ndim() != 1) {
      throw std::invalid_argument(
        std::string("slice items can have all fixed-size dimensions (to follow "
                    "NumPy's slice rules) or they can have all var-sized "
                    "dimensions (for jagged indexing), but not both in the "
                    "same slice item") + FILENAME(__LINE__));
    }
    if (dtype_ == util::dtype::int64) {
        int64_t* raw = reinterpret_cast<int64_t*>(ptr_.get());
        std::shared_ptr<int64_t> ptr(ptr_, raw);
        std::vector<int64_t> shape({ (int64_t)shape_[0] });
        std::vector<int64_t> strides({ (int64_t)strides_[0] /
                                       (int64_t)itemsize_ });
        return std::make_shared<SliceArray64>(
          Index64(ptr, (int64_t)byteoffset_ / (int64_t)itemsize_, length(), ptr_lib_),
          shape,
          strides,
          false);
    }

    else if (util::is_integer(dtype_)) {
      NumpyArray contiguous_self = contiguous();
      Index64 index(length());

      struct Error err;
      switch (dtype_) {
      case util::dtype::int8:
        err = kernel::NumpyArray_fill<int8_t, int64_t>(
          kernel::lib::cpu,   // DERIVE
          index.data(),
          0,
          reinterpret_cast<int8_t*>(contiguous_self.data()),
          length());
        break;
      case util::dtype::int16:
        err = kernel::NumpyArray_fill<int16_t, int64_t>(
          kernel::lib::cpu,   // DERIVE
          index.data(),
          0,
          reinterpret_cast<int16_t*>(contiguous_self.data()),
          length());
        break;
      case util::dtype::int32:
        err = kernel::NumpyArray_fill<int32_t, int64_t>(
          kernel::lib::cpu,   // DERIVE
          index.data(),
          0,
          reinterpret_cast<int32_t*>(contiguous_self.data()),
          length());
        break;
      case util::dtype::uint8:
        err = kernel::NumpyArray_fill<uint8_t, int64_t>(
          kernel::lib::cpu,   // DERIVE
          index.data(),
          0,
          reinterpret_cast<uint8_t*>(contiguous_self.data()),
          length());
        break;
      case util::dtype::uint16:
        err = kernel::NumpyArray_fill<uint16_t, int64_t>(
          kernel::lib::cpu,   // DERIVE
          index.data(),
          0,
          reinterpret_cast<uint16_t*>(contiguous_self.data()),
          length());
        break;
      case util::dtype::uint32:
        err = kernel::NumpyArray_fill<uint32_t, int64_t>(
          kernel::lib::cpu,   // DERIVE
          index.data(),
          0,
          reinterpret_cast<uint32_t*>(contiguous_self.data()),
          length());
        break;
      case util::dtype::uint64:
        err = kernel::NumpyArray_fill<uint64_t, int64_t>(
          kernel::lib::cpu,   // DERIVE
          index.data(),
          0,
          reinterpret_cast<uint64_t*>(contiguous_self.data()),
          length());
        break;
      default:
        throw std::runtime_error(
          std::string("unexpected integer type in NumpyArray::asslice: ") +
          util::dtype_to_name(dtype_) + FILENAME(__LINE__));
      }
      util::handle_error(err, classname(), identities_.get());

      std::vector<int64_t> shape( {(int64_t)shape_[0] });
      std::vector<int64_t> strides( {1} );
      return std::make_shared<SliceArray64>(index, shape, strides, false);
    }

    else if (dtype_ == util::dtype::boolean) {
      int64_t numtrue;
      struct Error err1 = kernel::NumpyArray_getitem_boolean_numtrue(
        kernel::lib::cpu,   // DERIVE
        &numtrue,
        reinterpret_cast<int8_t*>(data()),
        (int64_t)shape_[0],
        (int64_t)strides_[0]);
      util::handle_error(err1, classname(), identities_.get());

      Index64 index(numtrue);
      struct Error err2 = kernel::NumpyArray_getitem_boolean_nonzero_64(
        kernel::lib::cpu,   // DERIVE
        index.data(),
        reinterpret_cast<int8_t*>(data()),
        (int64_t)shape_[0],
        (int64_t)strides_[0]);
      util::handle_error(err2, classname(), identities_.get());

      std::vector<int64_t> shape({ numtrue });
      std::vector<int64_t> strides({ 1 });
      return std::make_shared<SliceArray64>(index, shape, strides, true);
    }
    else {
      throw std::invalid_argument(
        std::string("only arrays of integers or booleans may be used as a slice")
        + FILENAME(__LINE__));
    }
  }

  const ContentPtr
  NumpyArray::fillna(const ContentPtr& value) const {
    return shallow_copy();
  }

  const ContentPtr
  NumpyArray::rpad(int64_t target, int64_t axis, int64_t depth) const {
    if (ndim() == 0) {
      throw std::runtime_error(
        std::string("cannot rpad a scalar") + FILENAME(__LINE__));
    }
    else if (ndim() > 1  ||  !iscontiguous()) {
      return toRegularArray().get()->rpad(target, axis, depth);
    }
    int64_t posaxis = axis_wrap_if_negative(axis);
    if (posaxis != depth) {
      throw std::invalid_argument(
        std::string("axis exceeds the depth of this array") + FILENAME(__LINE__));
    }
    if (target < length()) {
      return shallow_copy();
    }
    else {
      return rpad_and_clip(target, posaxis, depth);
    }
  }

  const ContentPtr
  NumpyArray::rpad_and_clip(int64_t target,
                            int64_t axis,
                            int64_t depth) const {
    if (ndim() == 0) {
      throw std::runtime_error(
        std::string("cannot rpad a scalar") + FILENAME(__LINE__));
    }
    else if (ndim() > 1  ||  !iscontiguous()) {
      return toRegularArray().get()->rpad_and_clip(target, axis, depth);
    }
    int64_t posaxis = axis_wrap_if_negative(axis);
    if (posaxis != depth) {
      throw std::invalid_argument(
        std::string("axis exceeds the depth of this array") + FILENAME(__LINE__));
    }
    return rpad_axis0(target, true);
  }

  const ContentPtr
  NumpyArray::reduce_next(const Reducer& reducer,
                          int64_t negaxis,
                          const Index64& starts,
                          const Index64& shifts,
                          const Index64& parents,
                          int64_t outlength,
                          bool mask,
                          bool keepdims) const {
    if (shape_.empty()) {
      throw std::runtime_error(
        std::string("attempting to reduce a scalar") + FILENAME(__LINE__));
    }
    else if (shape_.size() != 1  ||  !iscontiguous()) {
      return toRegularArray().get()->reduce_next(reducer,
                                                 negaxis,
                                                 starts,
                                                 shifts,
                                                 parents,
                                                 outlength,
                                                 mask,
                                                 keepdims);
    }
    else {
      std::shared_ptr<void> ptr;
      switch (dtype_) {
      case util::dtype::boolean:
        ptr = reducer.apply_bool(reinterpret_cast<bool*>(data()),
                                 parents,
                                 outlength);
        break;
      case util::dtype::int8:
        ptr = reducer.apply_int8(reinterpret_cast<int8_t*>(data()),
                                 parents,
                                 outlength);
        break;
      case util::dtype::int16:
        ptr = reducer.apply_int16(reinterpret_cast<int16_t*>(data()),
                                  parents,
                                  outlength);
        break;
      case util::dtype::int32:
        ptr = reducer.apply_int32(reinterpret_cast<int32_t*>(data()),
                                  parents,
                                  outlength);
        break;
      case util::dtype::int64:
        ptr = reducer.apply_int64(reinterpret_cast<int64_t*>(data()),
                                  parents,
                                  outlength);
        break;
      case util::dtype::uint8:
        ptr = reducer.apply_uint8(reinterpret_cast<uint8_t*>(data()),
                                  parents,
                                  outlength);
        break;
      case util::dtype::uint16:
        ptr = reducer.apply_uint16(reinterpret_cast<uint16_t*>(data()),
                                   parents,
                                   outlength);
        break;
      case util::dtype::uint32:
        ptr = reducer.apply_uint32(reinterpret_cast<uint32_t*>(data()),
                                   parents,
                                   outlength);
        break;
      case util::dtype::uint64:
        ptr = reducer.apply_uint64(reinterpret_cast<uint64_t*>(data()),
                                   parents,
                                   outlength);
        break;
      case util::dtype::float16:
        throw std::runtime_error(
          std::string("FIXME: reducers on float16") + FILENAME(__LINE__));
      case util::dtype::float32:
        ptr = reducer.apply_float32(reinterpret_cast<float*>(data()),
                                    parents,
                                    outlength);
        break;
      case util::dtype::float64:
        ptr = reducer.apply_float64(reinterpret_cast<double*>(data()),
                                    parents,
                                    outlength);
        break;
      case util::dtype::float128:
        throw std::runtime_error(
          std::string("FIXME: reducers on float128") + FILENAME(__LINE__));
      case util::dtype::complex64:
        throw std::runtime_error(
          std::string("FIXME: reducers on complex64") + FILENAME(__LINE__));
      case util::dtype::complex128:
        throw std::runtime_error(
          std::string("FIXME: reducers on complex128") + FILENAME(__LINE__));
      case util::dtype::complex256:
        throw std::runtime_error(
          std::string("FIXME: reducers on complex256") + FILENAME(__LINE__));
      // case util::dtype::datetime64:
      //   throw std::runtime_error(
      //     std::string("FIXME: reducers on datetime64") + FILENAME(__LINE__));
      // case util::dtype:::timedelta64:
      //   throw std::runtime_error(
      //     std:string("FIXME: reducers on timedelta64") + FILENAME(__LINE__));
      default:
        throw std::invalid_argument(
          std::string("cannot apply reducers to NumpyArray with format \"")
          + format_ + std::string("\"") + FILENAME(__LINE__));
      }

      if (reducer.returns_positions()) {
        struct Error err3;
        if (shifts.length() == 0) {
          err3 = kernel::NumpyArray_reduce_adjust_starts_64(
            kernel::lib::cpu,   // DERIVE
            reinterpret_cast<int64_t*>(ptr.get()),
            outlength,
            parents.data(),
            starts.data());
        }
        else {
          err3 = kernel::NumpyArray_reduce_adjust_starts_shifts_64(
            kernel::lib::cpu,   // DERIVE
            reinterpret_cast<int64_t*>(ptr.get()),
            outlength,
            parents.data(),
            starts.data(),
            shifts.data());
        }
        util::handle_error(err3, classname(), identities_.get());
      }

      util::dtype dtype = reducer.return_dtype(dtype_);
      std::string format = util::dtype_to_format(dtype);
      ssize_t itemsize = util::dtype_to_itemsize(dtype);

      std::vector<ssize_t> shape({ (ssize_t)outlength });
      std::vector<ssize_t> strides({ itemsize });
      ContentPtr out = std::make_shared<NumpyArray>(Identities::none(),
                                                    util::Parameters(),
                                                    ptr,
                                                    shape,
                                                    strides,
                                                    0,
                                                    itemsize,
                                                    format,
                                                    dtype,
                                                    ptr_lib_);

      if (mask) {
        Index8 mask(outlength);
        struct Error err = kernel::NumpyArray_reduce_mask_ByteMaskedArray_64(
          kernel::lib::cpu,   // DERIVE
          mask.data(),
          parents.data(),
          parents.length(),
          outlength);
        util::handle_error(err, classname(), nullptr);
        out = std::make_shared<ByteMaskedArray>(Identities::none(),
                                                util::Parameters(),
                                                mask,
                                                out,
                                                false);
      }

      if (keepdims) {
        out = std::make_shared<RegularArray>(Identities::none(),
                                             util::Parameters(),
                                             out,
                                             1);
      }

      return out;
    }
  }

  const ContentPtr
  NumpyArray::localindex(int64_t axis, int64_t depth) const {
    int64_t posaxis = axis_wrap_if_negative(axis);
    if (posaxis == depth) {
      return localindex_axis0();
    }
    else if (shape_.size() <= 1) {
      throw std::invalid_argument(
        std::string("'axis' out of range for localindex") + FILENAME(__LINE__));
    }
    else {
      return toRegularArray().get()->localindex(posaxis, depth);
    }
  }

  const ContentPtr
  NumpyArray::combinations(int64_t n,
                           bool replacement,
                           const util::RecordLookupPtr& recordlookup,
                           const util::Parameters& parameters,
                           int64_t axis,
                           int64_t depth) const {
    if (n < 1) {
      throw std::invalid_argument(
        std::string("in combinations, 'n' must be at least 1") + FILENAME(__LINE__));
    }

    int64_t posaxis = axis_wrap_if_negative(axis);
    if (posaxis == depth) {
      return combinations_axis0(n, replacement, recordlookup, parameters);
    }

    else if (shape_.size() <= 1) {
      throw std::invalid_argument(
        std::string("'axis' out of range for combinations") + FILENAME(__LINE__));
    }

    else {
      return toRegularArray().get()->combinations(n,
                                                  replacement,
                                                  recordlookup,
                                                  parameters,
                                                  posaxis,
                                                  depth);
    }
  }

  const ContentPtr
  NumpyArray::sort_next(int64_t negaxis,
                        const Index64& starts,
                        const Index64& parents,
                        int64_t outlength,
                        bool ascending,
                        bool stable,
                        bool keepdims) const {
    if (shape_.empty()) {
      throw std::runtime_error(
        std::string("attempting to sort a scalar") + FILENAME(__LINE__));
    }
    else if (shape_.size() != 1  ||  !iscontiguous()) {
      return toRegularArray().get()->sort_next(negaxis,
                                               starts,
                                               parents,
                                               outlength,
                                               ascending,
                                               stable,
                                               keepdims);
    }
    else {
      std::shared_ptr<Content> out;
      std::shared_ptr<void> ptr;

      switch (dtype_) {
      case util::dtype::boolean:
        ptr = array_sort<bool>(reinterpret_cast<bool*>(data()),
                               length(),
                               starts,
                               parents,
                               outlength,
                               ascending,
                               stable);
        break;
      case util::dtype::int8:
        ptr = array_sort<int8_t>(reinterpret_cast<int8_t*>(data()),
                                 length(),
                                 starts,
                                 parents,
                                 outlength,
                                 ascending,
                                 stable);
        break;
      case util::dtype::int16:
        ptr = array_sort<int16_t>(reinterpret_cast<int16_t*>(data()),
                                  length(),
                                  starts,
                                  parents,
                                  outlength,
                                  ascending,
                                  stable);
        break;
      case util::dtype::int32:
        ptr = array_sort<int32_t>(reinterpret_cast<int32_t*>(data()),
                                  length(),
                                  starts,
                                  parents,
                                  outlength,
                                  ascending,
                                  stable);
        break;
      case util::dtype::int64:
        ptr = array_sort<int64_t>(reinterpret_cast<int64_t*>(data()),
                                  length(),
                                  starts,
                                  parents,
                                  outlength,
                                  ascending,
                                  stable);
        break;
      case util::dtype::uint8:
        ptr = array_sort<uint8_t>(reinterpret_cast<uint8_t*>(data()),
                                  length(),
                                  starts,
                                  parents,
                                  outlength,
                                  ascending,
                                  stable);
        break;
      case util::dtype::uint16:
        ptr = array_sort<uint16_t>(reinterpret_cast<uint16_t*>(data()),
                                   length(),
                                   starts,
                                   parents,
                                   outlength,
                                   ascending,
                                   stable);
        break;
      case util::dtype::uint32:
        ptr = array_sort<uint32_t>(reinterpret_cast<uint32_t*>(data()),
                                   length(),
                                   starts,
                                   parents,
                                   outlength,
                                   ascending,
                                   stable);
        break;
      case util::dtype::uint64:
        ptr = array_sort<uint64_t>(reinterpret_cast<uint64_t*>(data()),
                                   length(),
                                   starts,
                                   parents,
                                   outlength,
                                   ascending,
                                   stable);
        break;
      case util::dtype::float16:
        throw std::runtime_error(
          std::string("FIXME: sort for float16 not implemented") + FILENAME(__LINE__));
      case util::dtype::float32:
        ptr = array_sort<float>(reinterpret_cast<float*>(data()),
                                length(),
                                starts,
                                parents,
                                outlength,
                                ascending,
                                stable);
        break;
      case util::dtype::float64:
        ptr = array_sort<double>(reinterpret_cast<double*>(data()),
                                 length(),
                                 starts,
                                 parents,
                                 outlength,
                                 ascending,
                                 stable);
        break;
      case util::dtype::float128:
        throw std::runtime_error(
          std::string("FIXME: sort for float128 not implemented") + FILENAME(__LINE__));
      case util::dtype::complex64:
        throw std::runtime_error(
          std::string("FIXME: sort for complex64 not implemented") + FILENAME(__LINE__));
      case util::dtype::complex128:
        throw std::runtime_error(
          std::string("FIXME: sort for complex128 not implemented") + FILENAME(__LINE__));
      case util::dtype::complex256:
        throw std::runtime_error(
          std::string("FIXME: sort for complex256 not implemented") + FILENAME(__LINE__));
      default:
        throw std::invalid_argument(
          std::string("cannot sort NumpyArray with format \"")
          + format_ + std::string("\"") + FILENAME(__LINE__));
      }

      out = std::make_shared<NumpyArray>(Identities::none(),
                                         parameters_,
                                         ptr,
                                         shape_,
                                         strides_,
                                         0,
                                         itemsize_,
                                         format_,
                                         dtype_,
                                         ptr_lib_);

      if (keepdims) {
        out = std::make_shared<RegularArray>(
          Identities::none(),
          util::Parameters(),
          out,
          parents.length() / starts.length());
      }

      return out;
    }
  }

  const ContentPtr
  NumpyArray::argsort_next(int64_t negaxis,
                           const Index64& starts,
                           const Index64& parents,
                           int64_t outlength,
                           bool ascending,
                           bool stable,
                           bool keepdims) const {
    if (shape_.empty()) {
      throw std::runtime_error(
        std::string("attempting to argsort a scalar") + FILENAME(__LINE__));
    }
    else if (shape_.size() != 1  ||  !iscontiguous()) {
      return toRegularArray().get()->argsort_next(negaxis,
                                                  starts,
                                                  parents,
                                                  outlength,
                                                  ascending,
                                                  stable,
                                                  keepdims);
    }
    else {
      std::shared_ptr<Content> out;
      std::shared_ptr<void> ptr;

      switch (dtype_) {
      case util::dtype::boolean:
        ptr = index_sort<bool>(reinterpret_cast<bool*>(data()),
                               length(),
                               starts,
                               parents,
                               outlength,
                               ascending,
                               stable);
        break;
      case util::dtype::int8:
        ptr = index_sort<int8_t>(reinterpret_cast<int8_t*>(data()),
                                 length(),
                                 starts,
                                 parents,
                                 outlength,
                                 ascending,
                                 stable);
        break;
      case util::dtype::int16:
        ptr = index_sort<int16_t>(reinterpret_cast<int16_t*>(data()),
                                  length(),
                                  starts,
                                  parents,
                                  outlength,
                                  ascending,
                                  stable);
        break;
      case util::dtype::int32:
        ptr = index_sort<int32_t>(reinterpret_cast<int32_t*>(data()),
                                  length(),
                                  starts,
                                  parents,
                                  outlength,
                                  ascending,
                                  stable);
        break;
      case util::dtype::int64:
        ptr = index_sort<int64_t>(reinterpret_cast<int64_t*>(data()),
                                  length(),
                                  starts,
                                  parents,
                                  outlength,
                                  ascending,
                                  stable);
        break;
      case util::dtype::uint8:
        ptr = index_sort<uint8_t>(reinterpret_cast<uint8_t*>(data()),
                                  length(),
                                  starts,
                                  parents,
                                  outlength,
                                  ascending,
                                  stable);
        break;
      case util::dtype::uint16:
        ptr = index_sort<uint16_t>(reinterpret_cast<uint16_t*>(data()),
                                   length(),
                                   starts,
                                   parents,
                                   outlength,
                                   ascending,
                                   stable);
        break;
      case util::dtype::uint32:
        ptr = index_sort<uint32_t>(reinterpret_cast<uint32_t*>(data()),
                                   length(),
                                   starts,
                                   parents,
                                   outlength,
                                   ascending,
                                   stable);
        break;
      case util::dtype::uint64:
        ptr = index_sort<uint64_t>(reinterpret_cast<uint64_t*>(data()),
                                   length(),
                                   starts,
                                   parents,
                                   outlength,
                                   ascending,
                                   stable);
        break;
      case util::dtype::float16:
        throw std::runtime_error(
          std::string("FIXME: argsort for float16 not implemented")
          + FILENAME(__LINE__));
      case util::dtype::float32:
        ptr = index_sort<float>(reinterpret_cast<float*>(data()),
                                length(),
                                starts,
                                parents,
                                outlength,
                                ascending,
                                stable);
        break;
      case util::dtype::float64:
        ptr = index_sort<double>(reinterpret_cast<double*>(data()),
                                 length(),
                                 starts,
                                 parents,
                                 outlength,
                                 ascending,
                                 stable);
        break;
      case util::dtype::float128:
        throw std::runtime_error(
          std::string("FIXME: argsort for float128 not implemented")
          + FILENAME(__LINE__));
      case util::dtype::complex64:
        throw std::runtime_error(
          std::string("FIXME: argsort for complex64 not implemented")
          + FILENAME(__LINE__));
      case util::dtype::complex128:
        throw std::runtime_error(
          std::string("FIXME: argsort for complex128 not implemented")
          + FILENAME(__LINE__));
      case util::dtype::complex256:
        throw std::runtime_error(
          std::string("FIXME: argsort for complex256 not implemented")
          + FILENAME(__LINE__));
      default:
        throw std::invalid_argument(
          std::string("cannot sort NumpyArray with format \"")
          + format_ + std::string("\"") + FILENAME(__LINE__));
      }

      ssize_t itemsize = 8;
      util::dtype dtype = util::dtype::int64;
      std::vector<ssize_t> shape({ (ssize_t)shape_[0] });
      std::vector<ssize_t> strides({ itemsize });
      out = std::make_shared<NumpyArray>(Identities::none(),
                                         util::Parameters(),
                                         ptr,
                                         shape_,
                                         strides,
                                         0,
                                         itemsize,
                                         util::dtype_to_format(dtype),
                                         dtype,
                                         ptr_lib_);

      if (keepdims) {
        out = std::make_shared<RegularArray>(
          Identities::none(),
          util::Parameters(),
          out,
          parents.length() / starts.length());
      }
      return out;
    }
  }

  const ContentPtr
  NumpyArray::sort_asstrings(const Index64& offsets,
                             bool ascending,
                             bool stable) const {
    std::shared_ptr<Content> out;
    std::shared_ptr<void> ptr;

    Index64 outoffsets(offsets.length());

    if (dtype_ == util::dtype::uint8) {
      ptr = string_sort<uint8_t>(reinterpret_cast<uint8_t*>(data()),
                                 length(),
                                 offsets,
                                 outoffsets,
                                 ascending,
                                 stable);
    } else {
      throw std::invalid_argument(
        std::string("cannot sort NumpyArray as strings with format \"")
        + format_ + std::string("\"") + FILENAME(__LINE__));
    }

    out = std::make_shared<NumpyArray>(identities_,
                                       parameters_,
                                       ptr,
                                       shape_,
                                       strides_,
                                       0,
                                       itemsize_,
                                       format_,
                                       dtype_,
                                       ptr_lib_);

   out = std::make_shared<ListOffsetArray64>(Identities::none(),
                                             util::Parameters(),
                                             outoffsets,
                                             out);

   return out;
  }

  const ContentPtr
  NumpyArray::getitem_next(const SliceAt& at,
                           const Slice& tail,
                           const Index64& advanced) const {
    throw std::runtime_error(
      std::string("undefined operation: NumpyArray::getitem_next(at) "
                  "(without 'length', 'stride', and 'first')")
      + FILENAME(__LINE__));
  }

  const ContentPtr
  NumpyArray::getitem_next(const SliceRange& range,
                           const Slice& tail,
                           const Index64& advanced) const {
    throw std::runtime_error(
      std::string("undefined operation: NumpyArray::getitem_next(range) "
                  "(without 'length', 'stride', and 'first')")
      + FILENAME(__LINE__));
  }

  const ContentPtr
  NumpyArray::getitem_next(const SliceArray64& array,
                           const Slice& tail,
                           const Index64& advanced) const {
    throw std::runtime_error(
      std::string("undefined operation: NumpyArray::getitem_next(array) "
                  "(without 'length','stride', and 'first')")
      + FILENAME(__LINE__));
  }

  const ContentPtr
  NumpyArray::getitem_next(const SliceField& field,
                           const Slice& tail,
                           const Index64& advanced) const {
    throw std::runtime_error(
      std::string("undefined operation: NumpyArray::getitem_next(field) "
                  "(without 'length', 'stride', and 'first')")
      + FILENAME(__LINE__));
  }

  const ContentPtr
  NumpyArray::getitem_next(const SliceFields& fields,
                           const Slice& tail,
                           const Index64& advanced) const {
    throw std::runtime_error(
      std::string("undefined operation: NumpyArray::getitem_next(fields) "
                  "(without 'length', 'stride', and 'first')")
      + FILENAME(__LINE__));
  }

  const ContentPtr
  NumpyArray::getitem_next(const SliceJagged64& jagged,
                           const Slice& tail, const Index64& advanced) const {
    if (shape_.size() != 1) {
      throw std::runtime_error(
        std::string("undefined operation: NumpyArray::getitem_next(jagged) with "
                    "ndim != 1") + FILENAME(__LINE__));
    }

    if (advanced.length() != 0) {
      throw std::invalid_argument(
        std::string("cannot mix jagged slice with NumPy-style advanced indexing")
        + FILENAME(__LINE__));
    }

    throw std::invalid_argument(
      std::string("cannot slice ") + classname()
      + std::string(" by a jagged array because it is one-dimensional")
      + FILENAME(__LINE__));
  }

  const ContentPtr
  NumpyArray::getitem_next_jagged(const Index64& slicestarts,
                                  const Index64& slicestops,
                                  const SliceArray64& slicecontent,
                                  const Slice& tail) const {
    if (ndim() == 1) {
      throw std::invalid_argument(
        std::string("too many jagged slice dimensions for array")
        + FILENAME(__LINE__));
    }
    else {
      throw std::runtime_error(
        std::string("undefined operation: NumpyArray::getitem_next_jagged("
                    "array) for ndim == ") + std::to_string(ndim())
        + FILENAME(__LINE__));
    }
  }

  const ContentPtr
  NumpyArray::getitem_next_jagged(const Index64& slicestarts,
                                  const Index64& slicestops,
                                  const SliceMissing64& slicecontent,
                                  const Slice& tail) const {
    if (ndim() == 1) {
      throw std::invalid_argument(
        std::string("too many jagged slice dimensions for array")
        + FILENAME(__LINE__));
    }
    else {
      throw std::runtime_error(
        std::string("undefined operation: NumpyArray::getitem_next_jagged("
                    "missing) for ndim == ") + std::to_string(ndim())
        + FILENAME(__LINE__));
    }
  }

  const ContentPtr
  NumpyArray::getitem_next_jagged(const Index64& slicestarts,
                                  const Index64& slicestops,
                                  const SliceJagged64& slicecontent,
                                  const Slice& tail) const {
    if (ndim() == 1) {
      throw std::invalid_argument(
        std::string("too many jagged slice dimensions for array")
        + FILENAME(__LINE__));
    }
    else {
      throw std::runtime_error(
        std::string("undefined operation: NumpyArray::getitem_next_jagged("
                    "jagged) for ndim == ") + std::to_string(ndim())
        + FILENAME(__LINE__));
    }
  }

  bool
  NumpyArray::iscontiguous() const {
    ssize_t x = itemsize_;
    for (ssize_t i = ndim() - 1;  i >= 0;  i--) {
      if (x != strides_[(size_t)i]) return false;
      x *= shape_[(size_t)i];
    }
    return true;  // true for isscalar(), too
  }

  const NumpyArray
  NumpyArray::contiguous() const {
    if (iscontiguous()) {
      return NumpyArray(identities_,
                        parameters_,
                        ptr_,
                        shape_,
                        strides_,
                        byteoffset_,
                        itemsize_,
                        format_,
                        dtype_,
                        ptr_lib_);
    }
    else {
      Index64 bytepos(shape_[0]);
      struct Error err = kernel::NumpyArray_contiguous_init_64(
        kernel::lib::cpu,   // DERIVE
        bytepos.data(),
        shape_[0],
        strides_[0]);
      util::handle_error(err, classname(), identities_.get());
      return contiguous_next(bytepos);
    }
  }

  const NumpyArray
  NumpyArray::contiguous_next(const Index64& bytepos) const {
    if (iscontiguous()) {
      std::shared_ptr<void> ptr(
        kernel::malloc<void>(ptr_lib_, bytepos.length()*strides_[0]));

      struct Error err = kernel::NumpyArray_contiguous_copy_64(
        kernel::lib::cpu,   // DERIVE
        reinterpret_cast<uint8_t*>(ptr.get()),
        reinterpret_cast<uint8_t*>(data()),
        bytepos.length(),
        strides_[0],
        bytepos.data());
      util::handle_error(err, classname(), identities_.get());
      return NumpyArray(identities_,
                        parameters_,
                        ptr,
                        shape_,
                        strides_,
                        0,
                        itemsize_,
                        format_,
                        dtype_,
                        ptr_lib_);
    }

    else if (shape_.size() == 1) {
      std::shared_ptr<void> ptr(
        kernel::malloc<void>(ptr_lib_, bytepos.length()*((int64_t)itemsize_)));
      struct Error err = kernel::NumpyArray_contiguous_copy_64(
        kernel::lib::cpu,   // DERIVE
        reinterpret_cast<uint8_t*>(ptr.get()),
        reinterpret_cast<uint8_t*>(data()),
        bytepos.length(),
        itemsize_,
        bytepos.data());
      util::handle_error(err, classname(), identities_.get());
      std::vector<ssize_t> strides = { itemsize_ };
      return NumpyArray(identities_,
                        parameters_,
                        ptr,
                        shape_,
                        strides,
                        0,
                        itemsize_,
                        format_,
                        dtype_,
                        ptr_lib_);
    }

    else {
      NumpyArray next(identities_,
                      parameters_,
                      ptr_,
                      flatten_shape(shape_),
                      flatten_strides(strides_),
                      byteoffset_,
                      itemsize_,
                      format_,
                      dtype_,
                      ptr_lib_);

      Index64 nextbytepos(bytepos.length()*shape_[1]);
      struct Error err = kernel::NumpyArray_contiguous_next_64(
        kernel::lib::cpu,   // DERIVE
        nextbytepos.data(),
        bytepos.data(),
        bytepos.length(),
        (int64_t)shape_[1],
        (int64_t)strides_[1]);
      util::handle_error(err, classname(), identities_.get());

      NumpyArray out = next.contiguous_next(nextbytepos);
      std::vector<ssize_t> outstrides = { shape_[1]*out.strides_[0] };
      outstrides.insert(outstrides.end(),
                        out.strides_.begin(),
                        out.strides_.end());
      return NumpyArray(out.identities_,
                        out.parameters_,
                        out.ptr_,
                        shape_,
                        outstrides,
                        out.byteoffset_,
                        itemsize_,
                        format_,
                        dtype_,
                        ptr_lib_);
    }
  }

  const NumpyArray
  NumpyArray::getitem_bystrides(const SliceItemPtr& head,
                                const Slice& tail,
                                int64_t length) const {
    if (head.get() == nullptr) {
      return NumpyArray(identities_,
                        parameters_,
                        ptr_,
                        shape_,
                        strides_,
                        byteoffset_,
                        itemsize_,
                        format_,
                        dtype_,
                        ptr_lib_);
    }
    else if (SliceAt* at =
             dynamic_cast<SliceAt*>(head.get())) {
      return getitem_bystrides(*at, tail, length);
    }
    else if (SliceRange* range =
             dynamic_cast<SliceRange*>(head.get())) {
      return getitem_bystrides(*range, tail, length);
    }
    else if (SliceEllipsis* ellipsis =
             dynamic_cast<SliceEllipsis*>(head.get())) {
      return getitem_bystrides(*ellipsis, tail, length);
    }
    else if (SliceNewAxis* newaxis =
             dynamic_cast<SliceNewAxis*>(head.get())) {
      return getitem_bystrides(*newaxis, tail, length);
    }
    else {
      throw std::runtime_error(
        std::string("unrecognized slice item type for NumpyArray::getitem_bystrides")
        + FILENAME(__LINE__));
    }
  }

  const NumpyArray
  NumpyArray::getitem_bystrides(const SliceAt& at,
                                const Slice& tail,
                                int64_t length) const {
    if (ndim() < 2) {
      util::handle_error(
        failure("too many dimensions in slice",
                kSliceNone,
                kSliceNone,
                FILENAME_C(__LINE__)),
        classname(),
        identities_.get());
    }

    int64_t i = at.at();
    if (i < 0) i += shape_[1];
    if (i < 0  ||  i >= shape_[1]) {
      util::handle_error(
        failure("index out of range", kSliceNone, at.at(), FILENAME_C(__LINE__)),
        classname(),
        identities_.get());
    }

    ssize_t nextbyteoffset = byteoffset_ + ((ssize_t)i)*strides_[1];
    NumpyArray next(identities_,
                    parameters_,
                    ptr_,
                    flatten_shape(shape_),
                    flatten_strides(strides_),
                    nextbyteoffset,
                    itemsize_,
                    format_,
                    dtype_,
                    ptr_lib_);

    SliceItemPtr nexthead = tail.head();
    Slice nexttail = tail.tail();
    NumpyArray out = next.getitem_bystrides(nexthead, nexttail, length);

    std::vector<ssize_t> outshape = { (ssize_t)length };
    outshape.insert(outshape.end(), std::next(out.shape_.begin()), out.shape_.end());
    return NumpyArray(out.identities_,
                      out.parameters_,
                      out.ptr_,
                      outshape,
                      out.strides_,
                      out.byteoffset_,
                      itemsize_,
                      format_,
                      dtype_,
                      ptr_lib_);
  }

  const NumpyArray
  NumpyArray::getitem_bystrides(const SliceRange& range,
                                const Slice& tail,
                                int64_t length) const {
    if (ndim() < 2) {
      util::handle_error(
        failure("too many dimensions in slice",
                kSliceNone,
                kSliceNone,
                FILENAME_C(__LINE__)),
        classname(),
        identities_.get());
    }

    int64_t start = range.start();
    int64_t stop = range.stop();
    int64_t step = range.step();
    if (step == Slice::none()) {
      step = 1;
    }
    kernel::regularize_rangeslice(&start, &stop, step > 0,
      range.hasstart(), range.hasstop(), (int64_t)shape_[1]);

    int64_t numer = std::abs(start - stop);
    int64_t denom = std::abs(step);
    int64_t d = numer / denom;
    int64_t m = numer % denom;
    int64_t lenhead = d + (m != 0 ? 1 : 0);

    ssize_t nextbyteoffset = byteoffset_ + ((ssize_t)start)*strides_[1];
    NumpyArray next(identities_,
                    parameters_,
                    ptr_,
                    flatten_shape(shape_),
                    flatten_strides(strides_),
                    nextbyteoffset,
                    itemsize_,
                    format_,
                    dtype_,
                    ptr_lib_);

    SliceItemPtr nexthead = tail.head();
    Slice nexttail = tail.tail();
    NumpyArray out = next.getitem_bystrides(nexthead,
                                            nexttail,
                                            length*lenhead);

    std::vector<ssize_t> outshape = { (ssize_t)length,
                                      (ssize_t)lenhead };
    outshape.insert(outshape.end(), std::next(out.shape_.begin()), out.shape_.end());
    std::vector<ssize_t> outstrides = { strides_[0],
                                        strides_[1]*((ssize_t)step) };
    outstrides.insert(outstrides.end(),
                      std::next(out.strides_.begin()),
                      out.strides_.end());
    return NumpyArray(out.identities_,
                      out.parameters_,
                      out.ptr_,
                      outshape,
                      outstrides,
                      out.byteoffset_,
                      itemsize_,
                      format_,
                      dtype_,
                      ptr_lib_);
  }

  const NumpyArray
  NumpyArray::getitem_bystrides(const SliceEllipsis& ellipsis,
                                const Slice& tail,
                                int64_t length) const {
    std::pair<int64_t, int64_t> minmax = minmax_depth();
    int64_t mindepth = minmax.first;

    if (tail.length() == 0  ||  mindepth - 1 == tail.dimlength()) {
      SliceItemPtr nexthead = tail.head();
      Slice nexttail = tail.tail();
      return getitem_bystrides(nexthead, nexttail, length);
    }
    else {
      std::vector<SliceItemPtr> tailitems = tail.items();
      std::vector<SliceItemPtr> items = { std::make_shared<SliceEllipsis>() };
      items.insert(items.end(), tailitems.begin(), tailitems.end());

      SliceItemPtr nexthead = std::make_shared<SliceRange>(Slice::none(),
                                                           Slice::none(),
                                                           1);
      Slice nexttail(items);
      return getitem_bystrides(nexthead, nexttail, length);
    }
  }

  const NumpyArray
  NumpyArray::getitem_bystrides(const SliceNewAxis& newaxis,
                                const Slice& tail,
                                int64_t length) const {
    SliceItemPtr nexthead = tail.head();
    Slice nexttail = tail.tail();
    NumpyArray out = getitem_bystrides(nexthead, nexttail, length);

    std::vector<ssize_t> outshape = { (ssize_t)length, 1 };
    outshape.insert(outshape.end(), std::next(out.shape_.begin()), out.shape_.end());
    std::vector<ssize_t> outstrides = { out.strides_[0] };
    outstrides.insert(outstrides.end(),
                      out.strides_.begin(),
                      out.strides_.end());
    return NumpyArray(out.identities_,
                      out.parameters_,
                      out.ptr_,
                      outshape,
                      outstrides,
                      out.byteoffset_,
                      itemsize_,
                      format_,
                      dtype_,
                      ptr_lib_);
  }

  const NumpyArray
  NumpyArray::getitem_next(const SliceItemPtr& head,
                           const Slice& tail,
                           const Index64& carry,
                           const Index64& advanced,
                           int64_t length,
                           int64_t stride,
                           bool first) const {
    if (head.get() == nullptr) {
      std::shared_ptr<void> ptr(kernel::malloc<void>(ptr_lib_, carry.length()*stride));
      struct Error err = kernel::NumpyArray_getitem_next_null_64(
        kernel::lib::cpu,   // DERIVE
        reinterpret_cast<uint8_t*>(ptr.get()),
        reinterpret_cast<uint8_t*>(data()),
        carry.length(),
        stride,
        carry.ptr().get());
      util::handle_error(err, classname(), identities_.get());

      IdentitiesPtr identities(nullptr);
      if (identities_.get() != nullptr) {
        identities = identities_.get()->getitem_carry_64(carry);
      }

      std::vector<ssize_t> shape = { (ssize_t)carry.length() };
      shape.insert(shape.end(), std::next(shape_.begin()), shape_.end());
      std::vector<ssize_t> strides = { (ssize_t)stride };
      strides.insert(strides.end(), std::next(strides_.begin()), strides_.end());
      return NumpyArray(identities,
                        parameters_,
                        ptr,
                        shape,
                        strides,
                        0,
                        itemsize_,
                        format_,
                        dtype_,
                        ptr_lib_);
    }

    else if (SliceAt* at =
             dynamic_cast<SliceAt*>(head.get())) {
      return getitem_next(*at,
                          tail,
                          carry,
                          advanced,
                          length,
                          stride,
                          first);
    }
    else if (SliceRange* range =
             dynamic_cast<SliceRange*>(head.get())) {
      return getitem_next(*range,
                          tail,
                          carry,
                          advanced,
                          length,
                          stride,
                          first);
    }
    else if (SliceEllipsis* ellipsis =
             dynamic_cast<SliceEllipsis*>(head.get())) {
      return getitem_next(*ellipsis,
                          tail,
                          carry,
                          advanced,
                          length,
                          stride,
                          first);
    }
    else if (SliceNewAxis* newaxis =
             dynamic_cast<SliceNewAxis*>(head.get())) {
      return getitem_next(*newaxis,
                          tail,
                          carry,
                          advanced,
                          length,
                          stride,
                          first);
    }
    else if (SliceArray64* array =
             dynamic_cast<SliceArray64*>(head.get())) {
      return getitem_next(*array,
                          tail,
                          carry,
                          advanced,
                          length,
                          stride,
                          first);
    }
    else if (SliceField* field =
             dynamic_cast<SliceField*>(head.get())) {
      throw std::invalid_argument(
        std::string("cannot slice ") + classname()
        + std::string(" by a field name because it has no fields")
        + FILENAME(__LINE__));
    }
    else if (SliceFields* fields =
             dynamic_cast<SliceFields*>(head.get())) {
      throw std::invalid_argument(
        std::string("cannot slice ") + classname()
        + std::string(" by field names because it has no fields")
        + FILENAME(__LINE__));
    }
    else if (SliceMissing64* missing =
             dynamic_cast<SliceMissing64*>(head.get())) {
      throw std::runtime_error(
        std::string("undefined operation: NumpyArray::getitem_next(missing) "
                    "(defer to Content::getitem_next(missing))")
        + FILENAME(__LINE__));
    }
    else if (SliceJagged64* jagged =
             dynamic_cast<SliceJagged64*>(head.get())) {
      throw std::runtime_error(
        std::string("FIXME: NumpyArray::getitem_next(jagged)") + FILENAME(__LINE__));
    }
    else {
      throw std::runtime_error(
        std::string("unrecognized slice item type") + FILENAME(__LINE__));
    }
  }

  const NumpyArray
  NumpyArray::getitem_next(const SliceAt& at,
                           const Slice& tail,
                           const Index64& carry,
                           const Index64& advanced,
                           int64_t length,
                           int64_t stride,
                           bool first) const {
    if (ndim() < 2) {
      util::handle_error(
        failure("too many dimensions in slice",
                kSliceNone,
                kSliceNone,
                FILENAME_C(__LINE__)),
        classname(),
        identities_.get());
    }

    NumpyArray next(first ? identities_ : Identities::none(),
                    parameters_,
                    ptr_,
                    flatten_shape(shape_),
                    flatten_strides(strides_),
                    byteoffset_,
                    itemsize_,
                    format_,
                    dtype_,
                    ptr_lib_);
    SliceItemPtr nexthead = tail.head();
    Slice nexttail = tail.tail();

    int64_t regular_at = at.at();
    if (regular_at < 0) {
      regular_at += shape_[1];
    }
    if (!(0 <= regular_at  &&  regular_at < shape_[1])) {
      util::handle_error(
        failure("index out of range", kSliceNone, at.at(), FILENAME_C(__LINE__)),
        classname(),
        identities_.get());
    }

    Index64 nextcarry(carry.length());
    struct Error err = kernel::NumpyArray_getitem_next_at_64(
      kernel::lib::cpu,   // DERIVE
      nextcarry.data(),
      carry.data(),
      carry.length(),
      shape_[1],   // because this is contiguous
      regular_at);
    util::handle_error(err, classname(), identities_.get());

    NumpyArray out = next.getitem_next(nexthead,
                                       nexttail,
                                       nextcarry,
                                       advanced,
                                       length,
                                       next.strides_[0],
                                       false);

    std::vector<ssize_t> outshape = { (ssize_t)length };
    outshape.insert(outshape.end(), std::next(out.shape_.begin()), out.shape_.end());
    return NumpyArray(out.identities_,
                      out.parameters_,
                      out.ptr_,
                      outshape,
                      out.strides_,
                      out.byteoffset_,
                      itemsize_,
                      format_,
                      dtype_,
                      ptr_lib_);
  }

  const NumpyArray
  NumpyArray::getitem_next(const SliceRange& range,
                           const Slice& tail,
                           const Index64& carry,
                           const Index64& advanced,
                           int64_t length,
                           int64_t stride,
                           bool first) const {
    if (ndim() < 2) {
      util::handle_error(
        failure("too many dimensions in slice",
                kSliceNone,
                kSliceNone,
                FILENAME_C(__LINE__)),
        classname(),
        identities_.get());
    }

    int64_t start = range.start();
    int64_t stop = range.stop();
    int64_t step = range.step();
    if (step == Slice::none()) {
      step = 1;
    }
    kernel::regularize_rangeslice(&start,
                                  &stop,
                                  step > 0,
                                  range.hasstart(),
                                  range.hasstop(),
                                  (int64_t)shape_[1]);

    int64_t numer = std::abs(start - stop);
    int64_t denom = std::abs(step);
    int64_t d = numer / denom;
    int64_t m = numer % denom;
    int64_t lenhead = d + (m != 0 ? 1 : 0);

    NumpyArray next(first ? identities_ : Identities::none(),
                    parameters_,
                    ptr_,
                    flatten_shape(shape_),
                    flatten_strides(strides_),
                    byteoffset_,
                    itemsize_,
                    format_,
                    dtype_,
                    ptr_lib_);
    SliceItemPtr nexthead = tail.head();
    Slice nexttail = tail.tail();

    if (advanced.length() == 0) {
      Index64 nextcarry(carry.length()*lenhead);
      struct Error err = kernel::NumpyArray_getitem_next_range_64(
        kernel::lib::cpu,   // DERIVE
        nextcarry.data(),
        carry.data(),
        carry.length(),
        lenhead,
        shape_[1],   // because this is contiguous
        start,
        step);
      util::handle_error(err, classname(), identities_.get());

      NumpyArray out = next.getitem_next(nexthead,
                                         nexttail,
                                         nextcarry,
                                         advanced,
                                         length*lenhead,
                                         next.strides_[0],
                                         false);
      std::vector<ssize_t> outshape = { (ssize_t)length, (ssize_t)lenhead };
      outshape.insert(outshape.end(),
                      std::next(out.shape_.begin()),
                      out.shape_.end());
      std::vector<ssize_t> outstrides = { (ssize_t)lenhead*out.strides_[0] };
      outstrides.insert(outstrides.end(),
                        out.strides_.begin(),
                        out.strides_.end());
      return NumpyArray(out.identities_,
                        out.parameters_,
                        out.ptr_,
                        outshape,
                        outstrides,
                        out.byteoffset_,
                        itemsize_,
                        format_,
                        dtype_,
                        ptr_lib_);
    }

    else {
      Index64 nextcarry(carry.length()*lenhead);
      Index64 nextadvanced(carry.length()*lenhead);
      struct Error err = kernel::NumpyArray_getitem_next_range_advanced_64(
        kernel::lib::cpu,   // DERIVE
        nextcarry.data(),
        nextadvanced.data(),
        carry.data(),
        advanced.data(),
        carry.length(),
        lenhead,
        shape_[1],   // because this is contiguous
        start,
        step);
      util::handle_error(err, classname(), identities_.get());

      NumpyArray out = next.getitem_next(nexthead,
                                         nexttail,
                                         nextcarry,
                                         nextadvanced,
                                         length*lenhead,
                                         next.strides_[0],
                                         false);
      std::vector<ssize_t> outshape = { (ssize_t)length, (ssize_t)lenhead };
      outshape.insert(outshape.end(),
                      std::next(out.shape_.begin()),
                      out.shape_.end());
      std::vector<ssize_t> outstrides = { (ssize_t)lenhead*out.strides_[0] };
      outstrides.insert(outstrides.end(),
                        out.strides_.begin(),
                        out.strides_.end());
      return NumpyArray(out.identities_,
                        out.parameters_,
                        out.ptr_,
                        outshape,
                        outstrides,
                        out.byteoffset_,
                        itemsize_,
                        format_,
                        dtype_,
                        ptr_lib_);
    }
  }

  const NumpyArray
  NumpyArray::getitem_next(const SliceEllipsis& ellipsis,
                           const Slice& tail,
                           const Index64& carry,
                           const Index64& advanced,
                           int64_t length,
                           int64_t stride,
                           bool first) const {
    std::pair<int64_t, int64_t> minmax = minmax_depth();
    int64_t mindepth = minmax.first;

    if (tail.length() == 0  ||  mindepth - 1 == tail.dimlength()) {
      SliceItemPtr nexthead = tail.head();
      Slice nexttail = tail.tail();
      return getitem_next(nexthead,
                          nexttail,
                          carry,
                          advanced,
                          length,
                          stride,
                          false);
    }
    else {
      std::vector<SliceItemPtr> tailitems = tail.items();
      std::vector<SliceItemPtr> items = { std::make_shared<SliceEllipsis>() };
      items.insert(items.end(), tailitems.begin(), tailitems.end());
      SliceItemPtr nexthead = std::make_shared<SliceRange>(Slice::none(),
                                                           Slice::none(),
                                                           1);
      Slice nexttail(items);
      return getitem_next(nexthead,
                          nexttail,
                          carry,
                          advanced,
                          length,
                          stride,
                          false);
    }
  }

  const NumpyArray
  NumpyArray::getitem_next(const SliceNewAxis& newaxis,
                           const Slice& tail,
                           const Index64& carry,
                           const Index64& advanced,
                           int64_t length,
                           int64_t stride,
                           bool first) const {
    SliceItemPtr nexthead = tail.head();
    Slice nexttail = tail.tail();
    NumpyArray out = getitem_next(nexthead,
                                  nexttail,
                                  carry,
                                  advanced,
                                  length,
                                  stride,
                                  false);

    std::vector<ssize_t> outshape = { (ssize_t)length, 1 };
    outshape.insert(outshape.end(),
                    std::next(out.shape_.begin()),
                    out.shape_.end());
    std::vector<ssize_t> outstrides = { out.strides_[0] };
    outstrides.insert(outstrides.end(),
                      out.strides_.begin(),
                      out.strides_.end());
    return NumpyArray(out.identities_,
                      out.parameters_,
                      out.ptr_,
                      outshape,
                      outstrides,
                      out.byteoffset_,
                      itemsize_,
                      format_,
                      dtype_,
                      ptr_lib_);
  }

  const NumpyArray
  NumpyArray::getitem_next(const SliceArray64& array,
                           const Slice& tail,
                           const Index64& carry,
                           const Index64& advanced,
                           int64_t length,
                           int64_t stride,
                           bool first) const {
    if (ndim() < 2) {
      util::handle_error(
        failure("too many dimensions in slice",
                kSliceNone,
                kSliceNone,
                FILENAME_C(__LINE__)),
        classname(),
        identities_.get());
    }

    NumpyArray next(first ? identities_ : Identities::none(),
                    parameters_,
                    ptr_,
                    flatten_shape(shape_),
                    flatten_strides(strides_),
                    byteoffset_,
                    itemsize_,
                    format_,
                    dtype_,
                    ptr_lib_);
    SliceItemPtr nexthead = tail.head();
    Slice nexttail = tail.tail();

    Index64 flathead = array.ravel();
    struct Error err = kernel::regularize_arrayslice_64(
      kernel::lib::cpu,   // DERIVE
      flathead.data(),
      flathead.length(),
      shape_[1]);
    util::handle_error(err, classname(), identities_.get());

    if (advanced.length() == 0) {
      Index64 nextcarry(carry.length()*flathead.length());
      Index64 nextadvanced(carry.length()*flathead.length());
      struct Error err = kernel::NumpyArray_getitem_next_array_64(
        kernel::lib::cpu,   // DERIVE
        nextcarry.data(),
        nextadvanced.data(),
        carry.data(),
        flathead.data(),
        carry.length(),
        flathead.length(),
        shape_[1]);   // because this is contiguous
      util::handle_error(err, classname(), identities_.get());

      NumpyArray out = next.getitem_next(nexthead,
                                         nexttail,
                                         nextcarry,
                                         nextadvanced,
                                         length*flathead.length(),
                                         next.strides_[0],
                                         false);

      std::vector<ssize_t> outshape = { (ssize_t)length };
      std::vector<int64_t> arrayshape = array.shape();
      for (auto x : arrayshape) {
        outshape.emplace_back((ssize_t)x);
      }
      outshape.insert(outshape.end(),
                      std::next(out.shape_.begin()),
                      out.shape_.end());

      std::vector<ssize_t> outstrides(out.strides_.begin(),
                                      out.strides_.end());
      for (auto x = arrayshape.rbegin();  x != arrayshape.rend();  ++x) {
        outstrides.insert(outstrides.begin(), ((ssize_t)(*x))*outstrides[0]);
      }
      return NumpyArray(arrayshape.size() == 1 ? out.identities_
                                               : Identities::none(),
                        out.parameters_,
                        out.ptr_,
                        outshape,
                        outstrides,
                        out.byteoffset_,
                        itemsize_,
                        format_,
                        dtype_,
                        ptr_lib_);
    }

    else {
      Index64 nextcarry(carry.length());
      struct Error err = kernel::NumpyArray_getitem_next_array_advanced_64(
        kernel::lib::cpu,   // DERIVE
        nextcarry.data(),
        carry.data(),
        advanced.data(),
        flathead.data(),
        carry.length(),
        shape_[1]);   // because this is contiguous
      util::handle_error(err, classname(), identities_.get());

      NumpyArray out = next.getitem_next(nexthead,
                                         nexttail,
                                         nextcarry,
                                         advanced,
                                         length*array.length(),
                                         next.strides_[0],
                                         false);

      std::vector<ssize_t> outshape = { (ssize_t)length };
      outshape.insert(outshape.end(),
                      std::next(out.shape_.begin()),
                      out.shape_.end());
      return NumpyArray(out.identities_,
                        out.parameters_,
                        out.ptr_,
                        outshape,
                        out.strides_,
                        out.byteoffset_,
                        itemsize_,
                        format_,
                        dtype_,
                        ptr_lib_);
    }
  }

  void
  NumpyArray::tojson_boolean(ToJson& builder,
                             bool include_beginendlist) const {
    if (ndim() == 0) {
      bool* array = reinterpret_cast<bool*>(data());
      builder.boolean(array[0]);
    }
    else if (ndim() == 1) {
      bool* array = reinterpret_cast<bool*>(data());
      int64_t stride = (int64_t)(strides_[0]);
      if (include_beginendlist) {
        builder.beginlist();
      }
      for (int64_t i = 0;  i < length();  i++) {
        builder.boolean(array[i*stride]);
      }
      if (include_beginendlist) {
        builder.endlist();
      }
    }
    else {
      const std::vector<ssize_t> shape(std::next(shape_.begin()), shape_.end());
      const std::vector<ssize_t> strides(std::next(strides_.begin()), strides_.end());
      builder.beginlist();
      for (int64_t i = 0;  i < length();  i++) {
        ssize_t byteoffset = byteoffset_ + strides_[0]*((ssize_t)i);
        NumpyArray numpy(Identities::none(),
                         util::Parameters(),
                         ptr_,
                         shape,
                         strides,
                         byteoffset,
                         itemsize_,
                         format_,
                         dtype_,
                         ptr_lib_);
        numpy.tojson_boolean(builder, true);
      }
      builder.endlist();
    }
  }

  template <typename T>
  void
  NumpyArray::tojson_integer(ToJson& builder,
                             bool include_beginendlist) const {
    if (ndim() == 0) {
      T* array = reinterpret_cast<T*>(data());
      builder.integer((int64_t)array[0]);
    }
    else if (ndim() == 1) {
      T* array = reinterpret_cast<T*>(data());
      int64_t stride = strides_[0] / (int64_t)(sizeof(T));
      if (include_beginendlist) {
        builder.beginlist();
      }
      for (int64_t i = 0;  i < length();  i++) {
        builder.integer((int64_t)array[i*stride]);
      }
      if (include_beginendlist) {
        builder.endlist();
      }
    }
    else {
      const std::vector<ssize_t> shape(std::next(shape_.begin()), shape_.end());
      const std::vector<ssize_t> strides(std::next(strides_.begin()), strides_.end());
      builder.beginlist();
      for (int64_t i = 0;  i < length();  i++) {
        ssize_t byteoffset = byteoffset_ + strides_[0]*((ssize_t)i);
        NumpyArray numpy(Identities::none(),
                         util::Parameters(),
                         ptr_,
                         shape,
                         strides,
                         byteoffset,
                         itemsize_,
                         format_,
                         dtype_,
                         ptr_lib_);
        numpy.tojson_integer<T>(builder, true);
      }
      builder.endlist();
    }
  }

  template <typename T>
  void
  NumpyArray::tojson_real(ToJson& builder,
                          bool include_beginendlist) const {
    if (ndim() == 0) {
      T* array = reinterpret_cast<T*>(data());
      builder.real(array[0]);
    }
    else if (ndim() == 1) {
      T* array = reinterpret_cast<T*>(data());
      int64_t stride = strides_[0] / (int64_t)(sizeof(T));
      if (include_beginendlist) {
        builder.beginlist();
      }
      for (int64_t i = 0;  i < length();  i++) {
        builder.real(array[i*stride]);
      }
      if (include_beginendlist) {
        builder.endlist();
      }
    }
    else {
      const std::vector<ssize_t> shape(std::next(shape_.begin()), shape_.end());
      const std::vector<ssize_t> strides(std::next(strides_.begin()), strides_.end());
      builder.beginlist();
      for (int64_t i = 0;  i < length();  i++) {
        ssize_t byteoffset = byteoffset_ + strides_[0]*((ssize_t)i);
        NumpyArray numpy(Identities::none(),
                         util::Parameters(),
                         ptr_,
                         shape,
                         strides,
                         byteoffset,
                         itemsize_,
                         format_,
                         dtype_,
                         ptr_lib_);
        numpy.tojson_real<T>(builder, true);
      }
      builder.endlist();
    }
  }

  void
  NumpyArray::tojson_string(ToJson& builder,
                            bool include_beginendlist) const {
    if (ndim() == 0) {
      char* array = reinterpret_cast<char*>(data());
      builder.string(array, 1);
    }
    else if (ndim() == 1) {
      char* array = reinterpret_cast<char*>(data());
      builder.string(array, length());
    }
    else {
      const std::vector<ssize_t> shape(std::next(shape_.begin()), shape_.end());
      const std::vector<ssize_t> strides(std::next(strides_.begin()), strides_.end());
      builder.beginlist();
      for (int64_t i = 0;  i < length();  i++) {
        ssize_t byteoffset = byteoffset_ + strides_[0]*((ssize_t)i);
        NumpyArray numpy(Identities::none(),
                         util::Parameters(),
                         ptr_,
                         shape,
                         strides,
                         byteoffset,
                         itemsize_,
                         format_,
                         dtype_,
                         ptr_lib_);
        numpy.tojson_string(builder, true);
      }
      builder.endlist();
    }
  }

  const ContentPtr
  NumpyArray::copy_to(kernel::lib ptr_lib) const {
    if (ptr_lib == ptr_lib_) {
      return shallow_copy();
    }
    else {
      int64_t num_bytes = byteoffset_ + bytelength();
      std::shared_ptr<void> ptr = kernel::malloc<void>(ptr_lib, num_bytes);
      Error err = kernel::copy_to(ptr_lib,
                                  ptr_lib_,
                                  ptr.get(),
                                  ptr_.get(),
                                  num_bytes);
      util::handle_error(err);
      IdentitiesPtr identities(nullptr);
      if (identities_.get() != nullptr) {
        identities = identities_.get()->copy_to(ptr_lib);
      }
      return std::make_shared<NumpyArray>(identities,
                                          parameters_,
                                          ptr,
                                          shape_,
                                          strides_,
                                          byteoffset_,
                                          itemsize_,
                                          format_,
                                          dtype_,
                                          ptr_lib);
    }
  }

  const ContentPtr
  NumpyArray::numbers_to_type(const std::string& name) const {
    if (parameter_equals("__array__", "\"byte\"")) {
      return shallow_copy();
    }
    else if (parameter_equals("__array__", "\"char\"")) {
      return shallow_copy();
    }
    else {
      util::dtype dtype = util::name_to_dtype(name);
      NumpyArray contiguous_self = contiguous();

      ssize_t itemsize = util::dtype_to_itemsize(dtype);
      std::vector<ssize_t> shape = contiguous_self.shape();
      std::vector<ssize_t> strides;
      for (int64_t j = (int64_t)shape.size();  j > 0;  j--) {
        strides.insert(strides.begin(), itemsize);
        itemsize *= shape[(size_t)(j - 1)];
      }

      IdentitiesPtr identities = contiguous_self.identities();
      if (contiguous_self.identities().get() != nullptr) {
        identities = contiguous_self.identities().get()->deep_copy();
      }
      std::shared_ptr<void> ptr;
      switch (dtype_) {
      case util::dtype::boolean:
        ptr = as_type<bool>(reinterpret_cast<bool*>(contiguous_self.ptr().get()),
                            contiguous_self.length(),
                            dtype);
        break;
      case util::dtype::int8:
        ptr = as_type<int8_t>(reinterpret_cast<int8_t*>(contiguous_self.ptr().get()),
                              contiguous_self.length(),
                              dtype);
        break;
      case util::dtype::int16:
        ptr = as_type<int16_t>(reinterpret_cast<int16_t*>(contiguous_self.ptr().get()),
                               contiguous_self.length(),
                               dtype);
        break;
      case util::dtype::int32:
        ptr = as_type<int32_t>(reinterpret_cast<int32_t*>(contiguous_self.ptr().get()),
                               contiguous_self.length(),
                               dtype);
        break;
      case util::dtype::int64:
        ptr = as_type<int64_t>(reinterpret_cast<int64_t*>(contiguous_self.ptr().get()),
                               contiguous_self.length(),
                               dtype);
        break;
      case util::dtype::uint8:
        ptr = as_type<uint8_t>(reinterpret_cast<uint8_t*>(contiguous_self.ptr().get()),
                               contiguous_self.length(),
                               dtype);
        break;
      case util::dtype::uint16:
        ptr = as_type<uint16_t>(reinterpret_cast<uint16_t*>(contiguous_self.ptr().get()),
                                contiguous_self.length(),
                                dtype);
        break;
      case util::dtype::uint32:
        ptr = as_type<uint32_t>(reinterpret_cast<uint32_t*>(contiguous_self.ptr().get()),
                                contiguous_self.length(),
                                dtype);
        break;
      case util::dtype::uint64:
        ptr = as_type<uint64_t>(reinterpret_cast<uint64_t*>(contiguous_self.ptr().get()),
                                contiguous_self.length(),
                                dtype);
        break;
      case util::dtype::float16:
        throw std::runtime_error(
          std::string("FIXME: numbers_to_type for float16 not implemented")
          + FILENAME(__LINE__));
      case util::dtype::float32:
        ptr = as_type<float>(reinterpret_cast<float*>(contiguous_self.ptr().get()),
                             contiguous_self.length(),
                             dtype);
        break;
      case util::dtype::float64:
        ptr = as_type<double>(reinterpret_cast<double*>(contiguous_self.ptr().get()),
                              contiguous_self.length(),
                              dtype);
        break;
      case util::dtype::float128:
        throw std::runtime_error(
          std::string("FIXME: numbers_to_type for float128 not implemented")
          + FILENAME(__LINE__));
      case util::dtype::complex64:
        throw std::runtime_error(
          std::string("FIXME: values_astype for complex64 not implemented")
          + FILENAME(__LINE__));
      case util::dtype::complex128:
        throw std::runtime_error(
          std::string("FIXME: numbers_to_type for complex128 not implemented")
          + FILENAME(__LINE__));
      case util::dtype::complex256:
        throw std::runtime_error(
          std::string("FIXME: numbers_to_type for complex256 not implemented")
          + FILENAME(__LINE__));
      default:
        throw std::invalid_argument(
          std::string("cannot recast NumpyArray with format \"")
          + format_ + std::string("\"") + FILENAME(__LINE__));
      }

      return std::make_shared<NumpyArray>(identities,
                                          contiguous_self.parameters(),
                                          ptr,
                                          shape,
                                          strides,
                                          0,
                                          (ssize_t)util::dtype_to_itemsize(dtype),
                                          util::dtype_to_format(dtype),
                                          dtype,
                                          ptr_lib_);
    }
  }

  template<typename T>
  const std::shared_ptr<void>
  NumpyArray::index_sort(const T* data,
                         int64_t length,
                         const Index64& starts,
                         const Index64& parents,
                         int64_t outlength,
                         bool ascending,
                         bool stable) const {
    std::shared_ptr<int64_t> ptr(
      new int64_t[length], kernel::array_deleter<int64_t>());

    if (length == 0) {
      return ptr;
    }

    int64_t ranges_length = 0;
    struct Error err1 = kernel::sorting_ranges_length(
      kernel::lib::cpu,   // DERIVE
      &ranges_length,
      parents.data(),
      parents.length());
    util::handle_error(err1, classname(), nullptr);

    Index64 outranges(ranges_length);
    struct Error err2 = kernel::sorting_ranges(
      kernel::lib::cpu,   // DERIVE
      outranges.data(),
      ranges_length,
      parents.data(),
      parents.length());
    util::handle_error(err2, classname(), nullptr);

    struct Error err3 = kernel::NumpyArray_argsort<T>(
      kernel::lib::cpu,   // DERIVE
      ptr.get(),
      data,
      length,
      outranges.data(),
      ranges_length,
      ascending,
      stable);
    util::handle_error(err3, classname(), nullptr);

    return ptr;
  }

  template<typename T>
  const std::shared_ptr<void>
  NumpyArray::array_sort(const T* data,
                         int64_t length,
                         const Index64& starts,
                         const Index64& parents,
                         int64_t outlength,
                         bool ascending,
                         bool stable) const {
    std::shared_ptr<T> ptr(
      new T[length], kernel::array_deleter<T>());

    if (length == 0) {
      return ptr;
    }

    int64_t ranges_length = 0;
    struct Error err1 = kernel::sorting_ranges_length(
      kernel::lib::cpu,   // DERIVE
      &ranges_length,
      parents.data(),
      parents.length());
    util::handle_error(err1, classname(), nullptr);

    Index64 outranges(ranges_length);
    struct Error err2 = kernel::sorting_ranges(
      kernel::lib::cpu,   // DERIVE
      outranges.data(),
      ranges_length,
      parents.data(),
      parents.length());
    util::handle_error(err2, classname(), nullptr);

    struct Error err3 = kernel::NumpyArray_sort<T>(
      kernel::lib::cpu,   // DERIVE
      ptr.get(),
      data,
      length,
      outranges.data(),
      ranges_length,
      parents.length(),
      ascending,
      stable);
    util::handle_error(err3, classname(), nullptr);

    return ptr;
  }

  template<typename T>
  const std::shared_ptr<void>
  NumpyArray::string_sort(const T* data,
                          int64_t length,
                          const Index64& offsets,
                          Index64& outoffsets,
                          bool ascending,
                          bool stable) const {
    std::shared_ptr<T> ptr(
      new T[length], kernel::array_deleter<T>());

    if (length == 0) {
      return ptr;
    }

    struct Error err = kernel::NumpyArray_sort_asstrings(
      kernel::lib::cpu,   // DERIVE
      ptr.get(),
      data,
      offsets.data(),
      offsets.length(),
      outoffsets.data(),
      ascending,
      stable);
    util::handle_error(err, classname(), nullptr);

    return ptr;
  }

  template<typename T>
  const std::shared_ptr<void>
  NumpyArray::as_type(const T* data,
                      int64_t length,
                      const util::dtype dtype) const {
    std::shared_ptr<void> ptr;
    switch (dtype) {
    case util::dtype::boolean:
      ptr = cast_to_type<bool>(data, length);
      break;
    case util::dtype::int8:
      ptr = cast_to_type<int8_t>(data, length);
      break;
    case util::dtype::int16:
      ptr = cast_to_type<int16_t>(data, length);
      break;
    case util::dtype::int32:
      ptr = cast_to_type<int32_t>(data, length);
      break;
    case util::dtype::int64:
      ptr = cast_to_type<int64_t>(data, length);
      break;
    case util::dtype::uint8:
      ptr = cast_to_type<uint8_t>(data, length);
      break;
    case util::dtype::uint16:
      ptr = cast_to_type<uint16_t>(data, length);
      break;
    case util::dtype::uint32:
      ptr = cast_to_type<uint32_t>(data, length);
      break;
    case util::dtype::uint64:
      ptr = cast_to_type<uint64_t>(data, length);
      break;
    case util::dtype::float16:
      throw std::runtime_error(
        std::string("FIXME: as_type for float16 not implemented")
        + FILENAME(__LINE__));
    case util::dtype::float32:
      ptr = cast_to_type<float>(data, length);
      break;
    case util::dtype::float64:
      ptr = cast_to_type<double>(data, length);
      break;
    case util::dtype::float128:
      throw std::runtime_error(
        std::string("FIXME: as_type for float128 not implemented")
        + FILENAME(__LINE__));
    case util::dtype::complex64:
      throw std::runtime_error(
        std::string("FIXME: as_type for complex64 not implemented")
        + FILENAME(__LINE__));
    case util::dtype::complex128:
      throw std::runtime_error(
        std::string("FIXME: as_type for complex128 not implemented")
        + FILENAME(__LINE__));
    case util::dtype::complex256:
      throw std::runtime_error(
        std::string("FIXME: as_type for complex256 not implemented")
        + FILENAME(__LINE__));
    default:
      throw std::invalid_argument(
        std::string("cannot recast NumpyArray with format \"")
        + format_ + std::string("\"") + FILENAME(__LINE__));
    }

    return ptr;
  }

  template<typename TO, typename FROM>
  const std::shared_ptr<void>
  NumpyArray::cast_to_type(const FROM* fromptr, int64_t length) const {
    std::shared_ptr<TO>toptr (
      new TO[length], kernel::array_deleter<TO>());

    struct Error err = kernel::NumpyArray_fill<FROM, TO>(
      kernel::lib::cpu,   // DERIVE
      toptr.get(),
      0,
      fromptr,
      length);
    util::handle_error(err, classname(), nullptr);

    return toptr;
  }
}<|MERGE_RESOLUTION|>--- conflicted
+++ resolved
@@ -1717,135 +1717,77 @@
     return std::make_tuple(shape, strides);
   }
 
+  // const ContentPtr
+  // NumpyArray::merge(const ContentPtr& other, int64_t axis, int64_t depth) const {
+  //   int64_t posaxis = axis_wrap_if_negative(axis);
+  //   if (posaxis == depth) {
+  //     return merge_axis0(other);
+  //   } else if (posaxis > depth) {
+  //     if (NumpyArray* rawother = dynamic_cast<NumpyArray*>(other.get())) {
+  //       return toRegularArray().get()->merge(rawother->toRegularArray(), axis, depth);
+  //     } else if (dynamic_cast<EmptyArray*>(other.get())) {
+  //       return shallow_copy();
+  //     }
+  //     else if (IndexedArray32* rawother =
+  //              dynamic_cast<IndexedArray32*>(other.get())) {
+  //       return rawother->reverse_merge(toRegularArray(), posaxis, depth);
+  //     }
+  //     else if (IndexedArrayU32* rawother =
+  //              dynamic_cast<IndexedArrayU32*>(other.get())) {
+  //       return rawother->reverse_merge(toRegularArray(), posaxis, depth);
+  //     }
+  //     else if (IndexedArray64* rawother =
+  //              dynamic_cast<IndexedArray64*>(other.get())) {
+  //       return rawother->reverse_merge(toRegularArray(), posaxis, depth);
+  //     }
+  //     else if (IndexedOptionArray32* rawother =
+  //              dynamic_cast<IndexedOptionArray32*>(other.get())) {
+  //       return rawother->reverse_merge(toRegularArray(), posaxis, depth);
+  //     }
+  //     else if (IndexedOptionArray64* rawother =
+  //              dynamic_cast<IndexedOptionArray64*>(other.get())) {
+  //       return rawother->reverse_merge(toRegularArray(), posaxis, depth);
+  //     }
+  //     else if (ByteMaskedArray* rawother =
+  //              dynamic_cast<ByteMaskedArray*>(other.get())) {
+  //       return rawother->reverse_merge(toRegularArray(), posaxis, depth);
+  //     }
+  //     else if (BitMaskedArray* rawother =
+  //              dynamic_cast<BitMaskedArray*>(other.get())) {
+  //       return rawother->reverse_merge(toRegularArray(), posaxis, depth);
+  //     }
+  //     else if (UnmaskedArray* rawother =
+  //              dynamic_cast<UnmaskedArray*>(other.get())) {
+  //       return rawother->reverse_merge(toRegularArray(), posaxis, depth);
+  //     }
+  //     else if (UnionArray8_32* rawother =
+  //              dynamic_cast<UnionArray8_32*>(other.get())) {
+  //       return rawother->reverse_merge(toRegularArray(), posaxis, depth);
+  //     }
+  //     else if (UnionArray8_U32* rawother =
+  //              dynamic_cast<UnionArray8_U32*>(other.get())) {
+  //       return rawother->reverse_merge(toRegularArray(), posaxis, depth);
+  //     }
+  //     else if (UnionArray8_64* rawother =
+  //              dynamic_cast<UnionArray8_64*>(other.get())) {
+  //       return rawother->reverse_merge(toRegularArray(), posaxis, depth);
+  //     }
+  //   }
+  //   throw std::invalid_argument(
+  //     std::string("cannot merge ") + classname() + std::string(" with ")
+  //     + other.get()->classname() + FILENAME(__LINE__));
+  // }
+
   const ContentPtr
-  NumpyArray::merge(const ContentPtr& other, int64_t axis, int64_t depth) const {
-    int64_t posaxis = axis_wrap_if_negative(axis);
-    if (posaxis == depth) {
-      return merge_axis0(other);
-    } else if (posaxis > depth) {
-      if (NumpyArray* rawother = dynamic_cast<NumpyArray*>(other.get())) {
-        return toRegularArray().get()->merge(rawother->toRegularArray(), axis, depth);
-      } else if (dynamic_cast<EmptyArray*>(other.get())) {
-        return shallow_copy();
-      }
-      else if (IndexedArray32* rawother =
-               dynamic_cast<IndexedArray32*>(other.get())) {
-        return rawother->reverse_merge(toRegularArray(), posaxis, depth);
-      }
-      else if (IndexedArrayU32* rawother =
-               dynamic_cast<IndexedArrayU32*>(other.get())) {
-        return rawother->reverse_merge(toRegularArray(), posaxis, depth);
-      }
-      else if (IndexedArray64* rawother =
-               dynamic_cast<IndexedArray64*>(other.get())) {
-        return rawother->reverse_merge(toRegularArray(), posaxis, depth);
-      }
-      else if (IndexedOptionArray32* rawother =
-               dynamic_cast<IndexedOptionArray32*>(other.get())) {
-        return rawother->reverse_merge(toRegularArray(), posaxis, depth);
-      }
-      else if (IndexedOptionArray64* rawother =
-               dynamic_cast<IndexedOptionArray64*>(other.get())) {
-        return rawother->reverse_merge(toRegularArray(), posaxis, depth);
-      }
-      else if (ByteMaskedArray* rawother =
-               dynamic_cast<ByteMaskedArray*>(other.get())) {
-        return rawother->reverse_merge(toRegularArray(), posaxis, depth);
-      }
-      else if (BitMaskedArray* rawother =
-               dynamic_cast<BitMaskedArray*>(other.get())) {
-        return rawother->reverse_merge(toRegularArray(), posaxis, depth);
-      }
-      else if (UnmaskedArray* rawother =
-               dynamic_cast<UnmaskedArray*>(other.get())) {
-        return rawother->reverse_merge(toRegularArray(), posaxis, depth);
-      }
-      else if (UnionArray8_32* rawother =
-               dynamic_cast<UnionArray8_32*>(other.get())) {
-        return rawother->reverse_merge(toRegularArray(), posaxis, depth);
-      }
-      else if (UnionArray8_U32* rawother =
-               dynamic_cast<UnionArray8_U32*>(other.get())) {
-        return rawother->reverse_merge(toRegularArray(), posaxis, depth);
-      }
-      else if (UnionArray8_64* rawother =
-               dynamic_cast<UnionArray8_64*>(other.get())) {
-        return rawother->reverse_merge(toRegularArray(), posaxis, depth);
-      }
-    }
-    throw std::invalid_argument(
-      std::string("cannot merge ") + classname() + std::string(" with ")
-      + other.get()->classname() + FILENAME(__LINE__));
-  }
-
-  const ContentPtr
-<<<<<<< HEAD
-  NumpyArray::merge_axis0(const ContentPtr& other, int64_t axis, int64_t depth) const {
-
-    if (VirtualArray* raw = dynamic_cast<VirtualArray*>(other.get())) {
-      return merge(raw->array(), axis, depth);
-    }
-
-    if (!parameters_equal(other.get()->parameters())) {
-      return merge_as_union(other);
-=======
-  NumpyArray::mergemany(const ContentPtrVec& others) const {
+  NumpyArray::mergemany(const ContentPtrVec& others, int64_t axis, int64_t depth) const {
     if (isscalar()) {
       throw std::runtime_error(
         std::string("cannot merge a scalar") + FILENAME(__LINE__));
->>>>>>> 20879826
     }
 
     if (others.empty()) {
       return shallow_copy();
     }
-<<<<<<< HEAD
-    else if (IndexedArray32* rawother =
-             dynamic_cast<IndexedArray32*>(other.get())) {
-      return rawother->reverse_merge(shallow_copy(), axis, depth);
-    }
-    else if (IndexedArrayU32* rawother =
-             dynamic_cast<IndexedArrayU32*>(other.get())) {
-      return rawother->reverse_merge(shallow_copy(), axis, depth);
-    }
-    else if (IndexedArray64* rawother =
-             dynamic_cast<IndexedArray64*>(other.get())) {
-      return rawother->reverse_merge(shallow_copy(), axis, depth);
-    }
-    else if (IndexedOptionArray32* rawother =
-             dynamic_cast<IndexedOptionArray32*>(other.get())) {
-      return rawother->reverse_merge(shallow_copy(), axis, depth);
-    }
-    else if (IndexedOptionArray64* rawother =
-             dynamic_cast<IndexedOptionArray64*>(other.get())) {
-      return rawother->reverse_merge(shallow_copy(), axis, depth);
-    }
-    else if (ByteMaskedArray* rawother =
-             dynamic_cast<ByteMaskedArray*>(other.get())) {
-      return rawother->reverse_merge(shallow_copy(), axis, depth);
-    }
-    else if (BitMaskedArray* rawother =
-             dynamic_cast<BitMaskedArray*>(other.get())) {
-      return rawother->reverse_merge(shallow_copy(), axis, depth);
-    }
-    else if (UnmaskedArray* rawother =
-             dynamic_cast<UnmaskedArray*>(other.get())) {
-      return rawother->reverse_merge(shallow_copy(), axis, depth);
-    }
-    else if (UnionArray8_32* rawother =
-             dynamic_cast<UnionArray8_32*>(other.get())) {
-      return rawother->reverse_merge(shallow_copy(), axis, depth);
-    }
-    else if (UnionArray8_U32* rawother =
-             dynamic_cast<UnionArray8_U32*>(other.get())) {
-      return rawother->reverse_merge(shallow_copy(), axis, depth);
-    }
-    else if (UnionArray8_64* rawother =
-             dynamic_cast<UnionArray8_64*>(other.get())) {
-      return rawother->reverse_merge(shallow_copy(), axis, depth);
-    }
-=======
->>>>>>> 20879826
 
     std::pair<ContentPtrVec, ContentPtrVec> head_tail = merging_strategy(others);
     ContentPtrVec head = head_tail.first;
@@ -1866,13 +1808,7 @@
       }
     }
 
-<<<<<<< HEAD
-    NumpyArray contiguous_self = contiguous();
-    if (NumpyArray* rawother = dynamic_cast<NumpyArray*>(other.get())) {
-      util::dtype dtype = merged_dtype(rawother->dtype(), rawother->format());
-=======
     // handle strings
->>>>>>> 20879826
 
     if (parameter_equals("__array__", "\"byte\"")  ||
         parameter_equals("__array__", "\"char\"")) {
@@ -1881,20 +1817,6 @@
         total_length += contiguous_array.length();
       }
 
-<<<<<<< HEAD
-      int64_t itemsize = util::dtype_to_itemsize(dtype);
-
-      std::vector<ssize_t> other_shape = rawother->shape();
-      std::vector<ssize_t> shape;
-      std::vector<ssize_t> strides;
-      std::tie(shape, strides) = merged_shape_and_strides(other_shape, itemsize, axis);
-
-      int64_t self_flatlength = shape_[0];
-      int64_t other_flatlength = other_shape[0];
-      for (int64_t i = ((int64_t)shape_.size()) - 1;  i > 0;  i--) {
-        self_flatlength *= (int64_t)shape_[(size_t)i];
-        other_flatlength *= (int64_t)shape_[(size_t)i];
-=======
       kernel::lib ptr_lib = ptr_lib_;   // DERIVE
 
       std::shared_ptr<void> ptr(kernel::malloc<void>(ptr_lib, total_length));
@@ -1929,12 +1851,12 @@
         return next;
       }
 
-      ContentPtr reversed = tail[0].get()->reverse_merge(next);
+      ContentPtr reversed = tail[0].get()->reverse_merge(next, axis, depth);
       if (tail.size() == 1) {
         return reversed;
       }
       else {
-        return reversed.get()->mergemany(ContentPtrVec(tail.begin() + 1, tail.end()));
+        return reversed.get()->mergemany(ContentPtrVec(tail.begin() + 1, tail.end()), axis, depth);
       }
     }
 
@@ -2111,7 +2033,6 @@
             + FILENAME(__LINE__));
         }
         flatlength *= shape[i];
->>>>>>> 20879826
       }
       total_flatlength += flatlength;
       total_length += (int64_t)shape[0];
@@ -2729,20 +2650,7 @@
       }
       util::handle_error(err, classname(), nullptr);
 
-<<<<<<< HEAD
-      return std::make_shared<NumpyArray>(Identities::none(),
-                                          parameters_,
-                                          ptr,
-                                          shape,
-                                          strides,
-                                          0,
-                                          (ssize_t)itemsize,
-                                          util::dtype_to_format(dtype),
-                                          dtype,
-                                          ptr_lib_);
-=======
       flatlength_so_far += flatlength;
->>>>>>> 20879826
     }
 
     std::vector<ssize_t> shape;
@@ -2772,12 +2680,12 @@
       return next;
     }
 
-    ContentPtr reversed = tail[0].get()->reverse_merge(next);
+    ContentPtr reversed = tail[0].get()->reverse_merge(next, axis, depth);
     if (tail.size() == 1) {
       return reversed;
     }
     else {
-      return reversed.get()->mergemany(ContentPtrVec(tail.begin() + 1, tail.end()));
+      return reversed.get()->mergemany(ContentPtrVec(tail.begin() + 1, tail.end()), axis, depth);
     }
   }
 
