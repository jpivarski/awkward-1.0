--- conflicted
+++ resolved
@@ -2300,12 +2300,22 @@
     }
 
     else {
-<<<<<<< HEAD
-      return toRegularArray().get()->choose(n, diagonal, recordlookup, parameters, axis, depth);
-    }
-  }
-
-  const std::shared_ptr<Content> NumpyArray::sort_next(int64_t negaxis, const Index64& starts, const Index64& parents, int64_t outlength, bool ascending, bool stable) const {
+      return toRegularArray().get()->choose(n,
+                                            diagonal,
+                                            recordlookup,
+                                            parameters,
+                                            axis,
+                                            depth);
+    }
+  }
+
+  const ContentPtr
+  NumpyArray::sort_next(int64_t negaxis,
+                        const Index64& starts,
+                        const Index64& parents,
+                        int64_t outlength,
+                        bool ascending,
+                        bool stable) const {
     std::cout << "  ==> NumpyArray::sort_next my length: " << length() << " to outlength: " << outlength << " with starts:\n" << starts.tostring() << "\n and parents:\n" << parents.tostring() << "\n";
     if (length() == 0) {
       Index64 outindex(1);
@@ -2389,37 +2399,6 @@
 
       out = std::make_shared<RegularArray>(Identities::none(), util::Parameters(), out, 1);
       return out;
-    }
-  }
-
-  const std::shared_ptr<Content> NumpyArray::getitem_next(const SliceAt& at, const Slice& tail, const Index64& advanced) const {
-    throw std::runtime_error("undefined operation: NumpyArray::getitem_next(at) (without 'length', 'stride', and 'first')");
-  }
-
-  const std::shared_ptr<Content> NumpyArray::getitem_next(const SliceRange& range, const Slice& tail, const Index64& advanced) const {
-    throw std::runtime_error("undefined operation: NumpyArray::getitem_next(range) (without 'length', 'stride', and 'first')");
-  }
-
-  const std::shared_ptr<Content> NumpyArray::getitem_next(const SliceArray64& array, const Slice& tail, const Index64& advanced) const {
-    throw std::runtime_error("undefined operation: NumpyArray::getitem_next(array) (without 'length', 'stride', and 'first')");
-  }
-
-  const std::shared_ptr<Content> NumpyArray::getitem_next(const SliceField& field, const Slice& tail, const Index64& advanced) const {
-    throw std::runtime_error("undefined operation: NumpyArray::getitem_next(field) (without 'length', 'stride', and 'first')");
-  }
-
-  const std::shared_ptr<Content> NumpyArray::getitem_next(const SliceFields& fields, const Slice& tail, const Index64& advanced) const {
-    throw std::runtime_error("undefined operation: NumpyArray::getitem_next(fields) (without 'length', 'stride', and 'first')");
-  }
-
-  const std::shared_ptr<Content> NumpyArray::getitem_next(const SliceJagged64& jagged, const Slice& tail, const Index64& advanced) const {
-=======
-      return toRegularArray().get()->choose(n,
-                                            diagonal,
-                                            recordlookup,
-                                            parameters,
-                                            axis,
-                                            depth);
     }
   }
 
@@ -2471,7 +2450,6 @@
   const ContentPtr
   NumpyArray::getitem_next(const SliceJagged64& jagged,
                            const Slice& tail, const Index64& advanced) const {
->>>>>>> a4211f23
     if (shape_.size() != 1) {
       throw std::runtime_error(
         "undefined operation: NumpyArray::getitem_next(jagged) with "
