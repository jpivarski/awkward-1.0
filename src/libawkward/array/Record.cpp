// BSD 3-Clause License; see https://github.com/jpivarski/awkward-1.0/blob/master/LICENSE

#include <sstream>

#include "awkward/cpu-kernels/identities.h"
#include "awkward/cpu-kernels/getitem.h"
#include "awkward/type/RecordType.h"
#include "awkward/type/ArrayType.h"

#include "awkward/array/Record.h"

namespace awkward {
  Record::Record(const std::shared_ptr<RecordArray>& array, int64_t at)
      : Content(Identities::none(), array.get()->parameters())
      , array_(array)
      , at_(at) { }

  const std::shared_ptr<RecordArray> Record::array() const {
    return array_;
  }

  int64_t Record::at() const {
    return at_;
  }

  const std::vector<std::shared_ptr<Content>> Record::contents() const {
    std::vector<std::shared_ptr<Content>> out;
    for (auto item : array_.get()->contents()) {
      out.push_back(item.get()->getitem_at_nowrap(at_));
    }
    return out;
  }

  const std::shared_ptr<util::RecordLookup> Record::recordlookup() const {
    return array_.get()->recordlookup();
  }

  bool Record::istuple() const {
    return array_.get()->istuple();
  }

  bool Record::isscalar() const {
    return true;
  }

  const std::string Record::classname() const {
    return "Record";
  }

  const std::shared_ptr<Identities> Record::identities() const {
    std::shared_ptr<Identities> recidentities = array_.get()->identities();
    if (recidentities.get() == nullptr) {
      return recidentities;
    }
    else {
      return recidentities.get()->getitem_range_nowrap(at_, at_ + 1);
    }
  }

  void Record::setidentities() {
    throw std::runtime_error("undefined operation: Record::setidentities");
  }

  void Record::setidentities(const std::shared_ptr<Identities>& identities) {
    throw std::runtime_error("undefined operation: Record::setidentities");
  }

  const std::shared_ptr<Type> Record::type() const {
    std::shared_ptr<Type> out = array_.get()->type();
    out.get()->setparameters(parameters_);
    return out;
  }

  const std::shared_ptr<Content> Record::astype(const std::shared_ptr<Type>& type) const {
    std::shared_ptr<Content> record = array_.get()->astype(type);
    if (RecordArray* raw = dynamic_cast<RecordArray*>(record.get())) {
      return std::make_shared<Record>(array_, at_);
    }
    else {
      throw std::invalid_argument(classname() + std::string(" cannot be converted to type ") + type.get()->tostring());
    }
  }

  const std::string Record::tostring_part(const std::string& indent, const std::string& pre, const std::string& post) const {
    std::stringstream out;
    out << indent << pre << "<" << classname() << " at=\"" << at_ << "\">\n";
    if (!parameters_.empty()) {
      out << parameters_tostring(indent + std::string("    "), "", "\n");
    }
    out << array_.get()->tostring_part(indent + std::string("    "), "", "\n");
    out << indent << "</" << classname() << ">" << post;
    return out.str();
  }

  void Record::tojson_part(ToJson& builder) const {
    size_t cols = (size_t)numfields();
    std::shared_ptr<util::RecordLookup> keys = array_.get()->recordlookup();
    if (istuple()) {
      keys = std::make_shared<util::RecordLookup>();
      for (size_t j = 0;  j < cols;  j++) {
        keys.get()->push_back(std::to_string(j));
      }
    }
    std::vector<std::shared_ptr<Content>> contents = array_.get()->contents();
    builder.beginrecord();
    for (size_t j = 0;  j < cols;  j++) {
      builder.field(keys.get()->at(j).c_str());
      contents[j].get()->getitem_at_nowrap(at_).get()->tojson_part(builder);
    }
    builder.endrecord();
  }

  void Record::nbytes_part(std::map<size_t, int64_t>& largest) const {
    return array_.get()->nbytes_part(largest);
  }

  int64_t Record::length() const {
    return -1;   // just like NumpyArray with ndim == 0, which is also a scalar
  }

  const std::shared_ptr<Content> Record::shallow_copy() const {
    return std::make_shared<Record>(array_, at_);
  }

  const std::shared_ptr<Content> Record::deep_copy(bool copyarrays, bool copyindexes, bool copyidentities) const {
    std::shared_ptr<Content> out = array_.get()->deep_copy(copyarrays, copyindexes, copyidentities);
    return std::make_shared<Record>(std::dynamic_pointer_cast<RecordArray>(out), at_);
  }

  void Record::check_for_iteration() const {
    if (array_.get()->identities().get() != nullptr  &&  array_.get()->identities().get()->length() != 1) {
      util::handle_error(failure("len(identities) != 1 for scalar Record", kSliceNone, kSliceNone), array_.get()->identities().get()->classname(), nullptr);
    }
  }

  const std::shared_ptr<Content> Record::getitem_nothing() const {
    throw std::runtime_error("undefined operation: Record::getitem_nothing");
  }

  const std::shared_ptr<Content> Record::getitem_at(int64_t at) const {
    throw std::invalid_argument(std::string("scalar Record can only be sliced by field name (string); try ") + util::quote(std::to_string(at), true));
  }

  const std::shared_ptr<Content> Record::getitem_at_nowrap(int64_t at) const {
    throw std::invalid_argument(std::string("scalar Record can only be sliced by field name (string); try ") + util::quote(std::to_string(at), true));
  }

  const std::shared_ptr<Content> Record::getitem_range(int64_t start, int64_t stop) const {
    throw std::invalid_argument("scalar Record can only be sliced by field name (string)");
  }

  const std::shared_ptr<Content> Record::getitem_range_nowrap(int64_t start, int64_t stop) const {
    throw std::invalid_argument("scalar Record can only be sliced by field name (string)");
  }

  const std::shared_ptr<Content> Record::getitem_field(const std::string& key) const {
    return array_.get()->field(key).get()->getitem_at_nowrap(at_);
  }

  const std::shared_ptr<Content> Record::getitem_fields(const std::vector<std::string>& keys) const {
    std::shared_ptr<Content> recordarray = array_.get()->getitem_fields(keys);
    return recordarray.get()->getitem_at_nowrap(at_);
  }

  const std::shared_ptr<Content> Record::carry(const Index64& carry) const {
    throw std::runtime_error("undefined operation: Record::carry");
  }

  const std::string Record::purelist_parameter(const std::string& key) const {
    return parameter(key);
  }

  bool Record::purelist_isregular() const {
    return true;
  }

  int64_t Record::purelist_depth() const {
    return 0;
  }

  const std::pair<int64_t, int64_t> Record::minmax_depth() const {
    std::pair<int64_t, int64_t> out = array_.get()->minmax_depth();
    return std::pair<int64_t, int64_t>(out.first - 1, out.second - 1);
  }

  const std::pair<bool, int64_t> Record::branch_depth() const {
    std::pair<bool, int64_t> out = array_.get()->branch_depth();
    return std::pair<bool, int64_t>(out.first, out.second - 1);
  }

  int64_t Record::numfields() const {
    return array_.get()->numfields();
  }

  int64_t Record::fieldindex(const std::string& key) const {
    return array_.get()->fieldindex(key);
  }

  const std::string Record::key(int64_t fieldindex) const {
    return array_.get()->key(fieldindex);
  }

  bool Record::haskey(const std::string& key) const {
    return array_.get()->haskey(key);
  }

  const std::vector<std::string> Record::keys() const {
    return array_.get()->keys();
  }

  const Index64 Record::count64() const {
    throw std::invalid_argument("Record cannot be counted because it is not an array");
  }

  const std::shared_ptr<Content> Record::count(int64_t axis) const {
    throw std::invalid_argument("Record cannot be counted because it is not an array");
  }

  const std::shared_ptr<Content> Record::flatten(int64_t axis) const {
    throw std::invalid_argument("Record cannot be flattened because it is not an array");
  }

  bool Record::mergeable(const std::shared_ptr<Content>& other, bool mergebool) const {
    throw std::invalid_argument("Record cannot be merged because it is not an array");
  }

  const std::shared_ptr<Content> Record::merge(const std::shared_ptr<Content>& other) const {
    throw std::invalid_argument("Record cannot be merged because it is not an array");
  }

  const std::shared_ptr<SliceItem> Record::asslice() const {
    throw std::invalid_argument("cannot use a record as a slice");
  }

<<<<<<< HEAD
  const std::shared_ptr<Content> Record::pad(int64_t length, int64_t axis) const {
    throw std::invalid_argument("Record cannot be padded because it is not an array");
=======
  const std::shared_ptr<Content> Record::reduce_next(const Reducer& reducer, int64_t negaxis, const Index64& parents, int64_t outlength, bool mask, bool keepdims) const {
    std::shared_ptr<Content> trimmed = array_.get()->getitem_range_nowrap(at_, at_ + 1);
    return trimmed.get()->reduce_next(reducer, negaxis, parents, outlength, mask, keepdims);
>>>>>>> b25d31bc
  }

  const std::shared_ptr<Content> Record::field(int64_t fieldindex) const {
    return array_.get()->field(fieldindex).get()->getitem_at_nowrap(at_);
  }

  const std::shared_ptr<Content> Record::field(const std::string& key) const {
    return array_.get()->field(key).get()->getitem_at_nowrap(at_);
  }

  const std::vector<std::shared_ptr<Content>> Record::fields() const {
    std::vector<std::shared_ptr<Content>> out;
    int64_t cols = numfields();
    for (int64_t j = 0;  j < cols;  j++) {
      out.push_back(array_.get()->field(j).get()->getitem_at_nowrap(at_));
    }
    return out;
  }

  const std::vector<std::pair<std::string, std::shared_ptr<Content>>> Record::fielditems() const {
    std::vector<std::pair<std::string, std::shared_ptr<Content>>> out;
    std::shared_ptr<util::RecordLookup> keys = array_.get()->recordlookup();
    if (istuple()) {
      int64_t cols = numfields();
      for (int64_t j = 0;  j < cols;  j++) {
        out.push_back(std::pair<std::string, std::shared_ptr<Content>>(std::to_string(j), array_.get()->field(j).get()->getitem_at_nowrap(at_)));
      }
    }
    else {
      int64_t cols = numfields();
      for (int64_t j = 0;  j < cols;  j++) {
        out.push_back(std::pair<std::string, std::shared_ptr<Content>>(keys.get()->at((size_t)j), array_.get()->field(j).get()->getitem_at_nowrap(at_)));
      }
    }
    return out;
  }

  const std::shared_ptr<Record> Record::astuple() const {
    return std::make_shared<Record>(array_.get()->astuple(), at_);
  }

  const std::shared_ptr<Content> Record::getitem_next(const SliceAt& at, const Slice& tail, const Index64& advanced) const {
    throw std::runtime_error("undefined operation: Record::getitem_next(at)");
  }

  const std::shared_ptr<Content> Record::getitem_next(const SliceRange& range, const Slice& tail, const Index64& advanced) const {
    throw std::runtime_error("undefined operation: Record::getitem_next(range)");
  }

  const std::shared_ptr<Content> Record::getitem_next(const SliceArray64& array, const Slice& tail, const Index64& advanced) const {
    throw std::runtime_error("undefined operation: Record::getitem_next(array)");
  }

  const std::shared_ptr<Content> Record::getitem_next(const SliceField& field, const Slice& tail, const Index64& advanced) const {
    throw std::runtime_error("undefined operation: Record::getitem_next(field)");
  }

  const std::shared_ptr<Content> Record::getitem_next(const SliceFields& fields, const Slice& tail, const Index64& advanced) const {
    throw std::runtime_error("undefined operation: Record::getitem_next(fields)");
  }

  const std::shared_ptr<Content> Record::getitem_next(const SliceJagged64& jagged, const Slice& tail, const Index64& advanced) const {
    throw std::runtime_error("undefined operation: Record::getitem_next(jagged)");
  }

  const std::shared_ptr<Content> Record::getitem_next_jagged(const Index64& slicestarts, const Index64& slicestops, const SliceArray64& slicecontent, const Slice& tail) const {
    throw std::runtime_error("undefined operation: Record::getitem_next_jagged(array)");
  }

  const std::shared_ptr<Content> Record::getitem_next_jagged(const Index64& slicestarts, const Index64& slicestops, const SliceMissing64& slicecontent, const Slice& tail) const {
    throw std::runtime_error("undefined operation: Record::getitem_next_jagged(missing)");
  }

  const std::shared_ptr<Content> Record::getitem_next_jagged(const Index64& slicestarts, const Index64& slicestops, const SliceJagged64& slicecontent, const Slice& tail) const {
    throw std::runtime_error("undefined operation: Record::getitem_next_jagged(jagged)");
  }

}<|MERGE_RESOLUTION|>--- conflicted
+++ resolved
@@ -232,14 +232,13 @@
     throw std::invalid_argument("cannot use a record as a slice");
   }
 
-<<<<<<< HEAD
   const std::shared_ptr<Content> Record::pad(int64_t length, int64_t axis) const {
     throw std::invalid_argument("Record cannot be padded because it is not an array");
-=======
+  }
+
   const std::shared_ptr<Content> Record::reduce_next(const Reducer& reducer, int64_t negaxis, const Index64& parents, int64_t outlength, bool mask, bool keepdims) const {
     std::shared_ptr<Content> trimmed = array_.get()->getitem_range_nowrap(at_, at_ + 1);
     return trimmed.get()->reduce_next(reducer, negaxis, parents, outlength, mask, keepdims);
->>>>>>> b25d31bc
   }
 
   const std::shared_ptr<Content> Record::field(int64_t fieldindex) const {
