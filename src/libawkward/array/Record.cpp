--- conflicted
+++ resolved
@@ -330,11 +330,7 @@
   }
 
   const ContentPtr
-<<<<<<< HEAD
-  Record::merge(const ContentPtr& other, int64_t axis, int64_t depth) const {
-=======
-  Record::mergemany(const ContentPtrVec& others) const {
->>>>>>> 20879826
+  Record::mergemany(const ContentPtrVec& others, int64_t axis, int64_t depth) const {
     throw std::invalid_argument(
       std::string("Record cannot be merged because it is not an array")
       + FILENAME(__LINE__));
