--- conflicted
+++ resolved
@@ -161,13 +161,12 @@
     throw std::runtime_error("undefined opteration: None::asslice");
   }
 
-<<<<<<< HEAD
   const std::shared_ptr<Content> None::pad(int64_t length, int64_t axis) const {
     throw std::runtime_error("undefined opteration: None::pad");
-=======
+  }
+
   const std::shared_ptr<Content> None::reduce_next(const Reducer& reducer, int64_t negaxis, const Index64& parents, int64_t outlength, bool mask, bool keepdims) const {
     throw std::runtime_error("undefined opteration: None::reduce_next");
->>>>>>> b25d31bc
   }
 
   const std::shared_ptr<Content> None::getitem_next(const SliceAt& at, const Slice& tail, const Index64& advanced) const {
