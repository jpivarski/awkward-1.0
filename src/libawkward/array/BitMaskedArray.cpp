// BSD 3-Clause License; see https://github.com/jpivarski/awkward-1.0/blob/master/LICENSE

#include <sstream>
#include <type_traits>

#include "awkward/cpu-kernels/identities.h"
#include "awkward/cpu-kernels/getitem.h"
#include "awkward/cpu-kernels/operations.h"
#include "awkward/type/OptionType.h"
#include "awkward/type/ArrayType.h"
#include "awkward/type/UnknownType.h"
#include "awkward/Slice.h"
#include "awkward/array/None.h"
#include "awkward/array/EmptyArray.h"
#include "awkward/array/UnionArray.h"
#include "awkward/array/NumpyArray.h"
#include "awkward/array/IndexedArray.h"
#include "awkward/array/ByteMaskedArray.h"
#include "awkward/array/UnmaskedArray.h"

#include "awkward/array/BitMaskedArray.h"

namespace awkward {
  BitMaskedArray::BitMaskedArray(const IdentitiesPtr& identities,
                                 const util::Parameters& parameters,
                                 const IndexU8& mask,
                                 const ContentPtr& content,
                                 bool valid_when,
                                 int64_t length,
                                 bool lsb_order)
      : Content(identities, parameters)
      , mask_(mask)
      , content_(content)
      , valid_when_(valid_when != 0)
      , length_(length)
      , lsb_order_(lsb_order) {
    int64_t bitlength = ((length / 8) + ((length % 8) != 0));
    if (mask.length() < bitlength) {
      throw std::invalid_argument(
        "BitMaskedArray mask must not be shorter than its ceil(length / 8.0)");
    }
    if (content.get()->length() < length) {
      throw std::invalid_argument(
        "BitMaskedArray content must not be shorter than its length");
    }
  }

  const IndexU8
  BitMaskedArray::mask() const {
    return mask_;
  }

  const ContentPtr
  BitMaskedArray::content() const {
    return content_;
  }

  bool
  BitMaskedArray::valid_when() const {
    return valid_when_;
  }

  bool
  BitMaskedArray::lsb_order() const {
    return lsb_order_;
  }

  const ContentPtr
  BitMaskedArray::project() const {
    return toByteMaskedArray().get()->project();
  }

  const ContentPtr
  BitMaskedArray::project(const Index8& mask) const {
    return toByteMaskedArray().get()->project(mask);
  }

  const Index8
  BitMaskedArray::bytemask() const {
    Index8 bytemask(mask_.length() * 8);
    struct Error err = awkward_bitmaskedarray_to_bytemaskedarray(
      bytemask.ptr().get(),
      mask_.ptr().get(),
      mask_.offset(),
      mask_.length(),
      false,
      lsb_order_);
    util::handle_error(err, classname(), identities_.get());
    return bytemask.getitem_range_nowrap(0, length_);
  }

  const ContentPtr
  BitMaskedArray::simplify_optiontype() const {
    if (dynamic_cast<IndexedArray32*>(content_.get())        ||
        dynamic_cast<IndexedArrayU32*>(content_.get())       ||
        dynamic_cast<IndexedArray64*>(content_.get())        ||
        dynamic_cast<IndexedOptionArray32*>(content_.get())  ||
        dynamic_cast<IndexedOptionArray64*>(content_.get())  ||
        dynamic_cast<ByteMaskedArray*>(content_.get())       ||
        dynamic_cast<BitMaskedArray*>(content_.get())        ||
        dynamic_cast<UnmaskedArray*>(content_.get())) {
      ContentPtr step1 = toIndexedOptionArray64();
      IndexedOptionArray64* step2 =
        dynamic_cast<IndexedOptionArray64*>(step1.get());
      return step2->simplify_optiontype();
    }
    else {
      return shallow_copy();
    }
  }

  const std::shared_ptr<ByteMaskedArray>
  BitMaskedArray::toByteMaskedArray() const {
    Index8 bytemask(mask_.length() * 8);
    struct Error err = awkward_bitmaskedarray_to_bytemaskedarray(
      bytemask.ptr().get(),
      mask_.ptr().get(),
      mask_.offset(),
      mask_.length(),
      valid_when_,
      lsb_order_);
    util::handle_error(err, classname(), identities_.get());
    return std::make_shared<ByteMaskedArray>(
      identities_,
      parameters_,
      bytemask.getitem_range_nowrap(0, length_),
      content_,
      valid_when_);
  }

  const std::shared_ptr<IndexedOptionArray64>
  BitMaskedArray::toIndexedOptionArray64() const {
    Index64 index(mask_.length() * 8);
    struct Error err = awkward_bitmaskedarray_to_indexedoptionarray_64(
      index.ptr().get(),
      mask_.ptr().get(),
      mask_.offset(),
      mask_.length(),
      valid_when_,
      lsb_order_);
    util::handle_error(err, classname(), identities_.get());
    return std::make_shared<IndexedOptionArray64>(
      identities_,
      parameters_,
      index.getitem_range_nowrap(0, length_),
      content_);
  }

  const std::string
  BitMaskedArray::classname() const {
    return "BitMaskedArray";
  }

  void
  BitMaskedArray::setidentities(const IdentitiesPtr& identities) {
    if (identities.get() == nullptr) {
      content_.get()->setidentities(identities);
    }
    else {
      if (length() != identities.get()->length()) {
        util::handle_error(
          failure("content and its identities must have the same length",
                  kSliceNone,
                  kSliceNone),
          classname(),
          identities_.get());
      }
      if (Identities32* rawidentities =
          dynamic_cast<Identities32*>(identities.get())) {
        std::shared_ptr<Identities32> subidentities =
          std::make_shared<Identities32>(Identities::newref(),
                                         rawidentities->fieldloc(),
                                         rawidentities->width(),
                                         content_.get()->length());
        Identities32* rawsubidentities =
          reinterpret_cast<Identities32*>(subidentities.get());
        struct Error err = awkward_identities32_extend(
          rawsubidentities->ptr().get(),
          rawidentities->ptr().get(),
          rawidentities->offset(),
          rawidentities->length(),
          content_.get()->length());
        util::handle_error(err, classname(), identities_.get());
        content_.get()->setidentities(subidentities);
      }
      else if (Identities64* rawidentities =
               dynamic_cast<Identities64*>(identities.get())) {
        std::shared_ptr<Identities64> subidentities =
          std::make_shared<Identities64>(Identities::newref(),
                                         rawidentities->fieldloc(),
                                         rawidentities->width(),
                                         content_.get()->length());
        Identities64* rawsubidentities =
          reinterpret_cast<Identities64*>(subidentities.get());
        struct Error err = awkward_identities64_extend(
          rawsubidentities->ptr().get(),
          rawidentities->ptr().get(),
          rawidentities->offset(),
          rawidentities->length(),
          content_.get()->length());
        util::handle_error(err, classname(), identities_.get());
        content_.get()->setidentities(subidentities);
      }
      else {
        throw std::runtime_error("unrecognized Identities specialization");
      }
    }
    identities_ = identities;
  }

  void
  BitMaskedArray::setidentities() {
    if (length() <= kMaxInt32) {
      IdentitiesPtr newidentities =
        std::make_shared<Identities32>(Identities::newref(),
                                       Identities::FieldLoc(),
                                       1,
                                       length());
      Identities32* rawidentities =
        reinterpret_cast<Identities32*>(newidentities.get());
      struct Error err =
        awkward_new_identities32(rawidentities->ptr().get(), length());
      util::handle_error(err, classname(), identities_.get());
      setidentities(newidentities);
    }
    else {
      IdentitiesPtr newidentities =
        std::make_shared<Identities64>(Identities::newref(),
                                       Identities::FieldLoc(),
                                       1,
                                       length());
      Identities64* rawidentities =
        reinterpret_cast<Identities64*>(newidentities.get());
      struct Error err = awkward_new_identities64(rawidentities->ptr().get(),
                                                  length());
      util::handle_error(err, classname(), identities_.get());
      setidentities(newidentities);
    }
  }

  const TypePtr
  BitMaskedArray::type(const util::TypeStrs& typestrs) const {
    return std::make_shared<OptionType>(
      parameters_,
      util::gettypestr(parameters_, typestrs),
      content_.get()->type(typestrs));
  }

  const std::string
  BitMaskedArray::tostring_part(const std::string& indent,
                                const std::string& pre,
                                const std::string& post) const {
    std::stringstream out;
    out << indent << pre << "<" << classname() << " valid_when=\""
        << (valid_when_ ? "true" : "false") << "\" length=\"" << length_
        << "\" lsb_order=\"" << (lsb_order_ ? "true" : "false") << "\">\n";
    if (identities_.get() != nullptr) {
      out << identities_.get()->tostring_part(
               indent + std::string("    "), "", "\n");
    }
    if (!parameters_.empty()) {
      out << parameters_tostring(indent + std::string("    "), "", "\n");
    }
    out << mask_.tostring_part(
             indent + std::string("    "), "<mask>", "</mask>\n");
    out << content_.get()->tostring_part(
             indent + std::string("    "), "<content>", "</content>\n");
    out << indent << "</" << classname() << ">" << post;
    return out.str();
  }

  void
  BitMaskedArray::tojson_part(ToJson& builder) const {
    int64_t len = length();
    check_for_iteration();
    builder.beginlist();
    for (int64_t i = 0;  i < len;  i++) {
      getitem_at_nowrap(i).get()->tojson_part(builder);
    }
    builder.endlist();
  }

  void
  BitMaskedArray::nbytes_part(std::map<size_t, int64_t>& largest) const {
    mask_.nbytes_part(largest);
    content_.get()->nbytes_part(largest);
    if (identities_.get() != nullptr) {
      identities_.get()->nbytes_part(largest);
    }
  }

  int64_t
  BitMaskedArray::length() const {
    return length_;
  }

  const ContentPtr
  BitMaskedArray::shallow_copy() const {
    return std::make_shared<BitMaskedArray>(identities_,
                                            parameters_,
                                            mask_,
                                            content_,
                                            valid_when_,
                                            length_,
                                            lsb_order_);
  }

  const ContentPtr
  BitMaskedArray::deep_copy(bool copyarrays,
                            bool copyindexes,
                            bool copyidentities) const {
    IndexU8 mask = copyindexes ? mask_.deep_copy() : mask_;
    ContentPtr content = content_.get()->deep_copy(copyarrays,
                                                   copyindexes,
                                                   copyidentities);
    IdentitiesPtr identities = identities_;
    if (copyidentities  &&  identities_.get() != nullptr) {
      identities = identities_.get()->deep_copy();
    }
    return std::make_shared<BitMaskedArray>(identities,
                                            parameters_,
                                            mask,
                                            content,
                                            valid_when_,
                                            length_,
                                            lsb_order_);
  }

  void
  BitMaskedArray::check_for_iteration() const {
    if (identities_.get() != nullptr  &&
        identities_.get()->length() < length()) {
      util::handle_error(
        failure("len(identities) < len(array)", kSliceNone, kSliceNone),
        identities_.get()->classname(),
        nullptr);
    }
  }

  const ContentPtr
  BitMaskedArray::getitem_nothing() const {
    return content_.get()->getitem_range_nowrap(0, 0);
  }

  const ContentPtr
  BitMaskedArray::getitem_at(int64_t at) const {
    int64_t regular_at = at;
    if (regular_at < 0) {
      regular_at += length();
    }
    if (!(0 <= regular_at  &&  regular_at < length())) {
      util::handle_error(
        failure("index out of range", kSliceNone, at),
        classname(),
        identities_.get());
    }
    return getitem_at_nowrap(regular_at);
  }

  const ContentPtr
  BitMaskedArray::getitem_at_nowrap(int64_t at) const {
    int64_t bitat = at / 8;
    int64_t shift = at % 8;
    uint8_t byte = mask_.getitem_at_nowrap(bitat);
    uint8_t asbool = (lsb_order_
                          ? ((byte >> ((uint8_t)shift)) & ((uint8_t)1))
                          : ((byte << ((uint8_t)shift)) & ((uint8_t)128)));
    if ((asbool != 0) == valid_when_) {
      return content_.get()->getitem_at_nowrap(at);
    }
    else {
      return none;
    }
  }

  const ContentPtr
  BitMaskedArray::getitem_range(int64_t start, int64_t stop) const {
    int64_t regular_start = start;
    int64_t regular_stop = stop;
    awkward_regularize_rangeslice(&regular_start, &regular_stop,
      true, start != Slice::none(), stop != Slice::none(), length());
    if (identities_.get() != nullptr  &&
        regular_stop > identities_.get()->length()) {
      util::handle_error(
        failure("index out of range", kSliceNone, stop),
        identities_.get()->classname(),
        nullptr);
    }
    return getitem_range_nowrap(regular_start, regular_stop);
  }

  const ContentPtr
  BitMaskedArray::getitem_range_nowrap(int64_t start, int64_t stop) const {
    int64_t bitstart = start / 8;
    int64_t remainder = start % 8;
    if (remainder == 0) {
      IdentitiesPtr identities(nullptr);
      if (identities_.get() != nullptr) {
        identities = identities_.get()->getitem_range_nowrap(start, stop);
      }
      int64_t length = stop - start;
      int64_t bitlength = length / 8;
      int64_t remainder = length % 8;
      int64_t bitstop = bitstart + (bitlength + (remainder != 0));
      return std::make_shared<BitMaskedArray>(
        identities,
        parameters_,
        mask_.getitem_range_nowrap(bitstart, bitstop),
        content_.get()->getitem_range_nowrap(start, stop),
        valid_when_,
        length,
        lsb_order_);
    }
    else {
      return toByteMaskedArray().get()->getitem_range_nowrap(start, stop);
    }
  }

  const ContentPtr
  BitMaskedArray::getitem_field(const std::string& key) const {
    return std::make_shared<BitMaskedArray>(
      identities_,
      util::Parameters(),
      mask_,
      content_.get()->getitem_field(key),
      valid_when_,
      length_,
      lsb_order_);
  }

  const ContentPtr
  BitMaskedArray::getitem_fields(const std::vector<std::string>& keys) const {
    return std::make_shared<BitMaskedArray>(
      identities_,
      util::Parameters(),
      mask_,
      content_.get()->getitem_fields(keys),
      valid_when_,
      length_,
      lsb_order_);
  }

  const ContentPtr
  BitMaskedArray::getitem_next(const SliceItemPtr& head,
                               const Slice& tail,
                               const Index64& advanced) const {
    return toByteMaskedArray().get()->getitem_next(head, tail, advanced);
  }

  const ContentPtr
  BitMaskedArray::carry(const Index64& carry) const {
    return toByteMaskedArray().get()->carry(carry);
  }

  const std::string
  BitMaskedArray::purelist_parameter(const std::string& key) const {
    std::string out = parameter(key);
    if (out == std::string("null")) {
      return content_.get()->purelist_parameter(key);
    }
    else {
      return out;
    }
  }

  bool
  BitMaskedArray::purelist_isregular() const {
    return content_.get()->purelist_isregular();
  }

  int64_t
  BitMaskedArray::purelist_depth() const {
    return content_.get()->purelist_depth();
  }

  const std::pair<int64_t, int64_t>
  BitMaskedArray::minmax_depth() const {
    return content_.get()->minmax_depth();
  }

  const std::pair<bool, int64_t>
  BitMaskedArray::branch_depth() const {
    return content_.get()->branch_depth();
  }

  int64_t
  BitMaskedArray::numfields() const {
    return content_.get()->numfields();
  }

  int64_t
  BitMaskedArray::fieldindex(const std::string& key) const {
    return content_.get()->fieldindex(key);
  }

  const std::string
  BitMaskedArray::key(int64_t fieldindex) const {
    return content_.get()->key(fieldindex);
  }

  bool
  BitMaskedArray::haskey(const std::string& key) const {
    return content_.get()->haskey(key);
  }

  const std::vector<std::string>
  BitMaskedArray::keys() const {
    return content_.get()->keys();
  }

  const std::string
  BitMaskedArray::validityerror(const std::string& path) const {
    return content_.get()->validityerror(path + std::string(".content"));
  }

  const ContentPtr
  BitMaskedArray::shallow_simplify() const {
    return simplify_optiontype();
  }

  const ContentPtr
  BitMaskedArray::num(int64_t axis, int64_t depth) const {
    return toByteMaskedArray().get()->num(axis, depth);
  }

  const std::pair<Index64, ContentPtr>
  BitMaskedArray::offsets_and_flattened(int64_t axis, int64_t depth) const {
    return toByteMaskedArray().get()->offsets_and_flattened(axis, depth);
  }

  bool
  BitMaskedArray::mergeable(const ContentPtr& other, bool mergebool) const {
    if (!parameters_equal(other.get()->parameters())) {
      return false;
    }

    if (dynamic_cast<EmptyArray*>(other.get())  ||
        dynamic_cast<UnionArray8_32*>(other.get())  ||
        dynamic_cast<UnionArray8_U32*>(other.get())  ||
        dynamic_cast<UnionArray8_64*>(other.get())) {
      return true;
    }

    if (IndexedArray32* rawother =
        dynamic_cast<IndexedArray32*>(other.get())) {
      return content_.get()->mergeable(rawother->content(), mergebool);
    }
    else if (IndexedArrayU32* rawother =
             dynamic_cast<IndexedArrayU32*>(other.get())) {
      return content_.get()->mergeable(rawother->content(), mergebool);
    }
    else if (IndexedArray64* rawother =
             dynamic_cast<IndexedArray64*>(other.get())) {
      return content_.get()->mergeable(rawother->content(), mergebool);
    }
    else if (IndexedOptionArray32* rawother =
             dynamic_cast<IndexedOptionArray32*>(other.get())) {
      return content_.get()->mergeable(rawother->content(), mergebool);
    }
    else if (IndexedOptionArray64* rawother =
             dynamic_cast<IndexedOptionArray64*>(other.get())) {
      return content_.get()->mergeable(rawother->content(), mergebool);
    }
    else if (ByteMaskedArray* rawother =
             dynamic_cast<ByteMaskedArray*>(other.get())) {
      return content_.get()->mergeable(rawother->content(), mergebool);
    }
    else if (BitMaskedArray* rawother =
             dynamic_cast<BitMaskedArray*>(other.get())) {
      return content_.get()->mergeable(rawother->content(), mergebool);
    }
    else if (UnmaskedArray* rawother =
             dynamic_cast<UnmaskedArray*>(other.get())) {
      return content_.get()->mergeable(rawother->content(), mergebool);
    }
    else {
      return content_.get()->mergeable(other, mergebool);
    }
  }

  const ContentPtr
  BitMaskedArray::reverse_merge(const ContentPtr& other) const {
    ContentPtr indexedoptionarray = toIndexedOptionArray64();
    IndexedOptionArray64* raw =
      dynamic_cast<IndexedOptionArray64*>(indexedoptionarray.get());
    return raw->reverse_merge(other);
  }

  const ContentPtr
  BitMaskedArray::merge(const ContentPtr& other) const {
    return toIndexedOptionArray64().get()->merge(other);
  }

  const SliceItemPtr
  BitMaskedArray::asslice() const {
    return toIndexedOptionArray64().get()->asslice();
  }

  const ContentPtr
  BitMaskedArray::fillna(const ContentPtr& value) const {
    return toIndexedOptionArray64().get()->fillna(value);
  }

  const ContentPtr
  BitMaskedArray::rpad(int64_t target, int64_t axis, int64_t depth) const {
    return toByteMaskedArray().get()->rpad(target, axis, depth);
  }

  const ContentPtr
  BitMaskedArray::rpad_and_clip(int64_t target,
                                int64_t axis,
                                int64_t depth) const {
    return toByteMaskedArray().get()->rpad_and_clip(target, axis, depth);
  }

  const ContentPtr
  BitMaskedArray::reduce_next(const Reducer& reducer,
                              int64_t negaxis,
                              const Index64& starts,
                              const Index64& parents,
                              int64_t outlength,
                              bool mask,
                              bool keepdims) const {
    return toByteMaskedArray().get()->reduce_next(reducer,
                                                  negaxis,
                                                  starts,
                                                  parents,
                                                  outlength,
                                                  mask,
                                                  keepdims);
  }

  const ContentPtr
  BitMaskedArray::localindex(int64_t axis, int64_t depth) const {
    return toByteMaskedArray().get()->localindex(axis, depth);
  }

<<<<<<< HEAD
  const std::shared_ptr<Content> BitMaskedArray::choose(int64_t n, bool diagonal, const std::shared_ptr<util::RecordLookup>& recordlookup, const util::Parameters& parameters, int64_t axis, int64_t depth) const {
    return toByteMaskedArray().get()->choose(n, diagonal, recordlookup, parameters, axis, depth);
  }

  const std::shared_ptr<Content> BitMaskedArray::sort_next(int64_t negaxis, const Index64& starts, const Index64& parents, int64_t outlength, bool ascending, bool stable) const {
    throw std::runtime_error("FIXME: BitMaskedArray::sort_next is not implemened");
  }

  const std::shared_ptr<Content> BitMaskedArray::getitem_next(const SliceAt& at, const Slice& tail, const Index64& advanced) const {
    throw std::runtime_error("undefined operation: BitMaskedArray::getitem_next(at)");
  }

  const std::shared_ptr<Content> BitMaskedArray::getitem_next(const SliceRange& range, const Slice& tail, const Index64& advanced) const {
    throw std::runtime_error("undefined operation: BitMaskedArray::getitem_next(range)");
  }

  const std::shared_ptr<Content> BitMaskedArray::getitem_next(const SliceArray64& array, const Slice& tail, const Index64& advanced) const {
    throw std::runtime_error("undefined operation: BitMaskedArray::getitem_next(array)");
  }

  const std::shared_ptr<Content> BitMaskedArray::getitem_next(const SliceJagged64& jagged, const Slice& tail, const Index64& advanced) const {
    throw std::runtime_error("undefined operation: BitMaskedArray::getitem_next(jagged)");
  }

  const std::shared_ptr<Content> BitMaskedArray::getitem_next_jagged(const Index64& slicestarts, const Index64& slicestops, const SliceArray64& slicecontent, const Slice& tail) const {
    return toByteMaskedArray().get()->getitem_next_jagged(slicestarts, slicestops, slicecontent, tail);
  }

  const std::shared_ptr<Content> BitMaskedArray::getitem_next_jagged(const Index64& slicestarts, const Index64& slicestops, const SliceMissing64& slicecontent, const Slice& tail) const {
    return toByteMaskedArray().get()->getitem_next_jagged(slicestarts, slicestops, slicecontent, tail);
  }

  const std::shared_ptr<Content> BitMaskedArray::getitem_next_jagged(const Index64& slicestarts, const Index64& slicestops, const SliceJagged64& slicecontent, const Slice& tail) const {
    return toByteMaskedArray().get()->getitem_next_jagged(slicestarts, slicestops, slicecontent, tail);
=======
  const ContentPtr
  BitMaskedArray::choose(int64_t n,
                         bool diagonal,
                         const util::RecordLookupPtr& recordlookup,
                         const util::Parameters& parameters,
                         int64_t axis,
                         int64_t depth) const {
    return toByteMaskedArray().get()->choose(n,
                                             diagonal,
                                             recordlookup,
                                             parameters,
                                             axis,
                                             depth);
  }

  const ContentPtr
  BitMaskedArray::getitem_next(const SliceAt& at,
                               const Slice& tail,
                               const Index64& advanced) const {
    throw std::runtime_error(
      "undefined operation: BitMaskedArraygetitem_next(at)");
  }

  const ContentPtr
  BitMaskedArray::getitem_next(const SliceRange& range,
                               const Slice& tail,
                               const Index64& advanced) const {
    throw std::runtime_error(
      "undefined operation: BitMaskedArraygetitem_next(range)");
  }

  const ContentPtr
  BitMaskedArray::getitem_next(const SliceArray64& array,
                               const Slice& tail,
                               const Index64& advanced) const {
    throw std::runtime_error(
      "undefined operation: BitMaskedArraygetitem_next(array)");
  }

  const ContentPtr
  BitMaskedArray::getitem_next(const SliceJagged64& jagged,
                               const Slice& tail,
                               const Index64& advanced) const {
    throw std::runtime_error(
      "undefined operation: BitMaskedArraygetitem_next(jagged)");
  }

  const ContentPtr
  BitMaskedArray::getitem_next_jagged(const Index64& slicestarts,
                                      const Index64& slicestops,
                                      const SliceArray64& slicecontent,
                                      const Slice& tail) const {
    return toByteMaskedArray().get()->getitem_next_jagged(slicestarts,
                                                          slicestops,
                                                          slicecontent,
                                                          tail);
  }

  const ContentPtr
  BitMaskedArray::getitem_next_jagged(const Index64& slicestarts,
                                      const Index64& slicestops,
                                      const SliceMissing64& slicecontent,
                                      const Slice& tail) const {
    return toByteMaskedArray().get()->getitem_next_jagged(slicestarts,
                                                          slicestops,
                                                          slicecontent,
                                                          tail);
  }

  const ContentPtr
  BitMaskedArray::getitem_next_jagged(const Index64& slicestarts,
                                      const Index64& slicestops,
                                      const SliceJagged64& slicecontent,
                                      const Slice& tail) const {
    return toByteMaskedArray().get()->getitem_next_jagged(slicestarts,
                                                          slicestops,
                                                          slicecontent,
                                                          tail);
>>>>>>> a4211f23
  }

}<|MERGE_RESOLUTION|>--- conflicted
+++ resolved
@@ -635,42 +635,6 @@
     return toByteMaskedArray().get()->localindex(axis, depth);
   }
 
-<<<<<<< HEAD
-  const std::shared_ptr<Content> BitMaskedArray::choose(int64_t n, bool diagonal, const std::shared_ptr<util::RecordLookup>& recordlookup, const util::Parameters& parameters, int64_t axis, int64_t depth) const {
-    return toByteMaskedArray().get()->choose(n, diagonal, recordlookup, parameters, axis, depth);
-  }
-
-  const std::shared_ptr<Content> BitMaskedArray::sort_next(int64_t negaxis, const Index64& starts, const Index64& parents, int64_t outlength, bool ascending, bool stable) const {
-    throw std::runtime_error("FIXME: BitMaskedArray::sort_next is not implemened");
-  }
-
-  const std::shared_ptr<Content> BitMaskedArray::getitem_next(const SliceAt& at, const Slice& tail, const Index64& advanced) const {
-    throw std::runtime_error("undefined operation: BitMaskedArray::getitem_next(at)");
-  }
-
-  const std::shared_ptr<Content> BitMaskedArray::getitem_next(const SliceRange& range, const Slice& tail, const Index64& advanced) const {
-    throw std::runtime_error("undefined operation: BitMaskedArray::getitem_next(range)");
-  }
-
-  const std::shared_ptr<Content> BitMaskedArray::getitem_next(const SliceArray64& array, const Slice& tail, const Index64& advanced) const {
-    throw std::runtime_error("undefined operation: BitMaskedArray::getitem_next(array)");
-  }
-
-  const std::shared_ptr<Content> BitMaskedArray::getitem_next(const SliceJagged64& jagged, const Slice& tail, const Index64& advanced) const {
-    throw std::runtime_error("undefined operation: BitMaskedArray::getitem_next(jagged)");
-  }
-
-  const std::shared_ptr<Content> BitMaskedArray::getitem_next_jagged(const Index64& slicestarts, const Index64& slicestops, const SliceArray64& slicecontent, const Slice& tail) const {
-    return toByteMaskedArray().get()->getitem_next_jagged(slicestarts, slicestops, slicecontent, tail);
-  }
-
-  const std::shared_ptr<Content> BitMaskedArray::getitem_next_jagged(const Index64& slicestarts, const Index64& slicestops, const SliceMissing64& slicecontent, const Slice& tail) const {
-    return toByteMaskedArray().get()->getitem_next_jagged(slicestarts, slicestops, slicecontent, tail);
-  }
-
-  const std::shared_ptr<Content> BitMaskedArray::getitem_next_jagged(const Index64& slicestarts, const Index64& slicestops, const SliceJagged64& slicecontent, const Slice& tail) const {
-    return toByteMaskedArray().get()->getitem_next_jagged(slicestarts, slicestops, slicecontent, tail);
-=======
   const ContentPtr
   BitMaskedArray::choose(int64_t n,
                          bool diagonal,
@@ -687,6 +651,16 @@
   }
 
   const ContentPtr
+  BitMaskedArray::sort_next(int64_t negaxis,
+                            const Index64& starts,
+                            const Index64& parents,
+                            int64_t outlength,
+                            bool ascending,
+                            bool stable) const {
+    throw std::runtime_error("FIXME: BitMaskedArray::sort_next is not implemened");
+  }
+
+  const ContentPtr
   BitMaskedArray::getitem_next(const SliceAt& at,
                                const Slice& tail,
                                const Index64& advanced) const {
@@ -749,7 +723,6 @@
                                                           slicestops,
                                                           slicecontent,
                                                           tail);
->>>>>>> a4211f23
   }
 
 }