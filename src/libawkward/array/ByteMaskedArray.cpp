--- conflicted
+++ resolved
@@ -1297,7 +1297,6 @@
       Index64 nextcarry = pair.first;
       Index64 outindex = pair.second;
 
-<<<<<<< HEAD
       if ( slicestarts.length() != length() or slicestops.length() != length() ) {
         throw std::runtime_error("Slices look weird");
       }
@@ -1318,14 +1317,9 @@
         throw std::runtime_error("failed to carry starts and stops properly");
       }
 
-      ContentPtr next = content_.get()->carry(nextcarry);
+      ContentPtr next = content_.get()->carry(nextcarry, true);
       ContentPtr out = next.get()->getitem_next_jagged(carrystarts,
                                                        carrystops,
-=======
-      ContentPtr next = content_.get()->carry(nextcarry, true);
-      ContentPtr out = next.get()->getitem_next_jagged(slicestarts,
-                                                       slicestops,
->>>>>>> bb205f3f
                                                        slicecontent,
                                                        tail);
       IndexedOptionArray64 out2(identities_, parameters_, outindex, out);
