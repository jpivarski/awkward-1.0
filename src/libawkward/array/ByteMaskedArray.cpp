--- conflicted
+++ resolved
@@ -1006,13 +1006,8 @@
       Index64 nextcarry = pair.first;
       Index64 outindex = pair.second;
 
-<<<<<<< HEAD
-      ContentPtr next = content_.get()->carry(nextcarry);
-      ContentPtr out = next.get()->localindex(toaxis, depth);
-=======
       ContentPtr next = content_.get()->carry(nextcarry, false);
       ContentPtr out = next.get()->localindex(axis, depth);
->>>>>>> bb205f3f
       IndexedOptionArray64 out2(Identities::none(),
                                 util::Parameters(),
                                 outindex,
