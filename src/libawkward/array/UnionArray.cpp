// BSD 3-Clause License; see https://github.com/jpivarski/awkward-1.0/blob/master/LICENSE

#include <sstream>
#include <type_traits>

#include "awkward/cpu-kernels/identities.h"
#include "awkward/cpu-kernels/getitem.h"
#include "awkward/cpu-kernels/operations.h"
#include "awkward/type/UnionType.h"
#include "awkward/type/ArrayType.h"
#include "awkward/type/UnknownType.h"
#include "awkward/Slice.h"
#include "awkward/array/EmptyArray.h"
#include "awkward/array/IndexedArray.h"

#include "awkward/array/NumpyArray.h"
#include "awkward/array/RegularArray.h"
#include "awkward/array/UnionArray.h"

namespace awkward {
  template <typename T, typename I>
  const IndexOf<I> UnionArrayOf<T, I>::regular_index(const IndexOf<T>& tags) {
    int64_t lentags = tags.length();
    IndexOf<I> outindex(lentags);
    struct Error err = util::awkward_unionarray_regular_index<T, I>(
      outindex.ptr().get(),
      tags.ptr().get(),
      tags.offset(),
      lentags);
    util::handle_error(err, "UnionArray", nullptr);
    return outindex;
  }

  template <typename T, typename I>
  UnionArrayOf<T, I>::UnionArrayOf(const std::shared_ptr<Identities>& identities, const util::Parameters& parameters, const IndexOf<T> tags, const IndexOf<I>& index, const std::vector<std::shared_ptr<Content>>& contents)
      : Content(identities, parameters)
      , tags_(tags)
      , index_(index)
      , contents_(contents) { }

  template <typename T, typename I>
  const IndexOf<T> UnionArrayOf<T, I>::tags() const {
    return tags_;
  }

  template <typename T, typename I>
  const IndexOf<I> UnionArrayOf<T, I>::index() const {
    return index_;
  }

  template <typename T, typename I>
  const std::vector<std::shared_ptr<Content>> UnionArrayOf<T, I>::contents() const {
    return contents_;
  }

  template <typename T, typename I>
  int64_t UnionArrayOf<T, I>::numcontents() const {
    return (int64_t)contents_.size();
  }

  template <typename T, typename I>
  const std::shared_ptr<Content> UnionArrayOf<T, I>::content(int64_t index) const {
    if (!(0 <= index  &&  index < numcontents())) {
      throw std::invalid_argument(std::string("index ") + std::to_string(index) + std::string(" out of range for ") + classname() + std::string(" with ") + std::to_string(numcontents()) + std::string(" contents"));
    }
    return contents_[(size_t)index];
  }

  template <typename T, typename I>
  const std::shared_ptr<Content> UnionArrayOf<T, I>::project(int64_t index) const {
    if (!(0 <= index  &&  index < numcontents())) {
      throw std::invalid_argument(std::string("index ") + std::to_string(index) + std::string(" out of range for ") + classname() + std::string(" with ") + std::to_string(numcontents()) + std::string(" contents"));
    }
    int64_t lentags = tags_.length();
    if (index_.length() < lentags) {
      util::handle_error(failure("len(index) < len(tags)", kSliceNone, kSliceNone), classname(), identities_.get());
    }
    int64_t lenout;
    Index64 tmpcarry(lentags);
    struct Error err = util::awkward_unionarray_project_64<T, I>(
      &lenout,
      tmpcarry.ptr().get(),
      tags_.ptr().get(),
      tags_.offset(),
      index_.ptr().get(),
      index_.offset(),
      lentags,
      index);
    util::handle_error(err, classname(), identities_.get());
    Index64 nextcarry(tmpcarry.ptr(), 0, lenout);
    return contents_[(size_t)index].get()->carry(nextcarry);
  }

  template <typename T, typename I>
  const std::shared_ptr<Content> UnionArrayOf<T, I>::simplify(bool mergebool) const {
    int64_t len = length();
    if (index_.length() < len) {
      util::handle_error(failure("len(index) < len(tags)", kSliceNone, kSliceNone), classname(), identities_.get());
    }
    Index8 tags(len);
    Index64 index(len);
    std::vector<std::shared_ptr<Content>> contents;

    for (size_t i = 0;  i < contents_.size();  i++) {
      if (UnionArray8_32* rawcontent = dynamic_cast<UnionArray8_32*>(contents_[i].get())) {
        Index8 innertags = rawcontent->tags();
        Index32 innerindex = rawcontent->index();
        std::vector<std::shared_ptr<Content>> innercontents = rawcontent->contents();
        for (size_t j = 0;  j < innercontents.size();  j++) {
          bool unmerged = true;
          for (size_t k = 0;  k < contents.size();  k++) {
            if (contents[k].get()->mergeable(innercontents[j], mergebool)) {
              struct Error err = util::awkward_unionarray_simplify8_32_to8_64<T, I>(
                tags.ptr().get(),
                index.ptr().get(),
                tags_.ptr().get(),
                tags_.offset(),
                index_.ptr().get(),
                index_.offset(),
                innertags.ptr().get(),
                innertags.offset(),
                innerindex.ptr().get(),
                innerindex.offset(),
                (int64_t)k,
                (int64_t)j,
                (int64_t)i,
                len,
                contents[k].get()->length());
              util::handle_error(err, classname(), identities_.get());
              contents[k] = contents[k].get()->merge(innercontents[j]);
              unmerged = false;
              break;
            }
          }
          if (unmerged) {
            struct Error err = util::awkward_unionarray_simplify8_32_to8_64<T, I>(
              tags.ptr().get(),
              index.ptr().get(),
              tags_.ptr().get(),
              tags_.offset(),
              index_.ptr().get(),
              index_.offset(),
              innertags.ptr().get(),
              innertags.offset(),
              innerindex.ptr().get(),
              innerindex.offset(),
              (int64_t)contents.size(),
              (int64_t)j,
              (int64_t)i,
              len,
              0);
            util::handle_error(err, classname(), identities_.get());
            contents.push_back(innercontents[j]);
          }
        }
      }
      else if (UnionArray8_U32* rawcontent = dynamic_cast<UnionArray8_U32*>(contents_[i].get())) {
        Index8 innertags = rawcontent->tags();
        IndexU32 innerindex = rawcontent->index();
        std::vector<std::shared_ptr<Content>> innercontents = rawcontent->contents();
        for (size_t j = 0;  j < innercontents.size();  j++) {
          bool unmerged = true;
          for (size_t k = 0;  k < contents.size();  k++) {
            if (contents[k].get()->mergeable(innercontents[j], mergebool)) {
              struct Error err = util::awkward_unionarray_simplify8_U32_to8_64<T, I>(
                tags.ptr().get(),
                index.ptr().get(),
                tags_.ptr().get(),
                tags_.offset(),
                index_.ptr().get(),
                index_.offset(),
                innertags.ptr().get(),
                innertags.offset(),
                innerindex.ptr().get(),
                innerindex.offset(),
                (int64_t)k,
                (int64_t)j,
                (int64_t)i,
                len,
                contents[k].get()->length());
              util::handle_error(err, classname(), identities_.get());
              contents[k] = contents[k].get()->merge(innercontents[j]);
              unmerged = false;
              break;
            }
          }
          if (unmerged) {
            struct Error err = util::awkward_unionarray_simplify8_U32_to8_64<T, I>(
              tags.ptr().get(),
              index.ptr().get(),
              tags_.ptr().get(),
              tags_.offset(),
              index_.ptr().get(),
              index_.offset(),
              innertags.ptr().get(),
              innertags.offset(),
              innerindex.ptr().get(),
              innerindex.offset(),
              (int64_t)contents.size(),
              (int64_t)j,
              (int64_t)i,
              len,
              0);
            util::handle_error(err, classname(), identities_.get());
            contents.push_back(innercontents[j]);
          }
        }
      }
      else if (UnionArray8_64* rawcontent = dynamic_cast<UnionArray8_64*>(contents_[i].get())) {
        Index8 innertags = rawcontent->tags();
        Index64 innerindex = rawcontent->index();
        std::vector<std::shared_ptr<Content>> innercontents = rawcontent->contents();
        for (size_t j = 0;  j < innercontents.size();  j++) {
          bool unmerged = true;
          for (size_t k = 0;  k < contents.size();  k++) {
            if (contents[k].get()->mergeable(innercontents[j], mergebool)) {
              struct Error err = util::awkward_unionarray_simplify8_64_to8_64<T, I>(
                tags.ptr().get(),
                index.ptr().get(),
                tags_.ptr().get(),
                tags_.offset(),
                index_.ptr().get(),
                index_.offset(),
                innertags.ptr().get(),
                innertags.offset(),
                innerindex.ptr().get(),
                innerindex.offset(),
                (int64_t)k,
                (int64_t)j,
                (int64_t)i,
                len,
                contents[k].get()->length());
              util::handle_error(err, classname(), identities_.get());
              contents[k] = contents[k].get()->merge(innercontents[j]);
              unmerged = false;
              break;
            }
          }
          if (unmerged) {
            struct Error err = util::awkward_unionarray_simplify8_64_to8_64<T, I>(
              tags.ptr().get(),
              index.ptr().get(),
              tags_.ptr().get(),
              tags_.offset(),
              index_.ptr().get(),
              index_.offset(),
              innertags.ptr().get(),
              innertags.offset(),
              innerindex.ptr().get(),
              innerindex.offset(),
              (int64_t)contents.size(),
              (int64_t)j,
              (int64_t)i,
              len,
              0);
            util::handle_error(err, classname(), identities_.get());
            contents.push_back(innercontents[j]);
          }
        }
      }
      else {
        bool unmerged = true;
        for (size_t k = 0;  k < contents.size();  k++) {
          if (contents[k].get()->mergeable(contents_[i], mergebool)) {
            struct Error err = util::awkward_unionarray_simplify_one_to8_64<T, I>(
              tags.ptr().get(),
              index.ptr().get(),
              tags_.ptr().get(),
              tags_.offset(),
              index_.ptr().get(),
              index_.offset(),
              (int64_t)k,
              (int64_t)i,
              len,
              contents[k].get()->length());
            util::handle_error(err, classname(), identities_.get());
            contents[k] = contents[k].get()->merge(contents_[i]);
            unmerged = false;
            break;
          }
        }
        if (unmerged) {
          struct Error err = util::awkward_unionarray_simplify_one_to8_64<T, I>(
            tags.ptr().get(),
            index.ptr().get(),
            tags_.ptr().get(),
            tags_.offset(),
            index_.ptr().get(),
            index_.offset(),
            (int64_t)contents.size(),
            (int64_t)i,
            len,
            0);
          util::handle_error(err, classname(), identities_.get());
          contents.push_back(contents_[i]);
        }
      }
    }

    if (contents.size() > kMaxInt8) {
      throw std::runtime_error("FIXME: handle UnionArray with more than 127 contents");
    }

    return std::make_shared<UnionArray8_64>(identities_, parameters_, tags, index, contents);
  }

  template <typename T, typename I>
  const std::string UnionArrayOf<T, I>::classname() const {
    if (std::is_same<T, int8_t>::value) {
      if (std::is_same<I, int32_t>::value) {
        return "UnionArray8_32";
      }
      else if (std::is_same<I, uint32_t>::value) {
        return "UnionArray8_U32";
      }
      else if (std::is_same<I, int64_t>::value) {
        return "UnionArray8_64";
      }
    }
    return "UnrecognizedUnionArray";
  }

  template <typename T, typename I>
  void UnionArrayOf<T, I>::setidentities() {
    if (length() <= kMaxInt32) {
      std::shared_ptr<Identities> newidentities = std::make_shared<Identities32>(Identities::newref(), Identities::FieldLoc(), 1, length());
      Identities32* rawidentities = reinterpret_cast<Identities32*>(newidentities.get());
      struct Error err = awkward_new_identities32(rawidentities->ptr().get(), length());
      util::handle_error(err, classname(), identities_.get());
      setidentities(newidentities);
    }
    else {
      std::shared_ptr<Identities> newidentities = std::make_shared<Identities64>(Identities::newref(), Identities::FieldLoc(), 1, length());
      Identities64* rawidentities = reinterpret_cast<Identities64*>(newidentities.get());
      struct Error err = awkward_new_identities64(rawidentities->ptr().get(), length());
      util::handle_error(err, classname(), identities_.get());
      setidentities(newidentities);
    }
  }

  template <typename T, typename I>
  void UnionArrayOf<T, I>::setidentities(const std::shared_ptr<Identities>& identities) {
    if (identities.get() == nullptr) {
      for (auto content : contents_) {
        content.get()->setidentities(identities);
      }
    }
    else {
      if (index_.length() < tags_.length()) {
        util::handle_error(failure("len(index) < len(tags)", kSliceNone, kSliceNone), classname(), identities_.get());
      }
      if (length() != identities.get()->length()) {
        util::handle_error(failure("content and its identities must have the same length", kSliceNone, kSliceNone), classname(), identities_.get());
      }
      for (size_t which = 0;  which < contents_.size();  which++) {
        std::shared_ptr<Content> content = contents_[which];
        std::shared_ptr<Identities> bigidentities = identities;
        if (content.get()->length() > kMaxInt32  ||  !std::is_same<I, int32_t>::value) {
          bigidentities = identities.get()->to64();
        }
        if (Identities32* rawidentities = dynamic_cast<Identities32*>(bigidentities.get())) {
          bool uniquecontents;
          std::shared_ptr<Identities> subidentities = std::make_shared<Identities32>(Identities::newref(), rawidentities->fieldloc(), rawidentities->width(), content.get()->length());
          Identities32* rawsubidentities = reinterpret_cast<Identities32*>(subidentities.get());
          struct Error err = util::awkward_identities32_from_unionarray<T, I>(
            &uniquecontents,
            rawsubidentities->ptr().get(),
            rawidentities->ptr().get(),
            tags_.ptr().get(),
            index_.ptr().get(),
            rawidentities->offset(),
            tags_.offset(),
            index_.offset(),
            content.get()->length(),
            length(),
            rawidentities->width(),
            (int64_t)which);
          util::handle_error(err, classname(), identities_.get());
          if (uniquecontents) {
            content.get()->setidentities(subidentities);
          }
          else {
            content.get()->setidentities(Identities::none());
          }
        }
        else if (Identities64* rawidentities = dynamic_cast<Identities64*>(bigidentities.get())) {
          bool uniquecontents;
          std::shared_ptr<Identities> subidentities = std::make_shared<Identities64>(Identities::newref(), rawidentities->fieldloc(), rawidentities->width(), content.get()->length());
          Identities64* rawsubidentities = reinterpret_cast<Identities64*>(subidentities.get());
          struct Error err = util::awkward_identities64_from_unionarray<T, I>(
            &uniquecontents,
            rawsubidentities->ptr().get(),
            rawidentities->ptr().get(),
            tags_.ptr().get(),
            index_.ptr().get(),
            rawidentities->offset(),
            tags_.offset(),
            index_.offset(),
            content.get()->length(),
            length(),
            rawidentities->width(),
            (int64_t)which);
          util::handle_error(err, classname(), identities_.get());
          if (uniquecontents) {
            content.get()->setidentities(subidentities);
          }
          else {
            content.get()->setidentities(Identities::none());
          }
        }
        else {
          throw std::runtime_error("unrecognized Identities specialization");
        }
      }
    }
    identities_ = identities;
  }

  template <typename T, typename I>
  const std::shared_ptr<Type> UnionArrayOf<T, I>::type() const {
    std::vector<std::shared_ptr<Type>> types;
    for (auto item : contents_) {
      types.push_back(item.get()->type());
    }
    return std::make_shared<UnionType>(parameters_, types);
  }

  template <typename T, typename I>
  const std::shared_ptr<Content> UnionArrayOf<T, I>::astype(const std::shared_ptr<Type>& type) const {
    if (UnionType* raw = dynamic_cast<UnionType*>(type.get())) {
      std::vector<std::shared_ptr<Content>> contents;
      for (int64_t i = 0;  i < raw->numtypes();  i++) {
        // FIXME: union equivalence could be defined much more flexibly than this, but do it later...
        if (i >= (int64_t)contents_.size()) {
          throw std::invalid_argument(classname() + std::string(" cannot be converted to type ") + type.get()->tostring() + std::string(" because the number of possibilities doesn't match"));
        }
        contents.push_back(contents_[(size_t)i].get()->astype(raw->type(i)));
      }
      return std::make_shared<UnionArrayOf<T, I>>(identities_, parameters_, tags_, index_, contents);
    }
    else {
      throw std::invalid_argument(classname() + std::string(" cannot be converted to type ") + type.get()->tostring());
    }
  }

  template <typename T, typename I>
  const std::string UnionArrayOf<T, I>::tostring_part(const std::string& indent, const std::string& pre, const std::string& post) const {
    std::stringstream out;
    out << indent << pre << "<" << classname() << ">\n";
    if (identities_.get() != nullptr) {
      out << identities_.get()->tostring_part(indent + std::string("    "), "", "\n");
    }
    if (!parameters_.empty()) {
      out << parameters_tostring(indent + std::string("    "), "", "\n");
    }
    out << tags_.tostring_part(indent + std::string("    "), "<tags>", "</tags>\n");
    out << index_.tostring_part(indent + std::string("    "), "<index>", "</index>\n");
    for (size_t i = 0;  i < contents_.size();  i++) {
      out << indent << "    <content index=\"" << i << "\">\n";
      out << contents_[i].get()->tostring_part(indent + std::string("        "), "", "\n");
      out << indent << "    </content>\n";
    }
    out << indent << "</" << classname() << ">" << post;
    return out.str();
  }

  template <typename T, typename I>
  void UnionArrayOf<T, I>::tojson_part(ToJson& builder) const {
    int64_t len = length();
    check_for_iteration();
    builder.beginlist();
    for (int64_t i = 0;  i < len;  i++) {
      getitem_at_nowrap(i).get()->tojson_part(builder);
    }
    builder.endlist();
  }

  template <typename T, typename I>
  void UnionArrayOf<T, I>::nbytes_part(std::map<size_t, int64_t>& largest) const {
    for (auto x : contents_) {
      x.get()->nbytes_part(largest);
    }
    if (identities_.get() != nullptr) {
      identities_.get()->nbytes_part(largest);
    }
  }

  template <typename T, typename I>
  int64_t UnionArrayOf<T, I>::length() const {
    return tags_.length();
  }

  template <typename T, typename I>
  const std::shared_ptr<Content> UnionArrayOf<T, I>::shallow_copy() const {
    return std::make_shared<UnionArrayOf<T, I>>(identities_, parameters_, tags_, index_, contents_);
  }

  template <typename T, typename I>
  const std::shared_ptr<Content> UnionArrayOf<T, I>::deep_copy(bool copyarrays, bool copyindexes, bool copyidentities) const {
    IndexOf<T> tags = copyindexes ? tags_.deep_copy() : tags_;
    IndexOf<I> index = copyindexes ? index_.deep_copy() : index_;
    std::vector<std::shared_ptr<Content>> contents;
    for (auto x : contents_) {
      contents.push_back(x.get()->deep_copy(copyarrays, copyindexes, copyidentities));
    }
    std::shared_ptr<Identities> identities = identities_;
    if (copyidentities  &&  identities_.get() != nullptr) {
      identities = identities_.get()->deep_copy();
    }
    return std::make_shared<UnionArrayOf<T, I>>(identities, parameters_, tags, index, contents);
  }

  template <typename T, typename I>
  void UnionArrayOf<T, I>::check_for_iteration() const {
    if (index_.length() < tags_.length()) {
      util::handle_error(failure("len(index) < len(tags)", kSliceNone, kSliceNone), classname(), identities_.get());
    }
    if (identities_.get() != nullptr  &&  identities_.get()->length() < index_.length()) {
      util::handle_error(failure("len(identities) < len(array)", kSliceNone, kSliceNone), identities_.get()->classname(), nullptr);
    }
  }

  template <typename T, typename I>
  const std::shared_ptr<Content> UnionArrayOf<T, I>::getitem_nothing() const {
    return getitem_range_nowrap(0, 0);
  }

  template <typename T, typename I>
  const std::shared_ptr<Content> UnionArrayOf<T, I>::getitem_at(int64_t at) const {
    int64_t regular_at = at;
    int64_t len = length();
    if (regular_at < 0) {
      regular_at += len;
    }
    if (!(0 <= regular_at  &&  regular_at < len)) {
      util::handle_error(failure("index out of range", kSliceNone, at), classname(), identities_.get());
    }
    return getitem_at_nowrap(regular_at);
  }

  template <typename T, typename I>
  const std::shared_ptr<Content> UnionArrayOf<T, I>::getitem_at_nowrap(int64_t at) const {
    size_t tag = (size_t)tags_.getitem_at_nowrap(at);
    int64_t index = (int64_t)index_.getitem_at_nowrap(at);
    if (!(0 <= tag  &&  tag < contents_.size())) {
      util::handle_error(failure("not 0 <= tag[i] < numcontents", kSliceNone, at), classname(), identities_.get());
    }
    std::shared_ptr<Content> content = contents_[tag];
    if (!(0 <= index  &&  index < content.get()->length())) {
      util::handle_error(failure("index[i] > len(content(tag))", kSliceNone, at), classname(), identities_.get());
    }
    return content.get()->getitem_at_nowrap(index);
  }

  template <typename T, typename I>
  const std::shared_ptr<Content> UnionArrayOf<T, I>::getitem_range(int64_t start, int64_t stop) const {
    int64_t regular_start = start;
    int64_t regular_stop = stop;
    awkward_regularize_rangeslice(&regular_start, &regular_stop, true, start != Slice::none(), stop != Slice::none(), tags_.length());
    if (identities_.get() != nullptr  &&  regular_stop > identities_.get()->length()) {
      util::handle_error(failure("index out of range", kSliceNone, stop), identities_.get()->classname(), nullptr);
    }
    return getitem_range_nowrap(regular_start, regular_stop);
  }

  template <typename T, typename I>
  const std::shared_ptr<Content> UnionArrayOf<T, I>::getitem_range_nowrap(int64_t start, int64_t stop) const {
    std::shared_ptr<Identities> identities(nullptr);
    if (identities_.get() != nullptr) {
      identities = identities_.get()->getitem_range_nowrap(start, stop);
    }
    return std::make_shared<UnionArrayOf<T, I>>(identities, parameters_, tags_.getitem_range_nowrap(start, stop), index_.getitem_range_nowrap(start, stop), contents_);
  }

  template <typename T, typename I>
  const std::shared_ptr<Content> UnionArrayOf<T, I>::getitem_field(const std::string& key) const {
    std::vector<std::shared_ptr<Content>> contents;
    for (auto content : contents_) {
      contents.push_back(content.get()->getitem_field(key));
    }
    return std::make_shared<UnionArrayOf<T, I>>(identities_, util::Parameters(), tags_, index_, contents);
  }

  template <typename T, typename I>
  const std::shared_ptr<Content> UnionArrayOf<T, I>::getitem_fields(const std::vector<std::string>& keys) const {
    std::vector<std::shared_ptr<Content>> contents;
    for (auto content : contents_) {
      contents.push_back(content.get()->getitem_fields(keys));
    }
    return std::make_shared<UnionArrayOf<T, I>>(identities_, util::Parameters(), tags_, index_, contents);
  }

  template <typename T, typename I>
  const std::shared_ptr<Content> UnionArrayOf<T, I>::getitem_next(const std::shared_ptr<SliceItem>& head, const Slice& tail, const Index64& advanced) const {
    if (head.get() == nullptr) {
      return shallow_copy();
    }
    else if (dynamic_cast<SliceAt*>(head.get())  ||  dynamic_cast<SliceRange*>(head.get())  ||  dynamic_cast<SliceArray64*>(head.get())) {
      std::vector<std::shared_ptr<Content>> outcontents;
      for (int64_t i = 0;  i < numcontents();  i++) {
        std::shared_ptr<Content> projection = project(i);
        outcontents.push_back(projection.get()->getitem_next(head, tail, advanced));
      }
      IndexOf<I> outindex = regular_index(tags_);
      return std::make_shared<UnionArrayOf<T, I>>(identities_, parameters_, tags_, outindex, outcontents);
    }
    else if (SliceEllipsis* ellipsis = dynamic_cast<SliceEllipsis*>(head.get())) {
      return Content::getitem_next(*ellipsis, tail, advanced);
    }
    else if (SliceNewAxis* newaxis = dynamic_cast<SliceNewAxis*>(head.get())) {
      return Content::getitem_next(*newaxis, tail, advanced);
    }
    else if (SliceField* field = dynamic_cast<SliceField*>(head.get())) {
      return Content::getitem_next(*field, tail, advanced);
    }
    else if (SliceFields* fields = dynamic_cast<SliceFields*>(head.get())) {
      return Content::getitem_next(*fields, tail, advanced);
    }
    else {
      throw std::runtime_error("unrecognized slice type");
    }
  }

  template <typename T, typename I>
  const std::shared_ptr<Content> UnionArrayOf<T, I>::carry(const Index64& carry) const {
    int64_t lentags = tags_.length();
    if (index_.length() < lentags) {
      util::handle_error(failure("len(index) < len(tags)", kSliceNone, kSliceNone), classname(), identities_.get());
    }
    int64_t lencarry = carry.length();
    IndexOf<T> nexttags(lencarry);
    struct Error err1 = util::awkward_index_carry_64<T>(
      nexttags.ptr().get(),
      tags_.ptr().get(),
      carry.ptr().get(),
      tags_.offset(),
      lentags,
      lencarry);
    util::handle_error(err1, classname(), identities_.get());
    IndexOf<I> nextindex(lencarry);
    struct Error err2 = util::awkward_index_carry_nocheck_64<I>(
      nextindex.ptr().get(),
      index_.ptr().get(),
      carry.ptr().get(),
      index_.offset(),
      lencarry);
    util::handle_error(err2, classname(), identities_.get());
    std::shared_ptr<Identities> identities(nullptr);
    if (identities_.get() != nullptr) {
      identities = identities_.get()->getitem_carry_64(carry);
    }
    return std::make_shared<UnionArrayOf<T, I>>(identities, parameters_, nexttags, nextindex, contents_);
  }

  template <typename T, typename I>
  bool UnionArrayOf<T, I>::purelist_isregular() const {
    for (auto content : contents_) {
      if (!content.get()->purelist_isregular()) {
        return false;
      }
    }
    return true;
  }

  template <typename T, typename I>
  int64_t UnionArrayOf<T, I>::purelist_depth() const {
    bool first = true;
    int64_t out = -1;
    for (auto content : contents_) {
      if (first) {
        first = false;
        out = content.get()->purelist_depth();
      }
      else if (out != content.get()->purelist_depth()) {
        return -1;
      }
    }
    return out;
  }

  template <typename T, typename I>
  const std::pair<int64_t, int64_t> UnionArrayOf<T, I>::minmax_depth() const {
    if (contents_.empty()) {
      return std::pair<int64_t, int64_t>(0, 0);
    }
    int64_t min = kMaxInt64;
    int64_t max = 0;
    for (auto content : contents_) {
      std::pair<int64_t, int64_t> minmax = content.get()->minmax_depth();
      if (minmax.first < min) {
        min = minmax.first;
      }
      if (minmax.second > max) {
        max = minmax.second;
      }
    }
    return std::pair<int64_t, int64_t>(min, max);
  }

  template <typename T, typename I>
  int64_t UnionArrayOf<T, I>::numfields() const {
    return (int64_t)keys().size();
  }

  template <typename T, typename I>
  int64_t UnionArrayOf<T, I>::fieldindex(const std::string& key) const {
    throw std::invalid_argument("UnionArray breaks the one-to-one relationship between fieldindexes and keys");
  }

  template <typename T, typename I>
  const std::string UnionArrayOf<T, I>::key(int64_t fieldindex) const {
    throw std::invalid_argument("UnionArray breaks the one-to-one relationship between fieldindexes and keys");
  }

  template <typename T, typename I>
  bool UnionArrayOf<T, I>::haskey(const std::string& key) const {
    for (auto x : keys()) {
      if (x == key) {
        return true;
      }
    }
    return false;
  }

  template <typename T, typename I>
  const std::vector<std::string> UnionArrayOf<T, I>::keys() const {
    std::vector<std::string> out;
    if (contents_.empty()) {
      return out;
    }
    out = contents_[0].get()->keys();
    for (size_t i = 1;  i < contents_.size();  i++) {
      std::vector<std::string> tmp = contents_[i].get()->keys();
      for (int64_t j = (int64_t)out.size() - 1;  j >= 0;  j--) {
        bool found = false;
        for (size_t k = 0;  k < tmp.size();  k++) {
          if (tmp[k] == out[(size_t)j]) {
            found = true;
            break;
          }
        }
        if (!found) {
          out.erase(out.begin() + (size_t)j);
        }
      }
    }
    return out;
  }

  template <typename T, typename I>
  const Index64 UnionArrayOf<T, I>::count64() const {
    int64_t len = contents_.size();
    Index64 tocount(len);
    int64_t indx(0);
    for (auto content : contents_) {
      Index64 toappend = content.get()->count64();
      tocount.ptr().get()[indx++] = toappend.length();
    }
    return tocount;
  }

  template <typename T, typename I>
  const std::shared_ptr<Content> UnionArrayOf<T, I>::count(int64_t axis) const {
    int64_t toaxis = axis_wrap(axis);

    std::vector<std::shared_ptr<Content>> contents;
    for (auto content : contents_) {
      contents.emplace_back(content.get()->count(toaxis));
    }
    return std::make_shared<UnionArrayOf<T, I>>(Identities::none(), util::Parameters(), tags_, index_, contents);
  }

  template <typename T, typename I>
  const std::shared_ptr<Content> UnionArrayOf<T, I>::flatten(int64_t axis) const {
    std::vector<std::shared_ptr<Content>> contents;
    for (auto content : contents_) {
      contents.emplace_back(content.get()->flatten(axis));
    }
    return std::make_shared<UnionArrayOf<T, I>>(identities_, parameters_, tags_, index_, contents);
<<<<<<< HEAD
=======
  }

  template <typename T, typename I>
  bool UnionArrayOf<T, I>::mergeable(const std::shared_ptr<Content>& other, bool mergebool) const {
    if (!parameters_equal(other.get()->parameters())) {
      return false;
    }

    return true;
  }

  template <typename T, typename I>
  const std::shared_ptr<Content> UnionArrayOf<T, I>::reverse_merge(const std::shared_ptr<Content>& other) const {
    int64_t theirlength = other.get()->length();
    int64_t mylength = length();
    Index8 tags(theirlength + mylength);
    Index64 index(theirlength + mylength);

    std::vector<std::shared_ptr<Content>> contents({ other });
    contents.insert(contents.end(), contents_.begin(), contents_.end());

    struct Error err1 = awkward_unionarray_filltags_to8_const(
      tags.ptr().get(),
      0,
      theirlength,
      0);
    util::handle_error(err1, classname(), identities_.get());
    struct Error err2 = awkward_unionarray_fillindex_to64_count(
      index.ptr().get(),
      0,
      theirlength);
    util::handle_error(err2, classname(), identities_.get());

    if (std::is_same<T, int8_t>::value) {
      struct Error err = awkward_unionarray_filltags_to8_from8(
        tags.ptr().get(),
        theirlength,
        reinterpret_cast<int8_t*>(tags_.ptr().get()),
        tags_.offset(),
        mylength,
        1);
      util::handle_error(err, classname(), identities_.get());
    }
    else {
      throw std::runtime_error("unrecognized UnionArray specialization");
    }

    if (std::is_same<I, int32_t>::value) {
      struct Error err = awkward_unionarray_fillindex_to64_from32(
        index.ptr().get(),
        theirlength,
        reinterpret_cast<int32_t*>(index_.ptr().get()),
        index_.offset(),
        mylength);
      util::handle_error(err, classname(), identities_.get());
    }
    else if (std::is_same<I, uint32_t>::value) {
      struct Error err = awkward_unionarray_fillindex_to64_fromU32(
        index.ptr().get(),
        theirlength,
        reinterpret_cast<uint32_t*>(index_.ptr().get()),
        index_.offset(),
        mylength);
      util::handle_error(err, classname(), identities_.get());
    }
    else if (std::is_same<I, int64_t>::value) {
      struct Error err = awkward_unionarray_fillindex_to64_from64(
        index.ptr().get(),
        theirlength,
        reinterpret_cast<int64_t*>(index_.ptr().get()),
        index_.offset(),
        mylength);
      util::handle_error(err, classname(), identities_.get());
    }
    else {
      throw std::runtime_error("unrecognized UnionArray specialization");
    }

    if (contents.size() > kMaxInt8) {
      throw std::runtime_error("FIXME: handle UnionArray with more than 127 contents");
    }

    return std::make_shared<UnionArray8_64>(Identities::none(), util::Parameters(), tags, index, contents);
  }

  template <typename T, typename I>
  const std::shared_ptr<Content> UnionArrayOf<T, I>::merge(const std::shared_ptr<Content>& other) const {
    if (!parameters_equal(other.get()->parameters())) {
      return merge_as_union(other);
    }

    if (dynamic_cast<EmptyArray*>(other.get())) {
      return shallow_copy();
    }

    int64_t mylength = length();
    int64_t theirlength = other.get()->length();
    Index8 tags(mylength + theirlength);
    Index64 index(mylength + theirlength);

    if (std::is_same<T, int8_t>::value) {
      struct Error err = awkward_unionarray_filltags_to8_from8(
        tags.ptr().get(),
        0,
        reinterpret_cast<int8_t*>(tags_.ptr().get()),
        tags_.offset(),
        mylength,
        0);
      util::handle_error(err, classname(), identities_.get());
    }
    else {
      throw std::runtime_error("unrecognized UnionArray specialization");
    }

    if (std::is_same<I, int32_t>::value) {
      struct Error err = awkward_unionarray_fillindex_to64_from32(
        index.ptr().get(),
        0,
        reinterpret_cast<int32_t*>(index_.ptr().get()),
        index_.offset(),
        mylength);
      util::handle_error(err, classname(), identities_.get());
    }
    else if (std::is_same<I, uint32_t>::value) {
      struct Error err = awkward_unionarray_fillindex_to64_fromU32(
        index.ptr().get(),
        0,
        reinterpret_cast<uint32_t*>(index_.ptr().get()),
        index_.offset(),
        mylength);
      util::handle_error(err, classname(), identities_.get());
    }
    else if (std::is_same<I, int64_t>::value) {
      struct Error err = awkward_unionarray_fillindex_to64_from64(
        index.ptr().get(),
        0,
        reinterpret_cast<int64_t*>(index_.ptr().get()),
        index_.offset(),
        mylength);
      util::handle_error(err, classname(), identities_.get());
    }
    else {
      throw std::runtime_error("unrecognized UnionArray specialization");
    }

    std::vector<std::shared_ptr<Content>> contents(contents_.begin(), contents_.end());
    if (UnionArray8_32* rawother = dynamic_cast<UnionArray8_32*>(other.get())) {
      std::vector<std::shared_ptr<Content>> other_contents = rawother->contents();
      contents.insert(contents.end(), other_contents.begin(), other_contents.end());
      Index8 other_tags = rawother->tags();
      struct Error err1 = awkward_unionarray_filltags_to8_from8(
        tags.ptr().get(),
        mylength,
        other_tags.ptr().get(),
        other_tags.offset(),
        theirlength,
        numcontents());
      util::handle_error(err1, rawother->classname(), rawother->identities().get());
      Index32 other_index = rawother->index();
      struct Error err2 = awkward_unionarray_fillindex_to64_from32(
        index.ptr().get(),
        mylength,
        other_index.ptr().get(),
        other_index.offset(),
        theirlength);
      util::handle_error(err2, rawother->classname(), rawother->identities().get());
    }
    else if (UnionArray8_U32* rawother = dynamic_cast<UnionArray8_U32*>(other.get())) {
      std::vector<std::shared_ptr<Content>> other_contents = rawother->contents();
      contents.insert(contents.end(), other_contents.begin(), other_contents.end());
      Index8 other_tags = rawother->tags();
      struct Error err1 = awkward_unionarray_filltags_to8_from8(
        tags.ptr().get(),
        mylength,
        other_tags.ptr().get(),
        other_tags.offset(),
        theirlength,
        numcontents());
      util::handle_error(err1, rawother->classname(), rawother->identities().get());
      IndexU32 other_index = rawother->index();
      struct Error err2 = awkward_unionarray_fillindex_to64_fromU32(
        index.ptr().get(),
        mylength,
        other_index.ptr().get(),
        other_index.offset(),
        theirlength);
      util::handle_error(err2, rawother->classname(), rawother->identities().get());
    }
    else if (UnionArray8_64* rawother = dynamic_cast<UnionArray8_64*>(other.get())) {
      std::vector<std::shared_ptr<Content>> other_contents = rawother->contents();
      contents.insert(contents.end(), other_contents.begin(), other_contents.end());
      Index8 other_tags = rawother->tags();
      struct Error err1 = awkward_unionarray_filltags_to8_from8(
        tags.ptr().get(),
        mylength,
        other_tags.ptr().get(),
        other_tags.offset(),
        theirlength,
        numcontents());
      util::handle_error(err1, rawother->classname(), rawother->identities().get());
      Index64 other_index = rawother->index();
      struct Error err2 = awkward_unionarray_fillindex_to64_from64(
        index.ptr().get(),
        mylength,
        other_index.ptr().get(),
        other_index.offset(),
        theirlength);
      util::handle_error(err2, rawother->classname(), rawother->identities().get());
    }
    else {
      contents.push_back(other);
      struct Error err1 = awkward_unionarray_filltags_to8_const(
        tags.ptr().get(),
        mylength,
        theirlength,
        numcontents());
      util::handle_error(err1, classname(), identities_.get());
      struct Error err2 = awkward_unionarray_fillindex_to64_count(
        index.ptr().get(),
        mylength,
        theirlength);
      util::handle_error(err2, classname(), identities_.get());
    }

    if (contents.size() > kMaxInt8) {
      throw std::runtime_error("FIXME: handle UnionArray with more than 127 contents");
    }

    return std::make_shared<UnionArray8_64>(Identities::none(), util::Parameters(), tags, index, contents);
>>>>>>> b6443223
  }

  template <typename T, typename I>
  const std::shared_ptr<Content> UnionArrayOf<T, I>::getitem_next(const SliceAt& at, const Slice& tail, const Index64& advanced) const {
    throw std::runtime_error("undefined operation: UnionArray::getitem_next(SliceAt)");
  }

  template <typename T, typename I>
  const std::shared_ptr<Content> UnionArrayOf<T, I>::getitem_next(const SliceRange& range, const Slice& tail, const Index64& advanced) const {
    throw std::runtime_error("undefined operation: UnionArray::getitem_next(SliceRange)");
  }

  template <typename T, typename I>
  const std::shared_ptr<Content> UnionArrayOf<T, I>::getitem_next(const SliceArray64& array, const Slice& tail, const Index64& advanced) const {
    throw std::runtime_error("undefined operation: UnionArray::getitem_next(SliceArray64)");
  }

  template class UnionArrayOf<int8_t, int32_t>;
  template class UnionArrayOf<int8_t, uint32_t>;
  template class UnionArrayOf<int8_t, int64_t>;
}<|MERGE_RESOLUTION|>--- conflicted
+++ resolved
@@ -777,8 +777,6 @@
       contents.emplace_back(content.get()->flatten(axis));
     }
     return std::make_shared<UnionArrayOf<T, I>>(identities_, parameters_, tags_, index_, contents);
-<<<<<<< HEAD
-=======
   }
 
   template <typename T, typename I>
@@ -1008,7 +1006,6 @@
     }
 
     return std::make_shared<UnionArray8_64>(Identities::none(), util::Parameters(), tags, index, contents);
->>>>>>> b6443223
   }
 
   template <typename T, typename I>
