// BSD 3-Clause License; see https://github.com/scikit-hep/awkward-1.0/blob/master/LICENSE

#define FILENAME(line) FILENAME_FOR_EXCEPTIONS("src/libawkward/array/UnionArray.cpp", line)
#define FILENAME_C(line) FILENAME_FOR_EXCEPTIONS_C("src/libawkward/array/UnionArray.cpp", line)

#include <sstream>
#include <type_traits>

#include "awkward/kernels.h"
#include "awkward/kernel-utils.h"
#include "awkward/type/UnionType.h"
#include "awkward/type/ArrayType.h"
#include "awkward/type/UnknownType.h"
#include "awkward/Slice.h"
#include "awkward/array/EmptyArray.h"
#include "awkward/array/IndexedArray.h"
#include "awkward/array/NumpyArray.h"
#include "awkward/array/RegularArray.h"
#include "awkward/array/VirtualArray.h"

#define AWKWARD_UNIONARRAY_NO_EXTERN_TEMPLATE
#include "awkward/array/UnionArray.h"

namespace awkward {
  ////////// UnionForm

  UnionForm::UnionForm(bool has_identities,
                       const util::Parameters& parameters,
                       const FormKey& form_key,
                       Index::Form tags,
                       Index::Form index,
                       const std::vector<FormPtr>& contents)
      : Form(has_identities, parameters, form_key)
      , tags_(tags)
      , index_(index)
      , contents_(contents) { }

  Index::Form
  UnionForm::tags() const {
    return tags_;
  }

  Index::Form
  UnionForm::index() const {
    return index_;
  }

  const std::vector<FormPtr>
  UnionForm::contents() const {
    return contents_;
  }

  int64_t
  UnionForm::numcontents() const {
    return (int64_t)contents_.size();
  }

  const FormPtr
  UnionForm::content(int64_t index) const {
    return contents_[(size_t)index];
  }

  const TypePtr
  UnionForm::type(const util::TypeStrs& typestrs) const {
    std::vector<TypePtr> types;
    for (auto item : contents_) {
      types.push_back(item.get()->type(typestrs));
    }
    return std::make_shared<UnionType>(
               parameters_,
               util::gettypestr(parameters_, typestrs),
               types);
  }

  void
  UnionForm::tojson_part(ToJson& builder, bool verbose) const {
    builder.beginrecord();
    builder.field("class");
    if (index_ == Index::Form::i32) {
      builder.string("UnionArray8_32");
    }
    else if (index_ == Index::Form::u32) {
      builder.string("UnionArray8_U32");
    }
    else if (index_ == Index::Form::i64) {
      builder.string("UnionArray8_64");
    }
    else {
      builder.string("UnrecognizedUnionArray");
    }
    builder.field("tags");
    builder.string(Index::form2str(tags_));
    builder.field("index");
    builder.string(Index::form2str(index_));
    builder.field("contents");
    builder.beginlist();
    for (auto x : contents_) {
      x.get()->tojson_part(builder, verbose);
    }
    builder.endlist();
    identities_tojson(builder, verbose);
    parameters_tojson(builder, verbose);
    form_key_tojson(builder, verbose);
    builder.endrecord();
  }

  const FormPtr
  UnionForm::shallow_copy() const {
    return std::make_shared<UnionForm>(has_identities_,
                                       parameters_,
                                       form_key_,
                                       tags_,
                                       index_,
                                       contents_);
  }

  const std::string
  UnionForm::purelist_parameter(const std::string& key) const {
    std::string out = parameter(key);
    if (out == std::string("null")) {
      if (contents_.empty()) {
        return "null";
      }
      out = contents_[0].get()->purelist_parameter(key);
      for (size_t i = 1;  i < contents_.size();  i++) {
        if (!contents_[i].get()->parameter_equals(key, out)) {
          return "null";
        }
      }
      return out;
    }
    else {
      return out;
    }
  }

  bool
  UnionForm::purelist_isregular() const {
    for (auto content : contents_) {
      if (!content.get()->purelist_isregular()) {
        return false;
      }
    }
    return true;
  }

  int64_t
  UnionForm::purelist_depth() const {
    bool first = true;
    int64_t out = -1;
    for (auto content : contents_) {
      if (first) {
        first = false;
        out = content.get()->purelist_depth();
      }
      else if (out != content.get()->purelist_depth()) {
        return -1;
      }
    }
    return out;
  }

  bool
  UnionForm::dimension_optiontype() const {
    for (auto content : contents_) {
      if (content.get()->dimension_optiontype()) {
        return true;
      }
    }
    return false;
  }

  const std::pair<int64_t, int64_t>
  UnionForm::minmax_depth() const {
    if (contents_.empty()) {
      return std::pair<int64_t, int64_t>(0, 0);
    }
    int64_t min = kMaxInt64;
    int64_t max = 0;
    for (auto content : contents_) {
      std::pair<int64_t, int64_t> minmax = content.get()->minmax_depth();
      if (minmax.first < min) {
        min = minmax.first;
      }
      if (minmax.second > max) {
        max = minmax.second;
      }
    }
    return std::pair<int64_t, int64_t>(min, max);
  }

  const std::pair<bool, int64_t>
  UnionForm::branch_depth() const {
    bool anybranch = false;
    int64_t mindepth = -1;
    for (auto content : contents_) {
      std::pair<bool, int64_t> content_depth = content.get()->branch_depth();
      if (mindepth == -1) {
        mindepth = content_depth.second;
      }
      if (content_depth.first  ||  mindepth != content_depth.second) {
        anybranch = true;
      }
      if (mindepth > content_depth.second) {
        mindepth = content_depth.second;
      }
    }
    return std::pair<bool, int64_t>(anybranch, mindepth);
  }

  int64_t
  UnionForm::numfields() const {
    return (int64_t)keys().size();
  }

  int64_t
  UnionForm::fieldindex(const std::string& key) const {
    throw std::invalid_argument(
      std::string("UnionForm breaks the one-to-one relationship "
                  "between fieldindexes and keys") + FILENAME(__LINE__));
  }

  const std::string
  UnionForm::key(int64_t fieldindex) const {
    throw std::invalid_argument(
      std::string("UnionForm breaks the one-to-one relationship "
                  "between fieldindexes and keys") + FILENAME(__LINE__));
  }

  bool
  UnionForm::haskey(const std::string& key) const {
    for (auto x : keys()) {
      if (x == key) {
        return true;
      }
    }
    return false;
  }

  const std::vector<std::string>
  UnionForm::keys() const {
    std::vector<std::string> out;
    if (contents_.empty()) {
      return out;
    }
    out = contents_[0].get()->keys();
    for (size_t i = 1;  i < contents_.size();  i++) {
      std::vector<std::string> tmp = contents_[i].get()->keys();
      for (int64_t j = (int64_t)out.size() - 1;  j >= 0;  j--) {
        bool found = false;
        for (size_t k = 0;  k < tmp.size();  k++) {
          if (tmp[k] == out[(size_t)j]) {
            found = true;
            break;
          }
        }
        if (!found) {
          out.erase(std::next(out.begin(), j));
        }
      }
    }
    return out;
  }

  bool
  UnionForm::equal(const FormPtr& other,
                   bool check_identities,
                   bool check_parameters,
                   bool check_form_key,
                   bool compatibility_check) const {
    if (check_identities  &&
        has_identities_ != other.get()->has_identities()) {
      return false;
    }
    if (check_parameters  &&
        !util::parameters_equal(parameters_, other.get()->parameters())) {
      return false;
    }
    if (check_form_key  &&
        !form_key_equals(other.get()->form_key())) {
      return false;
    }
    if (UnionForm* t = dynamic_cast<UnionForm*>(other.get())) {
      if (tags_ != t->tags()  ||  index_ != t->index()) {
        return false;
      }
      if (numcontents() != t->numcontents()) {
        return false;
      }
      for (int64_t i = 0;  i < numcontents();  i++) {
        if (!content(i).get()->equal(t->content(i),
                                     check_identities,
                                     check_parameters,
                                     check_form_key,
                                     compatibility_check)) {
          return false;
        }
      }
      return true;
    }
    else {
      return false;
    }
  }

  const FormPtr
  UnionForm::getitem_field(const std::string& key) const {
    throw std::invalid_argument(
      "UnionForm breaks the one-to-one relationship "
      "between fieldindexes and keys");
  }

  ////////// UnionArray

  template <>
  const IndexOf<int32_t>
  UnionArrayOf<int8_t, int32_t>::sparse_index(int64_t len) {
    IndexOf<int32_t> outindex(len);
    struct Error err = kernel::carry_arange<int32_t>(
      kernel::lib::cpu,   // DERIVE
      outindex.data(),
      len);
    util::handle_error(err, "UnionArray", nullptr);
    return outindex;
  }

  template <>
  const IndexOf<uint32_t>
  UnionArrayOf<int8_t, uint32_t>::sparse_index(int64_t len) {
    IndexOf<uint32_t> outindex(len);
    struct Error err = kernel::carry_arange<uint32_t>(
      kernel::lib::cpu,   // DERIVE
      outindex.data(),
      len);
    util::handle_error(err, "UnionArray", nullptr);
    return outindex;
  }

  template <>
  const IndexOf<int64_t>
  UnionArrayOf<int8_t, int64_t>::sparse_index(int64_t len) {
    IndexOf<int64_t> outindex(len);
    struct Error err = kernel::carry_arange<int64_t>(
      kernel::lib::cpu,   // DERIVE
      outindex.data(),
      len);
    util::handle_error(err, "UnionArray", nullptr);
    return outindex;
  }

  template <typename T, typename I>
  const IndexOf<I>
  UnionArrayOf<T, I>::regular_index(const IndexOf<T>& tags) {
    int64_t lentags = tags.length();
    int64_t size;
    struct Error err1 = kernel::UnionArray_regular_index_getsize<T>(
      kernel::lib::cpu,   // DERIVE
      &size,
      tags.data(),
      lentags);
    util::handle_error(err1, "UnionArray", nullptr);
    IndexOf<I> current(size);
    IndexOf<I> outindex(lentags);
    struct Error err2 = kernel::UnionArray_regular_index<T, I>(
      kernel::lib::cpu,   // DERIVE
      outindex.data(),
      current.data(),
      size,
      tags.data(),
      lentags);
    util::handle_error(err2, "UnionArray", nullptr);
    return outindex;
  }

  template <typename T, typename I>
  UnionArrayOf<T,
               I>::UnionArrayOf(const IdentitiesPtr& identities,
                                const util::Parameters& parameters,
                                const IndexOf<T> tags,
                                const IndexOf<I>& index,
                                const ContentPtrVec& contents)
      : Content(identities, parameters)
      , tags_(tags)
      , index_(index)
      , contents_(contents) {
    if (contents_.empty()) {
      throw std::invalid_argument("UnionArray must have at least one content");
    }
    if (index.length() < tags.length()) {
      throw std::invalid_argument(
        std::string("UnionArray index must not be shorter than its tags")
        + FILENAME(__LINE__));
    }
  }

  template <typename T, typename I>
  const IndexOf<T>
  UnionArrayOf<T, I>::tags() const {
    return tags_;
  }

  template <typename T, typename I>
  const IndexOf<I>
  UnionArrayOf<T, I>::index() const {
    return index_;
  }

  template <typename T, typename I>
  const ContentPtrVec
  UnionArrayOf<T, I>::contents() const {
    return contents_;
  }

  template <typename T, typename I>
  int64_t
  UnionArrayOf<T, I>::numcontents() const {
    return (int64_t)contents_.size();
  }

  template <typename T, typename I>
  const ContentPtr
  UnionArrayOf<T, I>::content(int64_t index) const {
    if (!(0 <= index  &&  index < numcontents())) {
      throw std::invalid_argument(
        std::string("index ") + std::to_string(index)
        + std::string(" out of range for ") + classname()
        + std::string(" with ") + std::to_string(numcontents())
        + std::string(" contents") + FILENAME(__LINE__));
    }
    return contents_[(size_t)index];
  }

  template <typename T, typename I>
  const ContentPtr
  UnionArrayOf<T, I>::project(int64_t index) const {
    if (!(0 <= index  &&  index < numcontents())) {
      throw std::invalid_argument(
        std::string("index ") + std::to_string(index)
        + std::string(" out of range for ") + classname()
        + std::string(" with ") + std::to_string(numcontents())
        + std::string(" contents") + FILENAME(__LINE__));
    }
    int64_t lentags = tags_.length();
    if (index_.length() < lentags) {
      util::handle_error(
        failure("len(index) < len(tags)",
                kSliceNone,
                kSliceNone,
                FILENAME_C(__LINE__)),
        classname(),
        identities_.get());
    }
    int64_t lenout;
    Index64 tmpcarry(lentags);
    struct Error err = kernel::UnionArray_project_64<T, I>(
      kernel::lib::cpu,   // DERIVE
      &lenout,
      tmpcarry.data(),
      tags_.data(),
      index_.data(),
      lentags,
      index);
    util::handle_error(err, classname(), identities_.get());
    Index64 nextcarry(tmpcarry.ptr(), 0, lenout, tmpcarry.ptr_lib());
    return contents_[(size_t)index].get()->carry(nextcarry, false);
  }

  template <typename T, typename I>
  const ContentPtr
  UnionArrayOf<T, I>::simplify_uniontype(bool mergebool) const {
    int64_t len = length();
    if (index_.length() < len) {
      util::handle_error(
        failure("len(index) < len(tags)",
                kSliceNone,
                kSliceNone,
                FILENAME_C(__LINE__)),
        classname(),
        identities_.get());
    }
    Index8 tags(len);
    Index64 index(len);
    ContentPtrVec contents;

    for (size_t i = 0;  i < contents_.size();  i++) {
      if (UnionArray8_32* rawcontent =
          dynamic_cast<UnionArray8_32*>(contents_[i].get())) {
        Index8 innertags = rawcontent->tags();
        Index32 innerindex = rawcontent->index();
        ContentPtrVec innercontents = rawcontent->contents();
        for (size_t j = 0;  j < innercontents.size();  j++) {
          bool unmerged = true;
          for (size_t k = 0;  k < contents.size();  k++) {
            if (contents[k].get()->mergeable(innercontents[j], mergebool)) {
              struct Error err = kernel::UnionArray_simplify8_32_to8_64<T, I>(
                kernel::lib::cpu,   // DERIVE
                tags.data(),
                index.data(),
                tags_.data(),
                index_.data(),
                innertags.data(),
                innerindex.data(),
                (int64_t)k,
                (int64_t)j,
                (int64_t)i,
                len,
                contents[k].get()->length());
              util::handle_error(err, classname(), identities_.get());
              contents[k] = contents[k].get()->merge(innercontents[j], 0, 0);
              unmerged = false;
              break;
            }
          }
          if (unmerged) {
            struct Error err = kernel::UnionArray_simplify8_32_to8_64<T, I>(
              kernel::lib::cpu,   // DERIVE
              tags.data(),
              index.data(),
              tags_.data(),
              index_.data(),
              innertags.data(),
              innerindex.data(),
              (int64_t)contents.size(),
              (int64_t)j,
              (int64_t)i,
              len,
              0);
            util::handle_error(err, classname(), identities_.get());
            contents.push_back(innercontents[j]);
          }
        }
      }
      else if (UnionArray8_U32* rawcontent =
               dynamic_cast<UnionArray8_U32*>(contents_[i].get())) {
        Index8 innertags = rawcontent->tags();
        IndexU32 innerindex = rawcontent->index();
        ContentPtrVec innercontents = rawcontent->contents();
        for (size_t j = 0;  j < innercontents.size();  j++) {
          bool unmerged = true;
          for (size_t k = 0;  k < contents.size();  k++) {
            if (contents[k].get()->mergeable(innercontents[j], mergebool)) {
              struct Error err = kernel::UnionArray_simplify8_U32_to8_64<T, I>(
                kernel::lib::cpu,   // DERIVE
                tags.data(),
                index.data(),
                tags_.data(),
                index_.data(),
                innertags.data(),
                innerindex.data(),
                (int64_t)k,
                (int64_t)j,
                (int64_t)i,
                len,
                contents[k].get()->length());
              util::handle_error(err, classname(), identities_.get());
              contents[k] = contents[k].get()->merge(innercontents[j], 0, 0);
              unmerged = false;
              break;
            }
          }
          if (unmerged) {
            struct Error err = kernel::UnionArray_simplify8_U32_to8_64<T, I>(
              kernel::lib::cpu,   // DERIVE
              tags.data(),
              index.data(),
              tags_.data(),
              index_.data(),
              innertags.data(),
              innerindex.data(),
              (int64_t)contents.size(),
              (int64_t)j,
              (int64_t)i,
              len,
              0);
            util::handle_error(err, classname(), identities_.get());
            contents.push_back(innercontents[j]);
          }
        }
      }
      else if (UnionArray8_64* rawcontent =
               dynamic_cast<UnionArray8_64*>(contents_[i].get())) {
        Index8 innertags = rawcontent->tags();
        Index64 innerindex = rawcontent->index();
        ContentPtrVec innercontents = rawcontent->contents();
        for (size_t j = 0;  j < innercontents.size();  j++) {
          bool unmerged = true;
          for (size_t k = 0;  k < contents.size();  k++) {
            if (contents[k].get()->mergeable(innercontents[j], mergebool)) {
              struct Error err = kernel::UnionArray_simplify8_64_to8_64<T, I>(
                kernel::lib::cpu,   // DERIVE
                tags.data(),
                index.data(),
                tags_.data(),
                index_.data(),
                innertags.data(),
                innerindex.data(),
                (int64_t)k,
                (int64_t)j,
                (int64_t)i,
                len,
                contents[k].get()->length());
              util::handle_error(err, classname(), identities_.get());
              contents[k] = contents[k].get()->merge(innercontents[j], 0, 0);
              unmerged = false;
              break;
            }
          }
          if (unmerged) {
            struct Error err = kernel::UnionArray_simplify8_64_to8_64<T, I>(
              kernel::lib::cpu,   // DERIVE
              tags.data(),
              index.data(),
              tags_.data(),
              index_.data(),
              innertags.data(),
              innerindex.data(),
              (int64_t)contents.size(),
              (int64_t)j,
              (int64_t)i,
              len,
              0);
            util::handle_error(err, classname(), identities_.get());
            contents.push_back(innercontents[j]);
          }
        }
      }
      else {
        bool unmerged = true;
        for (size_t k = 0;  k < contents.size();  k++) {
          if (contents[k].get()->mergeable(contents_[i], mergebool)) {
            struct Error err = kernel::UnionArray_simplify_one_to8_64<T, I>(
              kernel::lib::cpu,   // DERIVE
              tags.data(),
              index.data(),
              tags_.data(),
              index_.data(),
              (int64_t)k,
              (int64_t)i,
              len,
              contents[k].get()->length());
            util::handle_error(err, classname(), identities_.get());
            contents[k] = contents[k].get()->merge(contents_[i], 0, 0);
            unmerged = false;
            break;
          }
        }
        if (unmerged) {
          struct Error err = kernel::UnionArray_simplify_one_to8_64<T, I>(
            kernel::lib::cpu,   // DERIVE
            tags.data(),
            index.data(),
            tags_.data(),
            index_.data(),
            (int64_t)contents.size(),
            (int64_t)i,
            len,
            0);
          util::handle_error(err, classname(), identities_.get());
          contents.push_back(contents_[i]);
        }
      }
    }

    if (contents.size() > kMaxInt8) {
      throw std::runtime_error(
        std::string("FIXME: handle UnionArray with more than 127 contents")
        + FILENAME(__LINE__));
    }

    if (contents.size() == 1) {
      return contents[0].get()->carry(index, true);
    }
    else {
      return std::make_shared<UnionArray8_64>(identities_,
                                              parameters_,
                                              tags,
                                              index,
                                              contents);
    }
  }

  template <typename T, typename I>
  const std::string
  UnionArrayOf<T, I>::classname() const {
    if (std::is_same<T, int8_t>::value) {
      if (std::is_same<I, int32_t>::value) {
        return "UnionArray8_32";
      }
      else if (std::is_same<I, uint32_t>::value) {
        return "UnionArray8_U32";
      }
      else if (std::is_same<I, int64_t>::value) {
        return "UnionArray8_64";
      }
    }
    return "UnrecognizedUnionArray";
  }

  template <typename T, typename I>
  void
  UnionArrayOf<T, I>::setidentities() {
    if (length() <= kMaxInt32) {
      IdentitiesPtr newidentities =
        std::make_shared<Identities32>(Identities::newref(),
                                       Identities::FieldLoc(),
                                       1,
                                       length());
      Identities32* rawidentities =
        reinterpret_cast<Identities32*>(newidentities.get());
      struct Error err = kernel::new_Identities<int32_t>(
        kernel::lib::cpu,   // DERIVE
        rawidentities->data(),
        length());
      util::handle_error(err, classname(), identities_.get());
      setidentities(newidentities);
    }
    else {
      IdentitiesPtr newidentities =
        std::make_shared<Identities64>(Identities::newref(),
                                       Identities::FieldLoc(),
                                       1,
                                       length());
      Identities64* rawidentities =
        reinterpret_cast<Identities64*>(newidentities.get());
      struct Error err = kernel::new_Identities<int64_t>(
        kernel::lib::cpu,   // DERIVE
        rawidentities->data(),
        length());
      util::handle_error(err, classname(), identities_.get());
      setidentities(newidentities);
    }
  }

  template <typename T, typename I>
  void
  UnionArrayOf<T, I>::setidentities(const IdentitiesPtr& identities) {
    if (identities.get() == nullptr) {
      for (auto content : contents_) {
        content.get()->setidentities(identities);
      }
    }
    else {
      if (index_.length() < tags_.length()) {
        util::handle_error(
          failure("len(index) < len(tags)",
                  kSliceNone,
                  kSliceNone,
                  FILENAME_C(__LINE__)),
          classname(),
          identities_.get());
      }
      if (length() != identities.get()->length()) {
        util::handle_error(
          failure("content and its identities must have the same length",
                  kSliceNone,
                  kSliceNone,
                  FILENAME_C(__LINE__)),
          classname(),
          identities_.get());
      }
      for (size_t which = 0;  which < contents_.size();  which++) {
        ContentPtr content = contents_[which];
        IdentitiesPtr bigidentities = identities;
        if (content.get()->length() > kMaxInt32  ||
            !std::is_same<I, int32_t>::value) {
          bigidentities = identities.get()->to64();
        }
        if (Identities32* rawidentities =
            dynamic_cast<Identities32*>(bigidentities.get())) {
          bool uniquecontents;
          IdentitiesPtr subidentities =
            std::make_shared<Identities32>(Identities::newref(),
                                           rawidentities->fieldloc(),
                                           rawidentities->width(),
                                           content.get()->length());
          Identities32* rawsubidentities =
            reinterpret_cast<Identities32*>(subidentities.get());
          struct Error err = kernel::Identities_from_UnionArray<int32_t, T, I>(
            kernel::lib::cpu,   // DERIVE
            &uniquecontents,
            rawsubidentities->data(),
            rawidentities->data(),
            tags_.data(),
            index_.data(),
            content.get()->length(),
            length(),
            rawidentities->width(),
            (int64_t)which);
          util::handle_error(err, classname(), identities_.get());
          if (uniquecontents) {
            content.get()->setidentities(subidentities);
          }
          else {
            content.get()->setidentities(Identities::none());
          }
        }
        else if (Identities64* rawidentities =
                 dynamic_cast<Identities64*>(bigidentities.get())) {
          bool uniquecontents;
          IdentitiesPtr subidentities =
            std::make_shared<Identities64>(Identities::newref(),
                                           rawidentities->fieldloc(),
                                           rawidentities->width(),
                                           content.get()->length());
          Identities64* rawsubidentities =
            reinterpret_cast<Identities64*>(subidentities.get());
          struct Error err = kernel::Identities_from_UnionArray<int64_t, T, I>(
            kernel::lib::cpu,   // DERIVE
            &uniquecontents,
            rawsubidentities->data(),
            rawidentities->data(),
            tags_.data(),
            index_.data(),
            content.get()->length(),
            length(),
            rawidentities->width(),
            (int64_t)which);
          util::handle_error(err, classname(), identities_.get());
          if (uniquecontents) {
            content.get()->setidentities(subidentities);
          }
          else {
            content.get()->setidentities(Identities::none());
          }
        }
        else {
          throw std::runtime_error(
            std::string("unrecognized Identities specialization")
            + FILENAME(__LINE__));
        }
      }
    }
    identities_ = identities;
  }

  template <typename T, typename I>
  const TypePtr
  UnionArrayOf<T, I>::type(const util::TypeStrs& typestrs) const {
    return form(true).get()->type(typestrs);
  }

  template <typename T, typename I>
  const FormPtr
  UnionArrayOf<T, I>::form(bool materialize) const {
    std::vector<FormPtr> contents;
    for (auto x : contents_) {
      contents.push_back(x.get()->form(materialize));
    }
    return std::make_shared<UnionForm>(identities_.get() != nullptr,
                                       parameters_,
                                       FormKey(nullptr),
                                       tags_.form(),
                                       index_.form(),
                                       contents);
  }

  template <typename T, typename I>
  bool
  UnionArrayOf<T, I>::has_virtual_form() const {
    for (auto x : contents_) {
      if (x.get()->has_virtual_form()) {
        return true;
      }
    }
    return false;
  }

  template <typename T, typename I>
  bool
  UnionArrayOf<T, I>::has_virtual_length() const {
    for (auto x : contents_) {
      if (x.get()->has_virtual_length()) {
        return true;
      }
    }
    return false;
  }

  template <typename T, typename I>
  const std::string
  UnionArrayOf<T, I>::tostring_part(const std::string& indent,
                                    const std::string& pre,
                                    const std::string& post) const {
    std::stringstream out;
    out << indent << pre << "<" << classname() << ">\n";
    if (identities_.get() != nullptr) {
      out << identities_.get()->tostring_part(
               indent + std::string("    "), "", "\n");
    }
    if (!parameters_.empty()) {
      out << parameters_tostring(indent + std::string("    "), "", "\n");
    }
    out << tags_.tostring_part(
             indent + std::string("    "), "<tags>", "</tags>\n");
    out << index_.tostring_part(
             indent + std::string("    "), "<index>", "</index>\n");
    for (size_t i = 0;  i < contents_.size();  i++) {
      out << indent << "    <content index=\"" << i << "\">\n";
      out << contents_[i].get()->tostring_part(
               indent + std::string("        "), "", "\n");
      out << indent << "    </content>\n";
    }
    out << indent << "</" << classname() << ">" << post;
    return out.str();
  }

  template <typename T, typename I>
  void
  UnionArrayOf<T, I>::tojson_part(ToJson& builder,
                                  bool include_beginendlist) const {
    int64_t len = length();
    check_for_iteration();
    if (include_beginendlist) {
      builder.beginlist();
    }
    for (int64_t i = 0;  i < len;  i++) {
      getitem_at_nowrap(i).get()->tojson_part(builder, true);
    }
    if (include_beginendlist) {
      builder.endlist();
    }
  }

  template <typename T, typename I>
  void
  UnionArrayOf<T, I>::nbytes_part(std::map<size_t, int64_t>& largest) const {
    for (auto x : contents_) {
      x.get()->nbytes_part(largest);
    }
    if (identities_.get() != nullptr) {
      identities_.get()->nbytes_part(largest);
    }
  }

  template <typename T, typename I>
  int64_t
  UnionArrayOf<T, I>::length() const {
    return tags_.length();
  }

  template <typename T, typename I>
  const ContentPtr
  UnionArrayOf<T, I>::shallow_copy() const {
    return std::make_shared<UnionArrayOf<T, I>>(identities_,
                                                parameters_,
                                                tags_,
                                                index_,
                                                contents_);
  }

  template <typename T, typename I>
  const ContentPtr
  UnionArrayOf<T, I>::deep_copy(bool copyarrays,
                                bool copyindexes,
                                bool copyidentities) const {
    IndexOf<T> tags = copyindexes ? tags_.deep_copy() : tags_;
    IndexOf<I> index = copyindexes ? index_.deep_copy() : index_;
    ContentPtrVec contents;
    for (auto x : contents_) {
      contents.push_back(x.get()->deep_copy(copyarrays,
                                            copyindexes,
                                            copyidentities));
    }
    IdentitiesPtr identities = identities_;
    if (copyidentities  &&  identities_.get() != nullptr) {
      identities = identities_.get()->deep_copy();
    }
    return std::make_shared<UnionArrayOf<T, I>>(identities,
                                                parameters_,
                                                tags,
                                                index,
                                                contents);
  }

  template <typename T, typename I>
  void
  UnionArrayOf<T, I>::check_for_iteration() const {
    if (index_.length() < tags_.length()) {
      util::handle_error(
        failure("len(index) < len(tags)",
                kSliceNone,
                kSliceNone,
                FILENAME_C(__LINE__)),
        classname(),
        identities_.get());
    }
    if (identities_.get() != nullptr  &&
        identities_.get()->length() < index_.length()) {
      util::handle_error(
        failure("len(identities) < len(array)",
                kSliceNone,
                kSliceNone,
                FILENAME_C(__LINE__)),
        identities_.get()->classname(),
        nullptr);
    }
  }

  template <typename T, typename I>
  const ContentPtr
  UnionArrayOf<T, I>::getitem_nothing() const {
    return getitem_range_nowrap(0, 0);
  }

  template <typename T, typename I>
  const ContentPtr
  UnionArrayOf<T, I>::getitem_at(int64_t at) const {
    int64_t regular_at = at;
    int64_t len = length();
    if (regular_at < 0) {
      regular_at += len;
    }
    if (!(0 <= regular_at  &&  regular_at < len)) {
      util::handle_error(
        failure("index out of range", kSliceNone, at, FILENAME_C(__LINE__)),
        classname(),
        identities_.get());
    }
    return getitem_at_nowrap(regular_at);
  }

  template <typename T, typename I>
  const ContentPtr
  UnionArrayOf<T, I>::getitem_at_nowrap(int64_t at) const {
    size_t tag = (size_t)tags_.getitem_at_nowrap(at);
    int64_t index = (int64_t)index_.getitem_at_nowrap(at);
    if (!(0 <= tag  &&  tag < contents_.size())) {
      util::handle_error(
        failure("not 0 <= tag[i] < numcontents",
                kSliceNone,
                at,
                FILENAME_C(__LINE__)),
        classname(),
        identities_.get());
    }
    ContentPtr content = contents_[tag];
    if (!(0 <= index  &&  index < content.get()->length())) {
      util::handle_error(
        failure("index[i] > len(content(tag))",
                kSliceNone,
                at,
                FILENAME_C(__LINE__)),
        classname(),
        identities_.get());
    }
    return content.get()->getitem_at_nowrap(index);
  }

  template <typename T, typename I>
  const ContentPtr
  UnionArrayOf<T, I>::getitem_range(int64_t start, int64_t stop) const {
    int64_t regular_start = start;
    int64_t regular_stop = stop;
    kernel::regularize_rangeslice(&regular_start, &regular_stop,
      true, start != Slice::none(), stop != Slice::none(), tags_.length());
    if (identities_.get() != nullptr  &&
        regular_stop > identities_.get()->length()) {
      util::handle_error(
        failure("index out of range", kSliceNone, stop, FILENAME_C(__LINE__)),
        identities_.get()->classname(),
        nullptr);
    }
    return getitem_range_nowrap(regular_start, regular_stop);
  }

  template <typename T, typename I>
  const ContentPtr
  UnionArrayOf<T, I>::getitem_range_nowrap(int64_t start, int64_t stop) const {
    IdentitiesPtr identities(nullptr);
    if (identities_.get() != nullptr) {
      identities = identities_.get()->getitem_range_nowrap(start, stop);
    }
    return std::make_shared<UnionArrayOf<T, I>>(
      identities,
      parameters_,
      tags_.getitem_range_nowrap(start, stop),
      index_.getitem_range_nowrap(start, stop),
      contents_);
  }

  template <typename T, typename I>
  const ContentPtr
  UnionArrayOf<T, I>::getitem_field(const std::string& key) const {
    ContentPtrVec contents;
    for (auto content : contents_) {
      contents.push_back(content.get()->getitem_field(key));
    }
    return std::make_shared<UnionArrayOf<T, I>>(identities_,
                                                util::Parameters(),
                                                tags_,
                                                index_,
                                                contents);
  }

  template <typename T, typename I>
  const ContentPtr
  UnionArrayOf<T, I>::getitem_fields(
    const std::vector<std::string>& keys) const {
    ContentPtrVec contents;
    for (auto content : contents_) {
      contents.push_back(content.get()->getitem_fields(keys));
    }
    return std::make_shared<UnionArrayOf<T, I>>(identities_,
                                                util::Parameters(),
                                                tags_,
                                                index_,
                                                contents);
  }

  template <typename T, typename I>
  const ContentPtr
  UnionArrayOf<T, I>::getitem_next(const SliceItemPtr& head,
                                   const Slice& tail,
                                   const Index64& advanced) const {
    if (head.get() == nullptr) {
      return shallow_copy();
    }
    else if (dynamic_cast<SliceAt*>(head.get())  ||
             dynamic_cast<SliceRange*>(head.get())  ||
             dynamic_cast<SliceArray64*>(head.get())  ||
             dynamic_cast<SliceJagged64*>(head.get())) {
      ContentPtrVec outcontents;
      for (int64_t i = 0;  i < numcontents();  i++) {
        ContentPtr projection = project(i);
        outcontents.push_back(
          projection.get()->getitem_next(head, tail, advanced));
      }
      IndexOf<I> outindex = regular_index(tags_);
      UnionArrayOf<T, I> out(identities_,
                             parameters_,
                             tags_,
                             outindex,
                             outcontents);
      return out.simplify_uniontype(false);
    }
    else if (SliceEllipsis* ellipsis =
             dynamic_cast<SliceEllipsis*>(head.get())) {
      return Content::getitem_next(*ellipsis, tail, advanced);
    }
    else if (SliceNewAxis* newaxis =
             dynamic_cast<SliceNewAxis*>(head.get())) {
      return Content::getitem_next(*newaxis, tail, advanced);
    }
    else if (SliceField* field =
             dynamic_cast<SliceField*>(head.get())) {
      return Content::getitem_next(*field, tail, advanced);
    }
    else if (SliceFields* fields =
             dynamic_cast<SliceFields*>(head.get())) {
      return Content::getitem_next(*fields, tail, advanced);
    }
    else if (SliceMissing64* missing =
             dynamic_cast<SliceMissing64*>(head.get())) {
      return Content::getitem_next(*missing, tail, advanced);
    }
    else {
      throw std::runtime_error(
        std::string("unrecognized slice type") + FILENAME(__LINE__));
    }
  }

  template <typename T, typename I>
  const ContentPtr
  UnionArrayOf<T, I>::carry(const Index64& carry, bool allow_lazy) const {
    int64_t lentags = tags_.length();
    if (index_.length() < lentags) {
      util::handle_error(
        failure("len(index) < len(tags)",
                kSliceNone,
                kSliceNone,
                FILENAME_C(__LINE__)),
        classname(),
        identities_.get());
    }
    int64_t lencarry = carry.length();
    IndexOf<T> nexttags(lencarry);
    struct Error err1 = kernel::Index_carry_64<T>(
      kernel::lib::cpu,   // DERIVE
      nexttags.data(),
      tags_.data(),
      carry.data(),
      lentags,
      lencarry);
    util::handle_error(err1, classname(), identities_.get());
    IndexOf<I> nextindex(lencarry);
    struct Error err2 = kernel::Index_carry_nocheck_64<I>(
      kernel::lib::cpu,   // DERIVE
      nextindex.data(),
      index_.data(),
      carry.data(),
      lencarry);
    util::handle_error(err2, classname(), identities_.get());
    IdentitiesPtr identities(nullptr);
    if (identities_.get() != nullptr) {
      identities = identities_.get()->getitem_carry_64(carry);
    }
    return std::make_shared<UnionArrayOf<T, I>>(identities,
                                                parameters_,
                                                nexttags,
                                                nextindex,
                                                contents_);
  }

  template <typename T, typename I>
  int64_t
  UnionArrayOf<T, I>::numfields() const {
    return (int64_t)keys().size();
  }

  template <typename T, typename I>
  int64_t
  UnionArrayOf<T, I>::fieldindex(const std::string& key) const {
    throw std::invalid_argument(
      std::string("UnionForm breaks the one-to-one relationship "
                  "between fieldindexes and keys") + FILENAME(__LINE__));
  }

  template <typename T, typename I>
  const std::string
  UnionArrayOf<T, I>::key(int64_t fieldindex) const {
    throw std::invalid_argument(
      std::string("UnionForm breaks the one-to-one relationship "
                  "between fieldindexes and keys") + FILENAME(__LINE__));
  }

  template <typename T, typename I>
  bool
  UnionArrayOf<T, I>::haskey(const std::string& key) const {
    for (auto x : keys()) {
      if (x == key) {
        return true;
      }
    }
    return false;
  }

  template <typename T, typename I>
  const std::vector<std::string>
  UnionArrayOf<T, I>::keys() const {
    std::vector<std::string> out;
    if (contents_.empty()) {
      return out;
    }
    out = contents_[0].get()->keys();
    for (size_t i = 1;  i < contents_.size();  i++) {
      std::vector<std::string> tmp = contents_[i].get()->keys();
      for (int64_t j = (int64_t)out.size() - 1;  j >= 0;  j--) {
        bool found = false;
        for (size_t k = 0;  k < tmp.size();  k++) {
          if (tmp[k] == out[(size_t)j]) {
            found = true;
            break;
          }
        }
        if (!found) {
          out.erase(std::next(out.begin(), j));
        }
      }
    }
    return out;
  }

  template <typename T, typename I>
  const std::string
  UnionArrayOf<T, I>::validityerror(const std::string& path) const {
    if (index_.length() < tags_.length()) {
      return (std::string("at ") + path + std::string(" (") + classname()
              + std::string("): ") + std::string("len(index) < len(tags)")
              + FILENAME(__LINE__));
    }
    std::vector<int64_t> lencontents;
    for (int64_t i = 0;  i < numcontents();  i++) {
      lencontents.push_back(content(i).get()->length());
    }
    struct Error err = kernel::UnionArray_validity<T, I>(
      kernel::lib::cpu,   // DERIVE
      tags_.data(),
      index_.data(),
      tags_.length(),
      numcontents(),
      lencontents.data());
    if (err.str != nullptr) {
      return (std::string("at ") + path + std::string(" (") + classname()
              + std::string("): ") + std::string(err.str)
              + std::string(" at i=") + std::to_string(err.identity)
              + std::string(err.filename == nullptr ? "" : err.filename));
    }
    for (int64_t i = 0;  i < numcontents();  i++) {
      std::string sub = content(i).get()->validityerror(
        path + std::string(".content(") + std::to_string(i) + (")"));
      if (!sub.empty()) {
        return sub;
      }
    }
    return std::string();
  }

  template <typename T, typename I>
  const ContentPtr
  UnionArrayOf<T, I>::shallow_simplify() const {
    return simplify_uniontype(false);
  }

  template <typename T, typename I>
  const ContentPtr
  UnionArrayOf<T, I>::num(int64_t axis, int64_t depth) const {
    int64_t posaxis = axis_wrap_if_negative(axis);
    if (posaxis == depth) {
      Index64 out(1);
      out.setitem_at_nowrap(0, length());
      return NumpyArray(out).getitem_at_nowrap(0);
    }
    else {
      ContentPtrVec contents;
      for (auto content : contents_) {
        contents.push_back(content.get()->num(posaxis, depth));
      }
      UnionArrayOf<T, I> out(Identities::none(),
                             util::Parameters(),
                             tags_,
                             index_,
                             contents);
      return out.simplify_uniontype(false);
    }
  }

  template <typename T, typename I>
  const std::pair<Index64, ContentPtr>
  UnionArrayOf<T, I>::offsets_and_flattened(int64_t axis,
                                            int64_t depth) const {
    int64_t posaxis = axis_wrap_if_negative(axis);
    if (posaxis == depth) {
      throw std::invalid_argument(
        std::string("axis=0 not allowed for flatten") + FILENAME(__LINE__));
    }
    else {
      bool has_offsets = false;
      std::vector<std::shared_ptr<int64_t>> offsetsptrs;
      std::vector<int64_t*> offsetsraws;
      ContentPtrVec contents;
      for (auto content : contents_) {
        std::pair<Index64, ContentPtr> pair =
          content.get()->offsets_and_flattened(posaxis, depth);
        Index64 offsets = pair.first;
        offsetsptrs.push_back(offsets.ptr());
        offsetsraws.push_back(offsets.data());
        contents.push_back(pair.second);
        has_offsets = (offsets.length() != 0);
      }

      if (has_offsets) {
        int64_t total_length;
        struct Error err1 = kernel::UnionArray_flatten_length_64<T, I>(
          kernel::lib::cpu,   // DERIVE
          &total_length,
          tags_.data(),
          index_.data(),
          tags_.length(),
          offsetsraws.data());
        util::handle_error(err1, classname(), identities_.get());

        Index8 totags(total_length);
        Index64 toindex(total_length);
        Index64 tooffsets(tags_.length() + 1);
        struct Error err2 = kernel::UnionArray_flatten_combine_64<T, I>(
          kernel::lib::cpu,   // DERIVE
          totags.data(),
          toindex.data(),
          tooffsets.data(),
          tags_.data(),
          index_.data(),
          tags_.length(),
          offsetsraws.data());
        util::handle_error(err2, classname(), identities_.get());
        return std::pair<Index64, ContentPtr>(
          tooffsets,
          std::make_shared<UnionArray8_64>(Identities::none(),
                                           util::Parameters(),
                                           totags,
                                           toindex,
                                           contents));
      }
      else {
        return std::pair<Index64, ContentPtr>(
          Index64(0),
          std::make_shared<UnionArrayOf<T, I>>(Identities::none(),
                                               util::Parameters(),
                                               tags_,
                                               index_,
                                               contents));
      }
    }
  }

  template <typename T, typename I>
  const std::pair<Index64, ContentPtr>
  UnionArrayOf<T, I>::offsets_and_concatenate(int64_t axis,
                                            int64_t depth) const {
    int64_t posaxis = axis_wrap_if_negative(axis);
    if (posaxis == depth) {
      throw std::invalid_argument(
        std::string("axis=0 not allowed for concatenate") + FILENAME(__LINE__));
    }
    else {
      bool has_offsets = false;
      std::vector<std::shared_ptr<int64_t>> offsetsptrs;
      std::vector<int64_t*> offsetsraws;
      ContentPtrVec contents;
      for (auto content : contents_) {
        std::pair<Index64, ContentPtr> pair =
          content.get()->offsets_and_concatenate(posaxis, depth);
        Index64 offsets = pair.first;
        offsetsptrs.push_back(offsets.ptr());
        offsetsraws.push_back(offsets.data());
        contents.push_back(pair.second);
        has_offsets = (offsets.length() != 0);
      }

      if (has_offsets) {
        int64_t total_length;
        struct Error err1 = kernel::UnionArray_flatten_length_64<T, I>(
          kernel::lib::cpu,   // DERIVE
          &total_length,
          tags_.data(),
          index_.data(),
          tags_.length(),
          offsetsraws.data());
        util::handle_error(err1, classname(), identities_.get());

        Index8 totags(total_length);
        Index64 toindex(total_length);
        Index64 tooffsets(tags_.length() + 1);
        struct Error err2 = kernel::UnionArray_flatten_combine_64<T, I>(
          kernel::lib::cpu,   // DERIVE
          totags.data(),
          toindex.data(),
          tooffsets.data(),
          tags_.data(),
          index_.data(),
          tags_.length(),
          offsetsraws.data());
        util::handle_error(err2, classname(), identities_.get());
        return std::pair<Index64, ContentPtr>(
          tooffsets,
          std::make_shared<UnionArray8_64>(Identities::none(),
                                           util::Parameters(),
                                           totags,
                                           toindex,
                                           contents));
      }
      else {
        return std::pair<Index64, ContentPtr>(
          Index64(0),
          std::make_shared<UnionArrayOf<T, I>>(Identities::none(),
                                               util::Parameters(),
                                               tags_,
                                               index_,
                                               contents));
      }
    }
  }

  template <typename T, typename I>
  bool
  UnionArrayOf<T, I>::mergeable(const ContentPtr& other,
                                bool mergebool) const {
    if (VirtualArray* raw = dynamic_cast<VirtualArray*>(other.get())) {
      return mergeable(raw->array(), mergebool);
    }

    if (!parameters_equal(other.get()->parameters())) {
      return false;
    }
    return true;
  }

  template <typename T, typename I>
  const ContentPtr
  UnionArrayOf<T, I>::reverse_merge(const ContentPtr& other, int64_t axis, int64_t depth) const {
    if (VirtualArray* raw = dynamic_cast<VirtualArray*>(other.get())) {
      return reverse_merge(raw->array(), axis, depth);
    }

    int64_t theirlength = other.get()->length();
    int64_t mylength = length();
    Index8 tags(theirlength + mylength);
    Index64 index(theirlength + mylength);

    ContentPtrVec contents({ other });
    contents.insert(contents.end(), contents_.begin(), contents_.end());

    struct Error err1 = kernel::UnionArray_filltags_to8_const(
      kernel::lib::cpu,   // DERIVE
      tags.data(),
      0,
      theirlength,
      0);
    util::handle_error(err1, classname(), identities_.get());
    struct Error err2 = kernel::UnionArray_fillindex_count_64(
      kernel::lib::cpu,   // DERIVE
      index.data(),
      0,
      theirlength);
    util::handle_error(err2, classname(), identities_.get());

    if (std::is_same<T, int8_t>::value) {
      struct Error err = kernel::UnionArray_filltags_to8_from8(
        kernel::lib::cpu,   // DERIVE
        tags.data(),
        theirlength,
        reinterpret_cast<int8_t*>(tags_.data()),
        mylength,
        1);
      util::handle_error(err, classname(), identities_.get());
    }
    else {
      throw std::runtime_error(
        std::string("unrecognized UnionArray specialization")
        + FILENAME(__LINE__));
    }

    if (std::is_same<I, int32_t>::value) {
      struct Error err = kernel::UnionArray_fillindex<int32_t, int64_t>(
        kernel::lib::cpu,   // DERIVE
        index.data(),
        theirlength,
        reinterpret_cast<int32_t*>(index_.data()),
        mylength);
      util::handle_error(err, classname(), identities_.get());
    }
    else if (std::is_same<I, uint32_t>::value) {
      struct Error err = kernel::UnionArray_fillindex<uint32_t, int64_t>(
        kernel::lib::cpu,   // DERIVE
        index.data(),
        theirlength,
        reinterpret_cast<uint32_t*>(index_.data()),
        mylength);
      util::handle_error(err, classname(), identities_.get());
    }
    else if (std::is_same<I, int64_t>::value) {
      struct Error err = kernel::UnionArray_fillindex<int64_t, int64_t>(
        kernel::lib::cpu,   // DERIVE
        index.data(),
        theirlength,
        reinterpret_cast<int64_t*>(index_.data()),
        mylength);
      util::handle_error(err, classname(), identities_.get());
    }
    else {
      throw std::runtime_error(
        std::string("unrecognized UnionArray specialization")
        + FILENAME(__LINE__));
    }

    if (contents.size() > kMaxInt8) {
      throw std::runtime_error(
        std::string("FIXME: handle UnionArray with more than 127 contents")
        + FILENAME(__LINE__));
    }

    return std::make_shared<UnionArray8_64>(Identities::none(),
                                            parameters_,
                                            tags,
                                            index,
                                            contents);
  }

  template <typename T, typename I>
<<<<<<< HEAD
  const ContentPtr
  UnionArrayOf<T, I>::merge(const ContentPtr& other, int64_t axis, int64_t depth) const {
    if (VirtualArray* raw = dynamic_cast<VirtualArray*>(other.get())) {
      return merge(raw->array(), axis, depth);
=======
  const std::pair<ContentPtrVec, ContentPtrVec>
  UnionArrayOf<T, I>::merging_strategy(const ContentPtrVec& others) const {
    if (others.empty()) {
      throw std::invalid_argument(
        std::string("to merge this array with 'others', at least one other "
                    "must be provided") + FILENAME(__LINE__));
>>>>>>> 20879826
    }

    ContentPtrVec head;
    ContentPtrVec tail;

    head.push_back(shallow_copy());

    for (size_t i = 0;  i < others.size();  i++) {
      ContentPtr other = others[i];
      if (VirtualArray* raw = dynamic_cast<VirtualArray*>(other.get())) {
        head.push_back(raw->array());
      }
      else {
        head.push_back(other);
      }
    }

    return std::pair<ContentPtrVec, ContentPtrVec>(head, tail);
  }

  template <typename T, typename I>
  const ContentPtr
  UnionArrayOf<T, I>::mergemany(const ContentPtrVec& others) const {
    if (others.empty()) {
      return shallow_copy();
    }

    std::pair<ContentPtrVec, ContentPtrVec> head_tail = merging_strategy(others);
    ContentPtrVec head = head_tail.first;
    ContentPtrVec tail = head_tail.second;

    int64_t total_length = 0;
    for (auto array : head) {
      total_length += array.get()->length();
    }

    Index8 nexttags(total_length);
    Index64 nextindex(total_length);
    ContentPtrVec nextcontents;
    int64_t length_so_far = 0;

    kernel::lib ptr_lib = kernel::lib::cpu;   // DERIVE

    for (auto array : head) {
      if (UnionArray8_32* raw = dynamic_cast<UnionArray8_32*>(array.get())) {
        Index8 union_tags = raw->tags();
        Index32 union_index = raw->index();
        ContentPtrVec union_contents = raw->contents();
        struct Error err1 = kernel::UnionArray_filltags_to8_from8(
          ptr_lib,
          nexttags.data(),
          length_so_far,
          union_tags.data(),
          array.get()->length(),
          (int64_t)nextcontents.size());
        util::handle_error(err1, array.get()->classname(), array.get()->identities().get());
        struct Error err2 = kernel::UnionArray_fillindex<int32_t, int64_t>(
          ptr_lib,
          nextindex.data(),
          length_so_far,
          union_index.data(),
          array.get()->length());
        util::handle_error(err2, array.get()->classname(), array.get()->identities().get());
        length_so_far += array.get()->length();
        nextcontents.insert(nextcontents.end(), union_contents.begin(), union_contents.end());
      }

      else if (UnionArray8_U32* raw = dynamic_cast<UnionArray8_U32*>(array.get())) {
        Index8 union_tags = raw->tags();
        IndexU32 union_index = raw->index();
        ContentPtrVec union_contents = raw->contents();
        struct Error err1 = kernel::UnionArray_filltags_to8_from8(
          ptr_lib,
          nexttags.data(),
          length_so_far,
          union_tags.data(),
          array.get()->length(),
          (int64_t)nextcontents.size());
        util::handle_error(err1, array.get()->classname(), array.get()->identities().get());
        struct Error err2 = kernel::UnionArray_fillindex<uint32_t, int64_t>(
          ptr_lib,
          nextindex.data(),
          length_so_far,
          union_index.data(),
          array.get()->length());
        util::handle_error(err2, array.get()->classname(), array.get()->identities().get());
        length_so_far += array.get()->length();
        nextcontents.insert(nextcontents.end(), union_contents.begin(), union_contents.end());
      }

      else if (UnionArray8_64* raw = dynamic_cast<UnionArray8_64*>(array.get())) {
        Index8 union_tags = raw->tags();
        Index64 union_index = raw->index();
        ContentPtrVec union_contents = raw->contents();
        struct Error err1 = kernel::UnionArray_filltags_to8_from8(
          ptr_lib,
          nexttags.data(),
          length_so_far,
          union_tags.data(),
          array.get()->length(),
          (int64_t)nextcontents.size());
        util::handle_error(err1, array.get()->classname(), array.get()->identities().get());
        struct Error err2 = kernel::UnionArray_fillindex<int64_t, int64_t>(
          ptr_lib,
          nextindex.data(),
          length_so_far,
          union_index.data(),
          array.get()->length());
        util::handle_error(err2, array.get()->classname(), array.get()->identities().get());
        length_so_far += array.get()->length();
        nextcontents.insert(nextcontents.end(), union_contents.begin(), union_contents.end());
      }

      else if (EmptyArray* raw = dynamic_cast<EmptyArray*>(array.get())) {
        ;
      }

      else {
        struct Error err1 = kernel::UnionArray_filltags_to8_const(
          ptr_lib,
          nexttags.data(),
          length_so_far,
          array.get()->length(),
          (int64_t)nextcontents.size());
        util::handle_error(err1, array.get()->classname(), array.get()->identities().get());
        struct Error err2 = kernel::UnionArray_fillindex_count_64(
          ptr_lib,
          nextindex.data(),
          length_so_far,
          array.get()->length());
        util::handle_error(err2, array.get()->classname(), array.get()->identities().get());
        length_so_far += array.get()->length();
        nextcontents.push_back(array);
      }
    }

    if (nextcontents.size() > kMaxInt8) {
      throw std::runtime_error(
        std::string("FIXME: handle UnionArray with more than 127 contents")
        + FILENAME(__LINE__));
    }

    ContentPtr next = std::make_shared<UnionArray8_64>(Identities::none(),
                                                       parameters_,
                                                       nexttags,
                                                       nextindex,
                                                       nextcontents);

    // Given UnionArray's merging_strategy, tail is always empty, but just to be formal...

    if (tail.empty()) {
      return next;
    }

    ContentPtr reversed = tail[0].get()->reverse_merge(next);
    if (tail.size() == 1) {
      return reversed;
    }
    else {
      return reversed.get()->mergemany(ContentPtrVec(tail.begin() + 1, tail.end()));
    }
  }

  template <typename T, typename I>
  const SliceItemPtr
  UnionArrayOf<T, I>::asslice() const {
    ContentPtr simplified = simplify_uniontype(false);
    if (UnionArray8_32* raw =
        dynamic_cast<UnionArray8_32*>(simplified.get())) {
      if (raw->numcontents() == 1) {
        return raw->content(0).get()->asslice();
      }
      else {
        throw std::invalid_argument(
          std::string("cannot use a union of different types as a slice")
          + FILENAME(__LINE__));
      }
    }
    else if (UnionArray8_U32* raw =
             dynamic_cast<UnionArray8_U32*>(simplified.get())) {
      if (raw->numcontents() == 1) {
        return raw->content(0).get()->asslice();
      }
      else {
        throw std::invalid_argument(
          std::string("cannot use a union of different types as a slice")
          + FILENAME(__LINE__));
      }
    }
    else if (UnionArray8_64* raw =
             dynamic_cast<UnionArray8_64*>(simplified.get())) {
      if (raw->numcontents() == 1) {
        return raw->content(0).get()->asslice();
      }
      else {
        throw std::invalid_argument(
          std::string("cannot use a union of different types as a slice")
          + FILENAME(__LINE__));
      }
    }
    else {
      return simplified.get()->asslice();
    }
  }

  template <typename T, typename I>
  const ContentPtr
  UnionArrayOf<T, I>::fillna(const ContentPtr& value) const {
    ContentPtrVec contents;
    for (auto content : contents_) {
      contents.emplace_back(content.get()->fillna(value));
    }
    UnionArrayOf<T, I> out(identities_, parameters_, tags_, index_, contents);
    return out.simplify_uniontype(false);
  }

  template <typename T, typename I>
  const ContentPtr
  UnionArrayOf<T, I>::rpad(int64_t target, int64_t axis, int64_t depth) const {
    int64_t posaxis = axis_wrap_if_negative(axis);
    if (posaxis == depth) {
      return rpad_axis0(target, false);
    }
    else {
      ContentPtrVec contents;
      for (auto content : contents_) {
        contents.emplace_back(content.get()->rpad(target, posaxis, depth));
      }
      UnionArrayOf<T, I> out(identities_,
                             parameters_,
                             tags_,
                             index_,
                             contents);
      return out.simplify_uniontype(false);
    }
  }

  template <typename T, typename I>
  const ContentPtr
  UnionArrayOf<T, I>::rpad_and_clip(int64_t target,
                                    int64_t axis,
                                    int64_t depth) const {
    int64_t posaxis = axis_wrap_if_negative(axis);
    if (posaxis == depth) {
      return rpad_axis0(target, true);
    }
    else {
      ContentPtrVec contents;
      for (auto content : contents_) {
        contents.emplace_back(
          content.get()->rpad_and_clip(target, posaxis, depth));
      }
      UnionArrayOf<T, I> out(identities_,
                             parameters_,
                             tags_,
                             index_,
                             contents);
      return out.simplify_uniontype(false);
    }
  }

  template <typename T, typename I>
  const ContentPtr
  UnionArrayOf<T, I>::reduce_next(const Reducer& reducer,
                                  int64_t negaxis,
                                  const Index64& starts,
                                  const Index64& shifts,
                                  const Index64& parents,
                                  int64_t outlength,
                                  bool mask,
                                  bool keepdims) const {
    ContentPtr simplified = simplify_uniontype(true);
    if (dynamic_cast<UnionArray8_32*>(simplified.get())  ||
        dynamic_cast<UnionArray8_U32*>(simplified.get())  ||
        dynamic_cast<UnionArray8_64*>(simplified.get())) {
      throw std::invalid_argument(
        std::string("cannot reduce (call '") + reducer.name()
        + std::string("' on) an irreducible ") + classname()
        + FILENAME(__LINE__));
    }
    return simplified.get()->reduce_next(reducer,
                                         negaxis,
                                         starts,
                                         shifts,
                                         parents,
                                         outlength,
                                         mask,
                                         keepdims);
  }

  template <typename T, typename I>
  const ContentPtr
  UnionArrayOf<T, I>::localindex(int64_t axis, int64_t depth) const {
    int64_t posaxis = axis_wrap_if_negative(axis);
    if (posaxis == depth) {
      return localindex_axis0();
    }
    else {
      ContentPtrVec contents;
      for (auto content : contents_) {
        contents.push_back(content.get()->localindex(posaxis, depth));
      }
      return std::make_shared<UnionArrayOf<T, I>>(identities_,
                                                  util::Parameters(),
                                                  tags_,
                                                  index_,
                                                  contents);
    }
  }

  template <typename T, typename I>
  const ContentPtr
  UnionArrayOf<T, I>::combinations(int64_t n,
                                   bool replacement,
                                   const util::RecordLookupPtr& recordlookup,
                                   const util::Parameters& parameters,
                                   int64_t axis,
                                   int64_t depth) const {
    if (n < 1) {
      throw std::invalid_argument(
        std::string("in combinations, 'n' must be at least 1")
        + FILENAME(__LINE__));
    }
    int64_t posaxis = axis_wrap_if_negative(axis);
    if (posaxis == depth) {
      return combinations_axis0(n, replacement, recordlookup, parameters);
    }
    else {
      ContentPtrVec contents;
      for (auto content : contents_) {
        contents.push_back(content.get()->combinations(n,
                                                       replacement,
                                                       recordlookup,
                                                       parameters,
                                                       posaxis,
                                                       depth));
      }
      return std::make_shared<UnionArrayOf<T, I>>(identities_,
                                                  util::Parameters(),
                                                  tags_,
                                                  index_,
                                                  contents);
    }
  }

  template <typename T, typename I>
  const ContentPtr
  UnionArrayOf<T, I>::sort_next(int64_t negaxis,
                                const Index64& starts,
                                const Index64& parents,
                                int64_t outlength,
                                bool ascending,
                                bool stable,
                                bool keepdims) const {
    ContentPtr simplified = simplify_uniontype(true);
    if (dynamic_cast<UnionArray8_32*>(simplified.get())  ||
        dynamic_cast<UnionArray8_U32*>(simplified.get())  ||
        dynamic_cast<UnionArray8_64*>(simplified.get())) {
      throw std::invalid_argument(
        std::string("cannot sort ") + classname() + FILENAME(__LINE__));
    }
    return simplified.get()->sort_next(negaxis,
                                       starts,
                                       parents,
                                       outlength,
                                       ascending,
                                       stable,
                                       keepdims);
  }

  template <typename T, typename I>
  const ContentPtr
  UnionArrayOf<T, I>::argsort_next(int64_t negaxis,
                                   const Index64& starts,
                                   const Index64& parents,
                                   int64_t outlength,
                                   bool ascending,
                                   bool stable,
                                   bool keepdims) const {
    ContentPtr simplified = simplify_uniontype(true);
    if (dynamic_cast<UnionArray8_32*>(simplified.get())  ||
        dynamic_cast<UnionArray8_U32*>(simplified.get())  ||
        dynamic_cast<UnionArray8_64*>(simplified.get())) {
      throw std::invalid_argument(
        std::string("cannot sort ") + classname() + FILENAME(__LINE__));
    }
    return simplified.get()->argsort_next(negaxis,
                                          starts,
                                          parents,
                                          outlength,
                                          ascending,
                                          stable,
                                          keepdims);
  }

  template <typename T, typename I>
  const ContentPtr
  UnionArrayOf<T, I>::getitem_next(const SliceAt& at,
                                   const Slice& tail,
                                   const Index64& advanced) const {
    throw std::runtime_error(
      std::string("undefined operation: UnionArray::getitem_next(at)")
      + FILENAME(__LINE__));
  }

  template <typename T, typename I>
  const ContentPtr
  UnionArrayOf<T, I>::getitem_next(const SliceRange& range,
                                   const Slice& tail,
                                   const Index64& advanced) const {
    throw std::runtime_error(
      std::string("undefined operation: UnionArray::getitem_next(range)")
      + FILENAME(__LINE__));
  }

  template <typename T, typename I>
  const ContentPtr
  UnionArrayOf<T, I>::getitem_next(const SliceArray64& array,
                                   const Slice& tail,
                                   const Index64& advanced) const {
    throw std::runtime_error(
      std::string("undefined operation: UnionArray::getitem_next(array)")
      + FILENAME(__LINE__));
  }

  template <typename T, typename I>
  const ContentPtr
  UnionArrayOf<T, I>::getitem_next(const SliceJagged64& jagged,
                                   const Slice& tail,
                                   const Index64& advanced) const {
    throw std::runtime_error(
      std::string("undefined operation: UnionArray::getitem_next(jagged)")
      + FILENAME(__LINE__));
  }

  template <typename T, typename I>
  const ContentPtr
  UnionArrayOf<T, I>::getitem_next_jagged(const Index64& slicestarts,
                                          const Index64& slicestops,
                                          const SliceArray64& slicecontent,
                                          const Slice& tail) const {
    return getitem_next_jagged_generic<SliceArray64>(slicestarts,
                                                     slicestops,
                                                     slicecontent,
                                                     tail);
  }

  template <typename T, typename I>
  const ContentPtr
  UnionArrayOf<T, I>::getitem_next_jagged(const Index64& slicestarts,
                                          const Index64& slicestops,
                                          const SliceMissing64& slicecontent,
                                          const Slice& tail) const {
    return getitem_next_jagged_generic<SliceMissing64>(slicestarts,
                                                       slicestops,
                                                       slicecontent,
                                                       tail);
  }

  template <typename T, typename I>
  const ContentPtr
  UnionArrayOf<T, I>::getitem_next_jagged(const Index64& slicestarts,
                                          const Index64& slicestops,
                                          const SliceJagged64& slicecontent,
                                          const Slice& tail) const {
    return getitem_next_jagged_generic<SliceJagged64>(slicestarts,
                                                      slicestops,
                                                      slicecontent,
                                                      tail);
  }


  template <typename T, typename I>
  const ContentPtr
  UnionArrayOf<T, I>::copy_to(kernel::lib ptr_lib) const {
    IndexOf<T> tags = tags_.copy_to(ptr_lib);
    IndexOf<I> index = index_.copy_to(ptr_lib);
    ContentPtrVec contents;
    for (auto content : contents_) {
      contents.push_back(content.get()->copy_to(ptr_lib));
    }
    IdentitiesPtr identities(nullptr);
    if (identities_.get() != nullptr) {
      identities = identities_.get()->copy_to(ptr_lib);
    }
    return std::make_shared<UnionArrayOf<T, I>>(identities,
                                                parameters_,
                                                tags,
                                                index,
                                                contents);
  }

  template <typename T, typename I>
  const ContentPtr
  UnionArrayOf<T, I>::numbers_to_type(const std::string& name) const {
    IndexOf<T> tags = tags_.deep_copy();
    IndexOf<I> index = index_.deep_copy();
    ContentPtrVec contents;
    for (auto x : contents_) {
      contents.push_back(x.get()->numbers_to_type(name));
    }
    IdentitiesPtr identities = identities_;
    if (identities_.get() != nullptr) {
      identities = identities_.get()->deep_copy();
    }
    return std::make_shared<UnionArrayOf<T, I>>(identities,
                                                parameters_,
                                                tags,
                                                index,
                                                contents);
  }

  template <typename T, typename I>
  template <typename S>
  const ContentPtr
  UnionArrayOf<T, I>::getitem_next_jagged_generic(const Index64& slicestarts,
                                                  const Index64& slicestops,
                                                  const S& slicecontent,
                                                  const Slice& tail) const {
    ContentPtr simplified = simplify_uniontype(false);
    if (dynamic_cast<UnionArray8_32*>(simplified.get())  ||
        dynamic_cast<UnionArray8_U32*>(simplified.get())  ||
        dynamic_cast<UnionArray8_64*>(simplified.get())) {
      throw std::invalid_argument(
        std::string("cannot apply jagged slices to irreducible union arrays")
        + FILENAME(__LINE__));
    }
    return simplified.get()->getitem_next_jagged(slicestarts,
                                                 slicestops,
                                                 slicecontent,
                                                 tail);
  }

  template class EXPORT_TEMPLATE_INST UnionArrayOf<int8_t, int32_t>;
  template class EXPORT_TEMPLATE_INST UnionArrayOf<int8_t, uint32_t>;
  template class EXPORT_TEMPLATE_INST UnionArrayOf<int8_t, int64_t>;
}<|MERGE_RESOLUTION|>--- conflicted
+++ resolved
@@ -1566,19 +1566,12 @@
   }
 
   template <typename T, typename I>
-<<<<<<< HEAD
-  const ContentPtr
-  UnionArrayOf<T, I>::merge(const ContentPtr& other, int64_t axis, int64_t depth) const {
-    if (VirtualArray* raw = dynamic_cast<VirtualArray*>(other.get())) {
-      return merge(raw->array(), axis, depth);
-=======
   const std::pair<ContentPtrVec, ContentPtrVec>
   UnionArrayOf<T, I>::merging_strategy(const ContentPtrVec& others) const {
     if (others.empty()) {
       throw std::invalid_argument(
         std::string("to merge this array with 'others', at least one other "
                     "must be provided") + FILENAME(__LINE__));
->>>>>>> 20879826
     }
 
     ContentPtrVec head;
@@ -1601,7 +1594,7 @@
 
   template <typename T, typename I>
   const ContentPtr
-  UnionArrayOf<T, I>::mergemany(const ContentPtrVec& others) const {
+  UnionArrayOf<T, I>::mergemany(const ContentPtrVec& others, int64_t axis, int64_t depth) const {
     if (others.empty()) {
       return shallow_copy();
     }
@@ -1733,12 +1726,12 @@
       return next;
     }
 
-    ContentPtr reversed = tail[0].get()->reverse_merge(next);
+    ContentPtr reversed = tail[0].get()->reverse_merge(next, axis, depth);
     if (tail.size() == 1) {
       return reversed;
     }
     else {
-      return reversed.get()->mergemany(ContentPtrVec(tail.begin() + 1, tail.end()));
+      return reversed.get()->mergemany(ContentPtrVec(tail.begin() + 1, tail.end()), axis, depth);
     }
   }
 
