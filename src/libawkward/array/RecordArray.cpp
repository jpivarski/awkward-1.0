--- conflicted
+++ resolved
@@ -1038,72 +1038,16 @@
   }
 
   const ContentPtr
-<<<<<<< HEAD
-  RecordArray::merge(const ContentPtr& other, int64_t axis, int64_t depth) const {
-    if (VirtualArray* raw = dynamic_cast<VirtualArray*>(other.get())) {
-      return merge(raw->array(), axis, depth);
-=======
-  RecordArray::mergemany(const ContentPtrVec& others) const {
+  RecordArray::mergemany(const ContentPtrVec& others, int64_t axis, int64_t depth) const {
     if (others.empty()) {
       return shallow_copy();
->>>>>>> 20879826
     }
 
     std::pair<ContentPtrVec, ContentPtrVec> head_tail = merging_strategy(others);
     ContentPtrVec head = head_tail.first;
     ContentPtrVec tail = head_tail.second;
 
-<<<<<<< HEAD
-    if (dynamic_cast<EmptyArray*>(other.get())) {
-      return shallow_copy();
-    }
-    else if (IndexedArray32* rawother =
-             dynamic_cast<IndexedArray32*>(other.get())) {
-      return rawother->reverse_merge(shallow_copy(), axis, depth);
-    }
-    else if (IndexedArrayU32* rawother =
-             dynamic_cast<IndexedArrayU32*>(other.get())) {
-      return rawother->reverse_merge(shallow_copy(), axis, depth);
-    }
-    else if (IndexedArray64* rawother =
-             dynamic_cast<IndexedArray64*>(other.get())) {
-      return rawother->reverse_merge(shallow_copy(), axis, depth);
-    }
-    else if (IndexedOptionArray32* rawother =
-             dynamic_cast<IndexedOptionArray32*>(other.get())) {
-      return rawother->reverse_merge(shallow_copy(), axis, depth);
-    }
-    else if (IndexedOptionArray64* rawother =
-             dynamic_cast<IndexedOptionArray64*>(other.get())) {
-      return rawother->reverse_merge(shallow_copy(), axis, depth);
-    }
-    else if (ByteMaskedArray* rawother =
-             dynamic_cast<ByteMaskedArray*>(other.get())) {
-      return rawother->reverse_merge(shallow_copy(), axis, depth);
-    }
-    else if (BitMaskedArray* rawother =
-             dynamic_cast<BitMaskedArray*>(other.get())) {
-      return rawother->reverse_merge(shallow_copy(), axis, depth);
-    }
-    else if (UnmaskedArray* rawother =
-             dynamic_cast<UnmaskedArray*>(other.get())) {
-      return rawother->reverse_merge(shallow_copy(), axis, depth);
-    }
-    else if (UnionArray8_32* rawother =
-             dynamic_cast<UnionArray8_32*>(other.get())) {
-      return rawother->reverse_merge(shallow_copy(), axis, depth);
-    }
-    else if (UnionArray8_U32* rawother =
-             dynamic_cast<UnionArray8_U32*>(other.get())) {
-      return rawother->reverse_merge(shallow_copy(), axis, depth);
-    }
-    else if (UnionArray8_64* rawother =
-             dynamic_cast<UnionArray8_64*>(other.get())) {
-      return rawother->reverse_merge(shallow_copy(), axis, depth);
-    }
-=======
     ContentPtrVec headless(head.begin() + 1, head.end());
->>>>>>> 20879826
 
     std::vector<ContentPtrVec> for_each_field;
     for (auto field : contents_) {
@@ -1111,25 +1055,6 @@
       for_each_field.push_back(ContentPtrVec({ field }));
     }
 
-<<<<<<< HEAD
-      if (istuple() == rawother->istuple()  &&
-          numfields() == 0  &&  rawother->numfields() == 0) {
-        return std::make_shared<RecordArray>(Identities::none(),
-                                             parameters_,
-                                             contents_,
-                                             util::RecordLookupPtr(nullptr),
-                                             mylength + theirlength);
-      }
-      if (istuple()  &&  rawother->istuple()) {
-        if (numfields() == rawother->numfields()) {
-          ContentPtrVec contents;
-          for (int64_t i = 0;  i < numfields();  i++) {
-            ContentPtr mine =
-              field(i).get()->getitem_range_nowrap(0, mylength);
-            ContentPtr theirs =
-              rawother->field(i).get()->getitem_range_nowrap(0, theirlength);
-            contents.push_back(mine.get()->merge(theirs, axis, depth));
-=======
     if (istuple()) {
       for (auto array : headless) {
         if (RecordArray* raw = dynamic_cast<RecordArray*>(array.get())) {
@@ -1150,7 +1075,6 @@
             throw std::invalid_argument(
               std::string("cannot merge tuple with non-tuple record")
               + FILENAME(__LINE__));
->>>>>>> 20879826
           }
         }
         else if (EmptyArray* raw = dynamic_cast<EmptyArray*>(array.get())) {
@@ -1162,21 +1086,6 @@
             + array.get()->classname() + FILENAME(__LINE__));
         }
       }
-<<<<<<< HEAD
-      else if (!istuple()  &&  !rawother->istuple()) {
-        std::vector<std::string> self_keys = keys();
-        std::vector<std::string> other_keys = rawother->keys();
-        std::sort(self_keys.begin(), self_keys.end());
-        std::sort(other_keys.begin(), other_keys.end());
-        if (self_keys == other_keys) {
-          ContentPtrVec contents;
-          for (auto key : keys()) {
-            ContentPtr mine =
-              field(key).get()->getitem_range_nowrap(0, mylength);
-            ContentPtr theirs =
-              rawother->field(key).get()->getitem_range_nowrap(0, theirlength);
-            contents.push_back(mine.get()->merge(theirs, axis, depth));
-=======
     }
 
     else {
@@ -1205,7 +1114,6 @@
             throw std::invalid_argument(
               std::string("cannot merge non-tuple record with tuple")
               + FILENAME(__LINE__));
->>>>>>> 20879826
           }
         }
         else if (EmptyArray* raw = dynamic_cast<EmptyArray*>(array.get())) {
@@ -1223,7 +1131,7 @@
     int64_t minlength = -1;
     for (auto forfield : for_each_field) {
       ContentPtrVec tail_forfield(forfield.begin() + 1, forfield.end());
-      ContentPtr merged = forfield[0].get()->mergemany(tail_forfield);
+      ContentPtr merged = forfield[0].get()->mergemany(tail_forfield, axis, depth);
       nextcontents.push_back(merged);
 
       if (minlength == -1  ||  merged.get()->length() < minlength) {
@@ -1241,12 +1149,12 @@
       return next;
     }
 
-    ContentPtr reversed = tail[0].get()->reverse_merge(next);
+    ContentPtr reversed = tail[0].get()->reverse_merge(next, axis, depth);
     if (tail.size() == 1) {
       return reversed;
     }
     else {
-      return reversed.get()->mergemany(ContentPtrVec(tail.begin() + 1, tail.end()));
+      return reversed.get()->mergemany(ContentPtrVec(tail.begin() + 1, tail.end()), axis, depth);
     }
   }
 
