// BSD 3-Clause License; see https://github.com/jpivarski/awkward-1.0/blob/master/LICENSE

#include <sstream>
#include <type_traits>

#include "awkward/cpu-kernels/identities.h"
#include "awkward/cpu-kernels/getitem.h"
#include "awkward/cpu-kernels/operations.h"
#include "awkward/type/ListType.h"
#include "awkward/type/ArrayType.h"
#include "awkward/type/UnknownType.h"
#include "awkward/Slice.h"
#include "awkward/array/ListArray.h"
#include "awkward/array/RegularArray.h"
#include "awkward/array/NumpyArray.h"
#include "awkward/array/EmptyArray.h"
#include "awkward/array/IndexedArray.h"
#include "awkward/array/UnionArray.h"

#include "awkward/array/ListOffsetArray.h"

namespace awkward {
  template <typename T>
  IndexOf<T> make_starts(const IndexOf<T>& offsets) {
    return IndexOf<T>(offsets.ptr(), offsets.offset(), offsets.length() - 1);
  }

  template <typename T>
  IndexOf<T> make_stops(const IndexOf<T>& offsets) {
    return IndexOf<T>(offsets.ptr(), offsets.offset() + 1, offsets.length() - 1);
  }

  template <typename T>
  ListOffsetArrayOf<T>::ListOffsetArrayOf(const std::shared_ptr<Identities>& identities, const util::Parameters& parameters, const IndexOf<T>& offsets, const std::shared_ptr<Content>& content)
      : Content(identities, parameters)
      , offsets_(offsets)
      , content_(content) { }

  template <typename T>
  const IndexOf<T> ListOffsetArrayOf<T>::starts() const {
    return make_starts(offsets_);
  }

  template <typename T>
  const IndexOf<T> ListOffsetArrayOf<T>::stops() const {
    return make_stops(offsets_);
  }

  template <typename T>
  const IndexOf<T> ListOffsetArrayOf<T>::offsets() const {
    return offsets_;
  }

  template <typename T>
  const std::shared_ptr<Content> ListOffsetArrayOf<T>::content() const {
    return content_;
  }

  template <typename T>
  Index64 ListOffsetArrayOf<T>::compact_offsets64() const {
    // FIXME: if offsets_[0] == 0 and std::is_same<T, int64_t>::value, just return offsets_
    int64_t len = offsets_.length() - 1;
    Index64 out(len + 1);
    struct Error err = util::awkward_listoffsetarray_compact_offsets64<T>(
      out.ptr().get(),
      offsets_.ptr().get(),
      offsets_.offset(),
      len);
    util::handle_error(err, classname(), identities_.get());
    return out;
  }

  template <typename T>
  const std::shared_ptr<Content> ListOffsetArrayOf<T>::broadcast_tooffsets64(const Index64& offsets) const {
    if (offsets.length() == 0  ||  offsets.getitem_at_nowrap(0) != 0) {
      throw std::invalid_argument("broadcast_tooffsets64 can only be used with offsets that start at 0");
    }
    if (offsets.length() - 1 > offsets_.length() - 1) {
      throw std::invalid_argument(std::string("cannot broadcast ListOffsetArray of length ") + std::to_string(offsets_.length() - 1) + (" to length ") + std::to_string(offsets.length() - 1));
    }

    IndexOf<T> starts = make_starts(offsets_);
    IndexOf<T> stops = make_stops(offsets_);

    int64_t carrylen = offsets.getitem_at_nowrap(offsets.length() - 1);
    Index64 nextcarry(carrylen);
    struct Error err = util::awkward_listarray_broadcast_tooffsets64<T>(
      nextcarry.ptr().get(),
      offsets.ptr().get(),
      offsets.offset(),
      offsets.length(),
      starts.ptr().get(),
      starts.offset(),
      stops.ptr().get(),
      stops.offset(),
      content_.get()->length());
    util::handle_error(err, classname(), identities_.get());

    std::shared_ptr<Content> nextcontent = content_.get()->carry(nextcarry);

    std::shared_ptr<Identities> identities;
    if (identities_.get() != nullptr) {
      identities = identities_.get()->getitem_range_nowrap(0, offsets.length() - 1);
    }
    return std::make_shared<ListOffsetArray64>(identities, parameters_, offsets, nextcontent);
  }

  template <typename T>
  const std::shared_ptr<Content> ListOffsetArrayOf<T>::toRegularArray() const {
    int64_t start = (int64_t)offsets_.getitem_at(0);
    int64_t stop = (int64_t)offsets_.getitem_at(offsets_.length() - 1);
    std::shared_ptr<Content> content = content_.get()->getitem_range_nowrap(start, stop);

    int64_t size;
    struct Error err = util::awkward_listoffsetarray_toRegularArray<T>(
      &size,
      offsets_.ptr().get(),
      offsets_.offset(),
      offsets_.length());
    util::handle_error(err, classname(), identities_.get());

    return std::make_shared<RegularArray>(identities_, parameters_, content, size);
  }

  template <typename T>
  const std::shared_ptr<Content> ListOffsetArrayOf<T>::toListOffsetArray64() const {
    if (std::is_same<T, int64_t>::value) {
      return shallow_copy();
    }
    else {
      Index64 offsets = compact_offsets64();
      return broadcast_tooffsets64(offsets);
    }
  }

  template <typename T>
  const std::string ListOffsetArrayOf<T>::classname() const {
    if (std::is_same<T, int32_t>::value) {
      return "ListOffsetArray32";
    }
    else if (std::is_same<T, uint32_t>::value) {
      return "ListOffsetArrayU32";
    }
    else if (std::is_same<T, int64_t>::value) {
      return "ListOffsetArray64";
    }
    else {
      return "UnrecognizedListOffsetArray";
    }
  }

  template <typename T>
  void ListOffsetArrayOf<T>::setidentities(const std::shared_ptr<Identities>& identities) {
    if (identities.get() == nullptr) {
      content_.get()->setidentities(identities);
    }
    else {
      if (length() != identities.get()->length()) {
        util::handle_error(failure("content and its identities must have the same length", kSliceNone, kSliceNone), classname(), identities_.get());
      }
      std::shared_ptr<Identities> bigidentities = identities;
      if (content_.get()->length() > kMaxInt32  ||  !std::is_same<T, int32_t>::value) {
        bigidentities = identities.get()->to64();
      }
      if (Identities32* rawidentities = dynamic_cast<Identities32*>(bigidentities.get())) {
        std::shared_ptr<Identities> subidentities = std::make_shared<Identities32>(Identities::newref(), rawidentities->fieldloc(), rawidentities->width() + 1, content_.get()->length());
        Identities32* rawsubidentities = reinterpret_cast<Identities32*>(subidentities.get());
        struct Error err = util::awkward_identities32_from_listoffsetarray<T>(
          rawsubidentities->ptr().get(),
          rawidentities->ptr().get(),
          offsets_.ptr().get(),
          rawidentities->offset(),
          offsets_.offset(),
          content_.get()->length(),
          length(),
          rawidentities->width());
        util::handle_error(err, classname(), identities_.get());
        content_.get()->setidentities(subidentities);
      }
      else if (Identities64* rawidentities = dynamic_cast<Identities64*>(bigidentities.get())) {
        std::shared_ptr<Identities> subidentities = std::make_shared<Identities64>(Identities::newref(), rawidentities->fieldloc(), rawidentities->width() + 1, content_.get()->length());
        Identities64* rawsubidentities = reinterpret_cast<Identities64*>(subidentities.get());
        struct Error err = util::awkward_identities64_from_listoffsetarray<T>(
          rawsubidentities->ptr().get(),
          rawidentities->ptr().get(),
          offsets_.ptr().get(),
          rawidentities->offset(),
          offsets_.offset(),
          content_.get()->length(),
          length(),
          rawidentities->width());
        util::handle_error(err, classname(), identities_.get());
        content_.get()->setidentities(subidentities);
      }
      else {
        throw std::runtime_error("unrecognized Identities specialization");
      }
    }
    identities_ = identities;
  }

  template <typename T>
  void ListOffsetArrayOf<T>::setidentities() {
    if (length() <= kMaxInt32) {
      std::shared_ptr<Identities> newidentities = std::make_shared<Identities32>(Identities::newref(), Identities::FieldLoc(), 1, length());
      Identities32* rawidentities = reinterpret_cast<Identities32*>(newidentities.get());
      struct Error err = awkward_new_identities32(rawidentities->ptr().get(), length());
      util::handle_error(err, classname(), identities_.get());
      setidentities(newidentities);
    }
    else {
      std::shared_ptr<Identities> newidentities = std::make_shared<Identities64>(Identities::newref(), Identities::FieldLoc(), 1, length());
      Identities64* rawidentities = reinterpret_cast<Identities64*>(newidentities.get());
      struct Error err = awkward_new_identities64(rawidentities->ptr().get(), length());
      util::handle_error(err, classname(), identities_.get());
      setidentities(newidentities);
    }
  }

  template <typename T>
  const std::shared_ptr<Type> ListOffsetArrayOf<T>::type() const {
    return std::make_shared<ListType>(parameters_, content_.get()->type());
  }

  template <typename T>
  const std::shared_ptr<Content> ListOffsetArrayOf<T>::astype(const std::shared_ptr<Type>& type) const {
    if (ListType* raw = dynamic_cast<ListType*>(type.get())) {
      return std::make_shared<ListOffsetArrayOf<T>>(identities_, type.get()->parameters(), offsets_, content_.get()->astype(raw->type()));
    }
    else {
      throw std::invalid_argument(classname() + std::string(" cannot be converted to type ") + type.get()->tostring());
    }
  }

  template <typename T>
  const std::string ListOffsetArrayOf<T>::tostring_part(const std::string& indent, const std::string& pre, const std::string& post) const {
    std::stringstream out;
    out << indent << pre << "<" << classname() << ">\n";
    if (identities_.get() != nullptr) {
      out << identities_.get()->tostring_part(indent + std::string("    "), "", "\n");
    }
    if (!parameters_.empty()) {
      out << parameters_tostring(indent + std::string("    "), "", "\n");
    }
    out << offsets_.tostring_part(indent + std::string("    "), "<offsets>", "</offsets>\n");
    out << content_.get()->tostring_part(indent + std::string("    "), "<content>", "</content>\n");
    out << indent << "</" << classname() << ">" << post;
    return out.str();
  }

  template <typename T>
  void ListOffsetArrayOf<T>::tojson_part(ToJson& builder) const {
    int64_t len = length();
    check_for_iteration();
    builder.beginlist();
    for (int64_t i = 0;  i < len;  i++) {
      getitem_at_nowrap(i).get()->tojson_part(builder);
    }
    builder.endlist();
  }

  template <typename T>
  void ListOffsetArrayOf<T>::nbytes_part(std::map<size_t, int64_t>& largest) const {
    offsets_.nbytes_part(largest);
    content_.get()->nbytes_part(largest);
    if (identities_.get() != nullptr) {
      identities_.get()->nbytes_part(largest);
    }
  }

  template <typename T>
  int64_t ListOffsetArrayOf<T>::length() const {
    return offsets_.length() - 1;
  }

  template <typename T>
  const std::shared_ptr<Content> ListOffsetArrayOf<T>::shallow_copy() const {
    return std::make_shared<ListOffsetArrayOf<T>>(identities_, parameters_, offsets_, content_);
  }

  template <typename T>
  const std::shared_ptr<Content> ListOffsetArrayOf<T>::deep_copy(bool copyarrays, bool copyindexes, bool copyidentities) const {
    IndexOf<T> offsets = copyindexes ? offsets_.deep_copy() : offsets_;
    std::shared_ptr<Content> content = content_.get()->deep_copy(copyarrays, copyindexes, copyidentities);
    std::shared_ptr<Identities> identities = identities_;
    if (copyidentities  &&  identities_.get() != nullptr) {
      identities = identities_.get()->deep_copy();
    }
    return std::make_shared<ListOffsetArrayOf<T>>(identities, parameters_, offsets, content);
  }

  template <typename T>
  void ListOffsetArrayOf<T>::check_for_iteration() const {
    if (identities_.get() != nullptr  &&  identities_.get()->length() < offsets_.length() - 1) {
      util::handle_error(failure("len(identities) < len(array)", kSliceNone, kSliceNone), identities_.get()->classname(), nullptr);
    }
  }

  template <typename T>
  const std::shared_ptr<Content> ListOffsetArrayOf<T>::getitem_nothing() const {
    return content_.get()->getitem_range_nowrap(0, 0);
  }

  template <typename T>
  const std::shared_ptr<Content> ListOffsetArrayOf<T>::getitem_at(int64_t at) const {
    int64_t regular_at = at;
    if (regular_at < 0) {
      regular_at += offsets_.length() - 1;
    }
    if (!(0 <= regular_at  &&  regular_at < offsets_.length() - 1)) {
      util::handle_error(failure("index out of range", kSliceNone, at), classname(), identities_.get());
    }
    return getitem_at_nowrap(regular_at);
  }

  template <typename T>
  const std::shared_ptr<Content> ListOffsetArrayOf<T>::getitem_at_nowrap(int64_t at) const {
    int64_t start = (int64_t)offsets_.getitem_at_nowrap(at);
    int64_t stop = (int64_t)offsets_.getitem_at_nowrap(at + 1);
    int64_t lencontent = content_.get()->length();
    if (start == stop) {
      start = stop = 0;
    }
    if (start < 0) {
      util::handle_error(failure("offsets[i] < 0", kSliceNone, at), classname(), identities_.get());
    }
    if (start > stop) {
      util::handle_error(failure("offsets[i] > offsets[i + 1]", kSliceNone, at), classname(), identities_.get());
    }
    if (stop > lencontent) {
      util::handle_error(failure("offsets[i] != offsets[i + 1] and offsets[i + 1] > len(content)", kSliceNone, at), classname(), identities_.get());
    }
    return content_.get()->getitem_range_nowrap(start, stop);
  }

  template <typename T>
  const std::shared_ptr<Content> ListOffsetArrayOf<T>::getitem_range(int64_t start, int64_t stop) const {
    int64_t regular_start = start;
    int64_t regular_stop = stop;
    awkward_regularize_rangeslice(&regular_start, &regular_stop, true, start != Slice::none(), stop != Slice::none(), offsets_.length() - 1);
    if (identities_.get() != nullptr  &&  regular_stop > identities_.get()->length()) {
      util::handle_error(failure("index out of range", kSliceNone, stop), identities_.get()->classname(), nullptr);
    }
    return getitem_range_nowrap(regular_start, regular_stop);
  }

  template <typename T>
  const std::shared_ptr<Content> ListOffsetArrayOf<T>::getitem_range_nowrap(int64_t start, int64_t stop) const {
    std::shared_ptr<Identities> identities(nullptr);
    if (identities_.get() != nullptr) {
      identities = identities_.get()->getitem_range_nowrap(start, stop);
    }
    return std::make_shared<ListOffsetArrayOf<T>>(identities, parameters_, offsets_.getitem_range_nowrap(start, stop + 1), content_);
  }

  template <typename T>
  const std::shared_ptr<Content> ListOffsetArrayOf<T>::getitem_field(const std::string& key) const {
    return std::make_shared<ListOffsetArrayOf<T>>(identities_, util::Parameters(), offsets_, content_.get()->getitem_field(key));
  }

  template <typename T>
  const std::shared_ptr<Content> ListOffsetArrayOf<T>::getitem_fields(const std::vector<std::string>& keys) const {
    return std::make_shared<ListOffsetArrayOf<T>>(identities_, util::Parameters(), offsets_, content_.get()->getitem_fields(keys));
  }

  template <typename T>
  const std::shared_ptr<Content> ListOffsetArrayOf<T>::carry(const Index64& carry) const {
    IndexOf<T> starts = make_starts(offsets_);
    IndexOf<T> stops = make_stops(offsets_);
    IndexOf<T> nextstarts(carry.length());
    IndexOf<T> nextstops(carry.length());
    struct Error err = util::awkward_listarray_getitem_carry_64<T>(
      nextstarts.ptr().get(),
      nextstops.ptr().get(),
      starts.ptr().get(),
      stops.ptr().get(),
      carry.ptr().get(),
      starts.offset(),
      stops.offset(),
      offsets_.length() - 1,
      carry.length());
    util::handle_error(err, classname(), identities_.get());
    std::shared_ptr<Identities> identities(nullptr);
    if (identities_.get() != nullptr) {
      identities = identities_.get()->getitem_carry_64(carry);
    }
    return std::make_shared<ListArrayOf<T>>(identities, parameters_, nextstarts, nextstops, content_);
  }

  template <typename T>
  bool ListOffsetArrayOf<T>::purelist_isregular() const {
    return false;
  }

  template <typename T>
  int64_t ListOffsetArrayOf<T>::purelist_depth() const {
    return content_.get()->purelist_depth() + 1;
  }

  template <typename T>
  const std::pair<int64_t, int64_t> ListOffsetArrayOf<T>::minmax_depth() const {
    std::pair<int64_t, int64_t> content_depth = content_.get()->minmax_depth();
    return std::pair<int64_t, int64_t>(content_depth.first + 1, content_depth.second + 1);
  }

  template <typename T>
  int64_t ListOffsetArrayOf<T>::numfields() const {
    return content_.get()->numfields();
  }

  template <typename T>
  int64_t ListOffsetArrayOf<T>::fieldindex(const std::string& key) const {
    return content_.get()->fieldindex(key);
  }

  template <typename T>
  const std::string ListOffsetArrayOf<T>::key(int64_t fieldindex) const {
    return content_.get()->key(fieldindex);
  }

  template <typename T>
  bool ListOffsetArrayOf<T>::haskey(const std::string& key) const {
    return content_.get()->haskey(key);
  }

  template <typename T>
  const std::vector<std::string> ListOffsetArrayOf<T>::keys() const {
    return content_.get()->keys();
  }

  template <typename T>
  const Index64 ListOffsetArrayOf<T>::count64() const {
    int64_t len = offsets_.length() - 1;
    Index64 tocount(len);
    struct Error err = util::awkward_listoffsetarray_count_64(
      tocount.ptr().get(),
      offsets_.ptr().get(),
      len);
    util::handle_error(err, classname(), identities_.get());
    return tocount;
  }

  template <typename T>
  const std::shared_ptr<Content> ListOffsetArrayOf<T>::count(int64_t axis) const {
    int64_t toaxis = axis_wrap(axis);
    if (toaxis == 0) {
      int64_t len = offsets_.length() - 1;
      IndexOf<T> tocount(len);
      struct Error err = util::awkward_listoffsetarray_count(
        tocount.ptr().get(),
        offsets_.ptr().get(),
        len);
      util::handle_error(err, classname(), identities_.get());

      std::vector<ssize_t> shape({ (ssize_t)len });
      std::vector<ssize_t> strides({ (ssize_t)sizeof(T) });
      std::string format;
#ifdef _MSC_VER
      if (std::is_same<T, int32_t>::value) {
        format = "l";
      }
      else if (std::is_same<T, uint32_t>::value) {
        format = "L";
      }
      else if (std::is_same<T, int64_t>::value) {
        format = "q";
      }
#else
      if (std::is_same<T, int32_t>::value) {
        format = "i";
      }
      else if (std::is_same<T, uint32_t>::value) {
        format = "I";
      }
      else if (std::is_same<T, int64_t>::value) {
        format = "l";
      }
#endif
      else {
        throw std::runtime_error("unrecognized ListArray specialization");
      }
      return std::make_shared<NumpyArray>(Identities::none(), util::Parameters(), tocount.ptr(), shape, strides, 0, sizeof(T), format);
    }
    else {
      return std::make_shared<ListOffsetArrayOf<T>>(Identities::none(), util::Parameters(), offsets_, content_.get()->count(toaxis - 1));
    }
  }

  template <typename T>
  const std::shared_ptr<Content> ListOffsetArrayOf<T>::flatten(int64_t axis) const {
<<<<<<< HEAD
    int64_t toaxis = axis_wrap(axis);
    if (toaxis == 0) {
      int64_t start = offsets_.getitem_at_nowrap(0);
      int64_t stop = offsets_.getitem_at_nowrap(offsets_.length() - 1);
      return content_.get()->getitem_range_nowrap(start, stop);
    }
    else {
      return content_.get()->flatten(toaxis - 1);
    }
=======
    if (axis < 0) {
      std::pair<int64_t, int64_t> minmax = minmax_depth();
      int64_t mindepth = minmax.first;
      int64_t maxdepth = minmax.second;
      int64_t depth = purelist_depth();
      if (mindepth == depth  &&  maxdepth == depth) {
        if (depth - 1 + axis < 0) {
          throw std::invalid_argument(std::string("ListOffsetArrayOf<T> cannot be flattened in axis ") + std::to_string(axis) + std::string(" because its depth is ") + std::to_string(depth));
        }
        return flatten(depth - 1 + axis);
      }
      else {
        return content_.get()->flatten(axis);
      }
    }
    else if (axis == 0) {
      int64_t start = offsets_.getitem_at_nowrap(0);
      int64_t stop = offsets_.getitem_at_nowrap(offsets_.length() - 1);
      return content_.get()->getitem_range_nowrap(start, stop);
    }
    else {
      return content_.get()->flatten(axis - 1);
    }
  }

  template <typename T>
  bool ListOffsetArrayOf<T>::mergeable(const std::shared_ptr<Content>& other, bool mergebool) const {
    if (!parameters_equal(other.get()->parameters())) {
      return false;
    }

    if (dynamic_cast<EmptyArray*>(other.get())  ||
        dynamic_cast<UnionArray8_32*>(other.get())  ||
        dynamic_cast<UnionArray8_U32*>(other.get())  ||
        dynamic_cast<UnionArray8_64*>(other.get())) {
      return true;
    }
    else if (IndexedArray32* rawother = dynamic_cast<IndexedArray32*>(other.get())) {
      return mergeable(rawother->content(), mergebool);
    }
    else if (IndexedArrayU32* rawother = dynamic_cast<IndexedArrayU32*>(other.get())) {
      return mergeable(rawother->content(), mergebool);
    }
    else if (IndexedArray64* rawother = dynamic_cast<IndexedArray64*>(other.get())) {
      return mergeable(rawother->content(), mergebool);
    }
    else if (IndexedOptionArray32* rawother = dynamic_cast<IndexedOptionArray32*>(other.get())) {
      return mergeable(rawother->content(), mergebool);
    }
    else if (IndexedOptionArray64* rawother = dynamic_cast<IndexedOptionArray64*>(other.get())) {
      return mergeable(rawother->content(), mergebool);
    }

    if (RegularArray* rawother = dynamic_cast<RegularArray*>(other.get())) {
      return content_.get()->mergeable(rawother->content(), mergebool);
    }
    else if (ListArray32* rawother = dynamic_cast<ListArray32*>(other.get())) {
      return content_.get()->mergeable(rawother->content(), mergebool);
    }
    else if (ListArrayU32* rawother = dynamic_cast<ListArrayU32*>(other.get())) {
      return content_.get()->mergeable(rawother->content(), mergebool);
    }
    else if (ListArray64* rawother = dynamic_cast<ListArray64*>(other.get())) {
      return content_.get()->mergeable(rawother->content(), mergebool);
    }
    else if (ListOffsetArray32* rawother = dynamic_cast<ListOffsetArray32*>(other.get())) {
      return content_.get()->mergeable(rawother->content(), mergebool);
    }
    else if (ListOffsetArrayU32* rawother = dynamic_cast<ListOffsetArrayU32*>(other.get())) {
      return content_.get()->mergeable(rawother->content(), mergebool);
    }
    else if (ListOffsetArray64* rawother = dynamic_cast<ListOffsetArray64*>(other.get())) {
      return content_.get()->mergeable(rawother->content(), mergebool);
    }
    else {
      return false;
    }
  }

  template <typename T>
  const std::shared_ptr<Content> ListOffsetArrayOf<T>::merge(const std::shared_ptr<Content>& other) const {
    if (!parameters_equal(other.get()->parameters())) {
      return merge_as_union(other);
    }

    if (dynamic_cast<EmptyArray*>(other.get())) {
      return shallow_copy();
    }
    else if (IndexedArray32* rawother = dynamic_cast<IndexedArray32*>(other.get())) {
      return rawother->reverse_merge(shallow_copy());
    }
    else if (IndexedArrayU32* rawother = dynamic_cast<IndexedArrayU32*>(other.get())) {
      return rawother->reverse_merge(shallow_copy());
    }
    else if (IndexedArray64* rawother = dynamic_cast<IndexedArray64*>(other.get())) {
      return rawother->reverse_merge(shallow_copy());
    }
    else if (IndexedOptionArray32* rawother = dynamic_cast<IndexedOptionArray32*>(other.get())) {
      return rawother->reverse_merge(shallow_copy());
    }
    else if (IndexedOptionArray64* rawother = dynamic_cast<IndexedOptionArray64*>(other.get())) {
      return rawother->reverse_merge(shallow_copy());
    }
    else if (UnionArray8_32* rawother = dynamic_cast<UnionArray8_32*>(other.get())) {
      return rawother->reverse_merge(shallow_copy());
    }
    else if (UnionArray8_U32* rawother = dynamic_cast<UnionArray8_U32*>(other.get())) {
      return rawother->reverse_merge(shallow_copy());
    }
    else if (UnionArray8_64* rawother = dynamic_cast<UnionArray8_64*>(other.get())) {
      return rawother->reverse_merge(shallow_copy());
    }

    int64_t mylength = length();
    int64_t theirlength = other.get()->length();
    Index64 starts(mylength + theirlength);
    Index64 stops(mylength + theirlength);

    IndexOf<T> self_starts = make_starts(offsets_);
    IndexOf<T> self_stops = make_stops(offsets_);

    if (std::is_same<T, int32_t>::value) {
      struct Error err = awkward_listarray_fill_to64_from32(
        starts.ptr().get(),
        0,
        stops.ptr().get(),
        0,
        reinterpret_cast<int32_t*>(self_starts.ptr().get()),
        self_starts.offset(),
        reinterpret_cast<int32_t*>(self_stops.ptr().get()),
        self_stops.offset(),
        mylength,
        0);
      util::handle_error(err, classname(), identities_.get());
    }
    else if (std::is_same<T, uint32_t>::value) {
      struct Error err = awkward_listarray_fill_to64_fromU32(
        starts.ptr().get(),
        0,
        stops.ptr().get(),
        0,
        reinterpret_cast<uint32_t*>(self_starts.ptr().get()),
        self_starts.offset(),
        reinterpret_cast<uint32_t*>(self_stops.ptr().get()),
        self_stops.offset(),
        mylength,
        0);
      util::handle_error(err, classname(), identities_.get());
    }
    else if (std::is_same<T, int64_t>::value) {
      struct Error err = awkward_listarray_fill_to64_from64(
        starts.ptr().get(),
        0,
        stops.ptr().get(),
        0,
        reinterpret_cast<int64_t*>(self_starts.ptr().get()),
        self_starts.offset(),
        reinterpret_cast<int64_t*>(self_stops.ptr().get()),
        self_stops.offset(),
        mylength,
        0);
      util::handle_error(err, classname(), identities_.get());
    }
    else {
      throw std::runtime_error("unrecognized ListOffsetArray specialization");
    }

    int64_t mycontentlength = content_.get()->length();
    std::shared_ptr<Content> content;
    if (ListArray32* rawother = dynamic_cast<ListArray32*>(other.get())) {
      content = content_.get()->merge(rawother->content());
      Index32 other_starts = rawother->starts();
      Index32 other_stops = rawother->stops();
      struct Error err = awkward_listarray_fill_to64_from32(
        starts.ptr().get(),
        mylength,
        stops.ptr().get(),
        mylength,
        other_starts.ptr().get(),
        other_starts.offset(),
        other_stops.ptr().get(),
        other_stops.offset(),
        theirlength,
        mycontentlength);
      util::handle_error(err, rawother->classname(), rawother->identities().get());
    }
    else if (ListArrayU32* rawother = dynamic_cast<ListArrayU32*>(other.get())) {
      content = content_.get()->merge(rawother->content());
      IndexU32 other_starts = rawother->starts();
      IndexU32 other_stops = rawother->stops();
      struct Error err = awkward_listarray_fill_to64_fromU32(
        starts.ptr().get(),
        mylength,
        stops.ptr().get(),
        mylength,
        other_starts.ptr().get(),
        other_starts.offset(),
        other_stops.ptr().get(),
        other_stops.offset(),
        theirlength,
        mycontentlength);
      util::handle_error(err, rawother->classname(), rawother->identities().get());
    }
    else if (ListArray64* rawother = dynamic_cast<ListArray64*>(other.get())) {
      content = content_.get()->merge(rawother->content());
      Index64 other_starts = rawother->starts();
      Index64 other_stops = rawother->stops();
      struct Error err = awkward_listarray_fill_to64_from64(
        starts.ptr().get(),
        mylength,
        stops.ptr().get(),
        mylength,
        other_starts.ptr().get(),
        other_starts.offset(),
        other_stops.ptr().get(),
        other_stops.offset(),
        theirlength,
        mycontentlength);
      util::handle_error(err, rawother->classname(), rawother->identities().get());
    }
    else if (ListOffsetArray32* rawother = dynamic_cast<ListOffsetArray32*>(other.get())) {
      content = content_.get()->merge(rawother->content());
      Index32 other_starts = rawother->starts();
      Index32 other_stops = rawother->stops();
      struct Error err = awkward_listarray_fill_to64_from32(
        starts.ptr().get(),
        mylength,
        stops.ptr().get(),
        mylength,
        other_starts.ptr().get(),
        other_starts.offset(),
        other_stops.ptr().get(),
        other_stops.offset(),
        theirlength,
        mycontentlength);
      util::handle_error(err, rawother->classname(), rawother->identities().get());
    }
    else if (ListOffsetArrayU32* rawother = dynamic_cast<ListOffsetArrayU32*>(other.get())) {
      content = content_.get()->merge(rawother->content());
      IndexU32 other_starts = rawother->starts();
      IndexU32 other_stops = rawother->stops();
      struct Error err = awkward_listarray_fill_to64_fromU32(
        starts.ptr().get(),
        mylength,
        stops.ptr().get(),
        mylength,
        other_starts.ptr().get(),
        other_starts.offset(),
        other_stops.ptr().get(),
        other_stops.offset(),
        theirlength,
        mycontentlength);
      util::handle_error(err, rawother->classname(), rawother->identities().get());
    }
    else if (ListOffsetArray64* rawother = dynamic_cast<ListOffsetArray64*>(other.get())) {
      content = content_.get()->merge(rawother->content());
      Index64 other_starts = rawother->starts();
      Index64 other_stops = rawother->stops();
      struct Error err = awkward_listarray_fill_to64_from64(
        starts.ptr().get(),
        mylength,
        stops.ptr().get(),
        mylength,
        other_starts.ptr().get(),
        other_starts.offset(),
        other_stops.ptr().get(),
        other_stops.offset(),
        theirlength,
        mycontentlength);
      util::handle_error(err, rawother->classname(), rawother->identities().get());
    }
    else if (RegularArray* rawregulararray = dynamic_cast<RegularArray*>(other.get())) {
      std::shared_ptr<Content> listoffsetarray = rawregulararray->toListOffsetArray64();
      ListOffsetArray64* rawother = dynamic_cast<ListOffsetArray64*>(listoffsetarray.get());
      content = content_.get()->merge(rawother->content());
      Index64 other_starts = rawother->starts();
      Index64 other_stops = rawother->stops();
      struct Error err = awkward_listarray_fill_to64_from64(
        starts.ptr().get(),
        mylength,
        stops.ptr().get(),
        mylength,
        other_starts.ptr().get(),
        other_starts.offset(),
        other_stops.ptr().get(),
        other_stops.offset(),
        theirlength,
        mycontentlength);
      util::handle_error(err, rawother->classname(), rawother->identities().get());
    }
    else {
      throw std::invalid_argument(std::string("cannot merge ") + classname() + std::string(" with ") + other.get()->classname());
    }

    return std::make_shared<ListArray64>(Identities::none(), util::Parameters(), starts, stops, content);
>>>>>>> b6443223
  }

  template <typename T>
  const std::shared_ptr<Content> ListOffsetArrayOf<T>::getitem_next(const SliceAt& at, const Slice& tail, const Index64& advanced) const {
    assert(advanced.length() == 0);
    int64_t lenstarts = offsets_.length() - 1;
    IndexOf<T> starts = make_starts(offsets_);
    IndexOf<T> stops = make_stops(offsets_);
    std::shared_ptr<SliceItem> nexthead = tail.head();
    Slice nexttail = tail.tail();
    Index64 nextcarry(lenstarts);
    struct Error err = util::awkward_listarray_getitem_next_at_64<T>(
      nextcarry.ptr().get(),
      starts.ptr().get(),
      stops.ptr().get(),
      lenstarts,
      starts.offset(),
      stops.offset(),
      at.at());
    util::handle_error(err, classname(), identities_.get());
    std::shared_ptr<Content> nextcontent = content_.get()->carry(nextcarry);
    return nextcontent.get()->getitem_next(nexthead, nexttail, advanced);
  }

  template <typename T>
  const std::shared_ptr<Content> ListOffsetArrayOf<T>::getitem_next(const SliceRange& range, const Slice& tail, const Index64& advanced) const {
    int64_t lenstarts = offsets_.length() - 1;
    IndexOf<T> starts = make_starts(offsets_);
    IndexOf<T> stops = make_stops(offsets_);
    std::shared_ptr<SliceItem> nexthead = tail.head();
    Slice nexttail = tail.tail();
    int64_t start = range.start();
    int64_t stop = range.stop();
    int64_t step = range.step();
    if (step == Slice::none()) {
      step = 1;
    }
    int64_t carrylength;
    struct Error err1 = util::awkward_listarray_getitem_next_range_carrylength<T>(
      &carrylength,
      starts.ptr().get(),
      stops.ptr().get(),
      lenstarts,
      starts.offset(),
      stops.offset(),
      start,
      stop,
      step);
    util::handle_error(err1, classname(), identities_.get());

    IndexOf<T> nextoffsets(lenstarts + 1);
    Index64 nextcarry(carrylength);

    struct Error err2 = util::awkward_listarray_getitem_next_range_64<T>(
      nextoffsets.ptr().get(),
      nextcarry.ptr().get(),
      starts.ptr().get(),
      stops.ptr().get(),
      lenstarts,
      starts.offset(),
      stops.offset(),
      start,
      stop,
      step);
    util::handle_error(err2, classname(), identities_.get());
    std::shared_ptr<Content> nextcontent = content_.get()->carry(nextcarry);

    if (advanced.length() == 0) {
      return std::make_shared<ListOffsetArrayOf<T>>(identities_, parameters_, nextoffsets, nextcontent.get()->getitem_next(nexthead, nexttail, advanced));
    }
    else {
      int64_t total;
      struct Error err1 = util::awkward_listarray_getitem_next_range_counts_64<T>(
        &total,
        nextoffsets.ptr().get(),
        lenstarts);
      util::handle_error(err1, classname(), identities_.get());
      Index64 nextadvanced(total);
      struct Error err2 = util::awkward_listarray_getitem_next_range_spreadadvanced_64<T>(
        nextadvanced.ptr().get(),
        advanced.ptr().get(),
        nextoffsets.ptr().get(),
        lenstarts);
      util::handle_error(err2, classname(), identities_.get());
      return std::make_shared<ListOffsetArrayOf<T>>(identities_, parameters_, nextoffsets, nextcontent.get()->getitem_next(nexthead, nexttail, nextadvanced));
    }
  }

  template <typename T>
  const std::shared_ptr<Content> ListOffsetArrayOf<T>::getitem_next(const SliceArray64& array, const Slice& tail, const Index64& advanced) const {
    int64_t lenstarts = offsets_.length() - 1;
    IndexOf<T> starts = make_starts(offsets_);
    IndexOf<T> stops = make_stops(offsets_);
    std::shared_ptr<SliceItem> nexthead = tail.head();
    Slice nexttail = tail.tail();
    Index64 flathead = array.ravel();
    if (advanced.length() == 0) {
      Index64 nextcarry(lenstarts*flathead.length());
      Index64 nextadvanced(lenstarts*flathead.length());
      struct Error err = util::awkward_listarray_getitem_next_array_64<T>(
        nextcarry.ptr().get(),
        nextadvanced.ptr().get(),
        starts.ptr().get(),
        stops.ptr().get(),
        flathead.ptr().get(),
        starts.offset(),
        stops.offset(),
        lenstarts,
        flathead.length(),
        content_.get()->length());
      util::handle_error(err, classname(), identities_.get());
      std::shared_ptr<Content> nextcontent = content_.get()->carry(nextcarry);
      return getitem_next_array_wrap(nextcontent.get()->getitem_next(nexthead, nexttail, nextadvanced), array.shape());
    }
    else {
      Index64 nextcarry(lenstarts);
      Index64 nextadvanced(lenstarts);
      struct Error err = util::awkward_listarray_getitem_next_array_advanced_64<T>(
        nextcarry.ptr().get(),
        nextadvanced.ptr().get(),
        starts.ptr().get(),
        stops.ptr().get(),
        flathead.ptr().get(),
        advanced.ptr().get(),
        starts.offset(),
        stops.offset(),
        lenstarts,
        flathead.length(),
        content_.get()->length());
      util::handle_error(err, classname(), identities_.get());
      std::shared_ptr<Content> nextcontent = content_.get()->carry(nextcarry);
      return nextcontent.get()->getitem_next(nexthead, nexttail, nextadvanced);
    }
  }

  template class ListOffsetArrayOf<int32_t>;
  template class ListOffsetArrayOf<uint32_t>;
  template class ListOffsetArrayOf<int64_t>;
}<|MERGE_RESOLUTION|>--- conflicted
+++ resolved
@@ -488,7 +488,6 @@
 
   template <typename T>
   const std::shared_ptr<Content> ListOffsetArrayOf<T>::flatten(int64_t axis) const {
-<<<<<<< HEAD
     int64_t toaxis = axis_wrap(axis);
     if (toaxis == 0) {
       int64_t start = offsets_.getitem_at_nowrap(0);
@@ -497,30 +496,6 @@
     }
     else {
       return content_.get()->flatten(toaxis - 1);
-    }
-=======
-    if (axis < 0) {
-      std::pair<int64_t, int64_t> minmax = minmax_depth();
-      int64_t mindepth = minmax.first;
-      int64_t maxdepth = minmax.second;
-      int64_t depth = purelist_depth();
-      if (mindepth == depth  &&  maxdepth == depth) {
-        if (depth - 1 + axis < 0) {
-          throw std::invalid_argument(std::string("ListOffsetArrayOf<T> cannot be flattened in axis ") + std::to_string(axis) + std::string(" because its depth is ") + std::to_string(depth));
-        }
-        return flatten(depth - 1 + axis);
-      }
-      else {
-        return content_.get()->flatten(axis);
-      }
-    }
-    else if (axis == 0) {
-      int64_t start = offsets_.getitem_at_nowrap(0);
-      int64_t stop = offsets_.getitem_at_nowrap(offsets_.length() - 1);
-      return content_.get()->getitem_range_nowrap(start, stop);
-    }
-    else {
-      return content_.get()->flatten(axis - 1);
     }
   }
 
@@ -794,7 +769,6 @@
     }
 
     return std::make_shared<ListArray64>(Identities::none(), util::Parameters(), starts, stops, content);
->>>>>>> b6443223
   }
 
   template <typename T>
