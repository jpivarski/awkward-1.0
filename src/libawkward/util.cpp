--- conflicted
+++ resolved
@@ -876,7 +876,6 @@
     }
 
     template <>
-<<<<<<< HEAD
     ERROR awkward_ListArray_min_range<int32_t>(int64_t* tomin, const int32_t* fromstarts, const int32_t* fromstops, int64_t lenstarts, int64_t startsoffset, int64_t stopsoffset) {
       return awkward_ListArray32_min_range(tomin, fromstarts, fromstops, lenstarts, startsoffset, stopsoffset);
     }
@@ -953,7 +952,7 @@
     ERROR awkward_ListOffsetArray_rpad_and_clip_axis1_64<int64_t>(int64_t* toindex, const int64_t* fromoffsets, int64_t offsetsoffset, int64_t length, int64_t target) {
       return awkward_ListOffsetArray64_rpad_and_clip_axis1_64(toindex, fromoffsets, offsetsoffset, length, target);
     }
-=======
+
     Error awkward_listarray_validity<int32_t>(const int32_t* starts, int64_t startsoffset, const int32_t* stops, int64_t stopsoffset, int64_t length, int64_t lencontent) {
       return awkward_listarray32_validity(starts, startsoffset, stops, stopsoffset, length, lencontent);
     }
@@ -992,7 +991,6 @@
       return awkward_unionarray8_64_validity(tags, tagsoffset, index, indexoffset, length, numcontents, lencontents);
     }
 
->>>>>>> 916ab1d8
 
   }
 }