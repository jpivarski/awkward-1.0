--- conflicted
+++ resolved
@@ -65,14 +65,6 @@
     return out;
   }
 
-<<<<<<< HEAD
-  const std::shared_ptr<Fillable> Int64Fillable::beginlist() {
-    std::shared_ptr<Fillable> out = UnionFillable::fromsingle(options_, that_);
-    out.get()->beginlist();
-    return out;
-  }
-
-=======
   const std::shared_ptr<Fillable> Int64Fillable::string(const char* x, int64_t length, const char* encoding) {
     std::shared_ptr<Fillable> out = UnionFillable::fromsingle(options_, that_);
     out.get()->string(x, length, encoding);
@@ -85,7 +77,6 @@
     return out;
   }
 
->>>>>>> e6b2906b
   const std::shared_ptr<Fillable> Int64Fillable::endlist() {
     throw std::invalid_argument("called 'endlist' without 'beginlist' at the same level before it");
   }
@@ -104,22 +95,6 @@
     throw std::invalid_argument("called 'endtuple' without 'begintuple' at the same level before it");
   }
 
-<<<<<<< HEAD
-  const std::shared_ptr<Fillable> Int64Fillable::beginrecord(int64_t disambiguator) {
-    std::shared_ptr<Fillable> out = UnionFillable::fromsingle(options_, that_);
-    out.get()->beginrecord(disambiguator);
-    return out;
-  }
-
-  const std::shared_ptr<Fillable> Int64Fillable::field_fast(const char* key) {
-    throw std::invalid_argument("called 'field_fast' without 'beginrecord' at the same level before it");
-  }
-
-  const std::shared_ptr<Fillable> Int64Fillable::field_check(const char* key) {
-    throw std::invalid_argument("called 'field_check' without 'beginrecord' at the same level before it");
-  }
-
-=======
   const std::shared_ptr<Fillable> Int64Fillable::beginrecord(const char* name, bool check) {
     std::shared_ptr<Fillable> out = UnionFillable::fromsingle(options_, that_);
     out.get()->beginrecord(name, check);
@@ -130,7 +105,6 @@
     throw std::invalid_argument("called 'field' without 'beginrecord' at the same level before it");
   }
 
->>>>>>> e6b2906b
   const std::shared_ptr<Fillable> Int64Fillable::endrecord() {
     throw std::invalid_argument("called 'endrecord' without 'beginrecord' at the same level before it");
   }
