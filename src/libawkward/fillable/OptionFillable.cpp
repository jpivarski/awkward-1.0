// BSD 3-Clause License; see https://github.com/jpivarski/awkward-1.0/blob/master/LICENSE

#include <stdexcept>

#include "awkward/Identity.h"
#include "awkward/Index.h"
#include "awkward/type/OptionType.h"

#include "awkward/fillable/OptionFillable.h"

namespace awkward {
  const std::shared_ptr<Fillable> OptionFillable::fromnulls(const FillableOptions& options, int64_t nullcount, std::shared_ptr<Fillable> content) {
    GrowableBuffer<int64_t> offsets = GrowableBuffer<int64_t>::full(options, -1, nullcount);
    std::shared_ptr<Fillable> out(new OptionFillable(options, offsets, content));
    out.get()->setthat(out);
    return out;
  }

  const std::shared_ptr<Fillable> OptionFillable::fromvalids(const FillableOptions& options, std::shared_ptr<Fillable> content) {
    GrowableBuffer<int64_t> offsets = GrowableBuffer<int64_t>::arange(options, content->length());
    std::shared_ptr<Fillable> out(new OptionFillable(options, offsets, content));
    out.get()->setthat(out);
    return out;
  }

  int64_t OptionFillable::length() const {
    return offsets_.length();
  }

  void OptionFillable::clear() {
    offsets_.clear();
    content_.get()->clear();
  }

  const std::shared_ptr<Type> OptionFillable::type() const {
    Index64 offsets(offsets_.ptr(), 0, offsets_.length());
    return std::shared_ptr<Type>(new OptionType(Type::Parameters(), content_.get()->type()));
  }

  const std::shared_ptr<Content> OptionFillable::snapshot() const {
    throw std::runtime_error("OptionFillable::snapshot() needs OptionArray");
  }

  bool OptionFillable::active() const {
    return content_.get()->active();
  }

  const std::shared_ptr<Fillable> OptionFillable::null() {
    if (!content_.get()->active()) {
      offsets_.append(-1);
    }
    else {
      content_.get()->null();
    }
    return that_;
  }

  const std::shared_ptr<Fillable> OptionFillable::boolean(bool x) {
    if (!content_.get()->active()) {
      int64_t length = content_.get()->length();
      maybeupdate(content_.get()->boolean(x));
      offsets_.append(length);
    }
    else {
      content_.get()->boolean(x);
    }
    return that_;
  }

  const std::shared_ptr<Fillable> OptionFillable::integer(int64_t x) {
    if (!content_.get()->active()) {
      int64_t length = content_.get()->length();
      maybeupdate(content_.get()->integer(x));
      offsets_.append(length);
    }
    else {
      content_.get()->integer(x);
    }
    return that_;
  }

  const std::shared_ptr<Fillable> OptionFillable::real(double x) {
    if (!content_.get()->active()) {
      int64_t length = content_.get()->length();
      maybeupdate(content_.get()->real(x));
      offsets_.append(length);
    }
    else {
      content_.get()->real(x);
    }
    return that_;
<<<<<<< HEAD
=======
  }

  const std::shared_ptr<Fillable> OptionFillable::string(const char* x, int64_t length, const char* encoding) {
    if (!content_.get()->active()) {
      int64_t len = content_.get()->length();
      maybeupdate(content_.get()->string(x, length, encoding));
      offsets_.append(len);
    }
    else {
      content_.get()->string(x, length, encoding);
    }
    return that_;
>>>>>>> e6b2906b
  }

  const std::shared_ptr<Fillable> OptionFillable::beginlist() {
    if (!content_.get()->active()) {
      maybeupdate(content_.get()->beginlist());
    }
    else {
      content_.get()->beginlist();
    }
    return that_;
  }

  const std::shared_ptr<Fillable> OptionFillable::endlist() {
    if (!content_.get()->active()) {
      throw std::invalid_argument("called 'endlist' without 'beginlist' at the same level before it");
    }
    else {
      int64_t length = content_.get()->length();
      content_.get()->endlist();
      if (length != content_.get()->length()) {
        offsets_.append(length);
      }
    }
    return that_;
  }

  const std::shared_ptr<Fillable> OptionFillable::begintuple(int64_t numfields) {
    if (!content_.get()->active()) {
      maybeupdate(content_.get()->begintuple(numfields));
    }
    else {
      content_.get()->begintuple(numfields);
    }
    return that_;
  }

  const std::shared_ptr<Fillable> OptionFillable::index(int64_t index) {
    if (!content_.get()->active()) {
      throw std::invalid_argument("called 'index' without 'begintuple' at the same level before it");
    }
    else {
      content_.get()->index(index);
    }
    return that_;
  }

  const std::shared_ptr<Fillable> OptionFillable::endtuple() {
    if (!content_.get()->active()) {
      throw std::invalid_argument("called 'endtuple' without 'begintuple' at the same level before it");
    }
    else {
      int64_t length = content_.get()->length();
      content_.get()->endtuple();
      if (length != content_.get()->length()) {
        offsets_.append(length);
      }
    }
    return that_;
<<<<<<< HEAD
  }

  const std::shared_ptr<Fillable> OptionFillable::beginrecord(int64_t disambiguator) {
    if (!content_.get()->active()) {
      maybeupdate(content_.get()->beginrecord(disambiguator));
    }
    else {
      content_.get()->beginrecord(disambiguator);
    }
    return that_;
  }

  const std::shared_ptr<Fillable> OptionFillable::field_fast(const char* key) {
=======
  }

  const std::shared_ptr<Fillable> OptionFillable::beginrecord(const char* name, bool check) {
>>>>>>> e6b2906b
    if (!content_.get()->active()) {
      maybeupdate(content_.get()->beginrecord(name, check));
    }
    else {
      content_.get()->beginrecord(name, check);
    }
    return that_;
  }

<<<<<<< HEAD
  const std::shared_ptr<Fillable> OptionFillable::field_check(const char* key) {
=======
  const std::shared_ptr<Fillable> OptionFillable::field(const char* key, bool check) {
>>>>>>> e6b2906b
    if (!content_.get()->active()) {
      throw std::invalid_argument("called 'field' without 'beginrecord' at the same level before it");
    }
    else {
      content_.get()->field(key, check);
    }
    return that_;
  }

  const std::shared_ptr<Fillable> OptionFillable::endrecord() {
    if (!content_.get()->active()) {
      throw std::invalid_argument("called 'endrecord' without 'beginrecord' at the same level before it");
    }
    else {
      int64_t length = content_.get()->length();
      content_.get()->endrecord();
      if (length != content_.get()->length()) {
        offsets_.append(length);
      }
    }
    return that_;
  }

  void OptionFillable::maybeupdate(const std::shared_ptr<Fillable>& tmp) {
    if (tmp.get() != content_.get()) {
      content_ = tmp;
    }
  }
}<|MERGE_RESOLUTION|>--- conflicted
+++ resolved
@@ -89,8 +89,6 @@
       content_.get()->real(x);
     }
     return that_;
-<<<<<<< HEAD
-=======
   }
 
   const std::shared_ptr<Fillable> OptionFillable::string(const char* x, int64_t length, const char* encoding) {
@@ -103,7 +101,6 @@
       content_.get()->string(x, length, encoding);
     }
     return that_;
->>>>>>> e6b2906b
   }
 
   const std::shared_ptr<Fillable> OptionFillable::beginlist() {
@@ -162,25 +159,9 @@
       }
     }
     return that_;
-<<<<<<< HEAD
-  }
-
-  const std::shared_ptr<Fillable> OptionFillable::beginrecord(int64_t disambiguator) {
-    if (!content_.get()->active()) {
-      maybeupdate(content_.get()->beginrecord(disambiguator));
-    }
-    else {
-      content_.get()->beginrecord(disambiguator);
-    }
-    return that_;
-  }
-
-  const std::shared_ptr<Fillable> OptionFillable::field_fast(const char* key) {
-=======
   }
 
   const std::shared_ptr<Fillable> OptionFillable::beginrecord(const char* name, bool check) {
->>>>>>> e6b2906b
     if (!content_.get()->active()) {
       maybeupdate(content_.get()->beginrecord(name, check));
     }
@@ -190,11 +171,7 @@
     return that_;
   }
 
-<<<<<<< HEAD
-  const std::shared_ptr<Fillable> OptionFillable::field_check(const char* key) {
-=======
   const std::shared_ptr<Fillable> OptionFillable::field(const char* key, bool check) {
->>>>>>> e6b2906b
     if (!content_.get()->active()) {
       throw std::invalid_argument("called 'field' without 'beginrecord' at the same level before it");
     }
