// BSD 3-Clause License; see https://github.com/jpivarski/awkward-1.0/blob/master/LICENSE

#include <stdexcept>

#include "awkward/Identity.h"
#include "awkward/Index.h"
#include "awkward/array/ListOffsetArray.h"
#include "awkward/type/ListType.h"
#include "awkward/fillable/OptionFillable.h"
#include "awkward/fillable/UnionFillable.h"

#include "awkward/fillable/ListFillable.h"

namespace awkward {
  const std::shared_ptr<Fillable> ListFillable::fromempty(const FillableOptions& options) {
    GrowableBuffer<int64_t> offsets = GrowableBuffer<int64_t>::empty(options);
    offsets.append(0);
    std::shared_ptr<Fillable> out(new ListFillable(options, offsets, UnknownFillable::fromempty(options), false));
    out.get()->setthat(out);
    return out;
  }

  int64_t ListFillable::length() const {
    return offsets_.length() - 1;
  }

  void ListFillable::clear() {
    offsets_.clear();
    offsets_.append(0);
    content_.get()->clear();
  }

  const std::shared_ptr<Type> ListFillable::type() const {
    return std::shared_ptr<Type>(new ListType(Type::Parameters(), content_.get()->type()));
  }

  const std::shared_ptr<Content> ListFillable::snapshot() const {
    Index64 offsets(offsets_.ptr(), 0, offsets_.length());
    return std::shared_ptr<Content>(new ListOffsetArray64(Identity::none(), Type::none(), offsets, content_.get()->snapshot()));
  }

  bool ListFillable::active() const {
    return begun_;
  }

  const std::shared_ptr<Fillable> ListFillable::null() {
    if (!begun_) {
      std::shared_ptr<Fillable> out = OptionFillable::fromvalids(options_, that_);
      out.get()->null();
      return out;
    }
    else {
      maybeupdate(content_.get()->null());
      return that_;
    }
  }

  const std::shared_ptr<Fillable> ListFillable::boolean(bool x) {
    if (!begun_) {
      std::shared_ptr<Fillable> out = UnionFillable::fromsingle(options_, that_);
      out.get()->boolean(x);
      return out;
    }
    else {
      maybeupdate(content_.get()->boolean(x));
      return that_;
    }
  }

  const std::shared_ptr<Fillable> ListFillable::integer(int64_t x) {
    if (!begun_) {
      std::shared_ptr<Fillable> out = UnionFillable::fromsingle(options_, that_);
      out.get()->integer(x);
      return out;
    }
    else {
      maybeupdate(content_.get()->integer(x));
      return that_;
    }
  }

  const std::shared_ptr<Fillable> ListFillable::real(double x) {
    if (!begun_) {
      std::shared_ptr<Fillable> out = UnionFillable::fromsingle(options_, that_);
      out.get()->real(x);
      return out;
    }
    else {
      maybeupdate(content_.get()->real(x));
      return that_;
    }
  }

<<<<<<< HEAD
=======
  const std::shared_ptr<Fillable> ListFillable::string(const char* x, int64_t length, const char* encoding) {
    if (!begun_) {
      std::shared_ptr<Fillable> out = UnionFillable::fromsingle(options_, that_);
      out.get()->string(x, length, encoding);
      return out;
    }
    else {
      maybeupdate(content_.get()->string(x, length, encoding));
      return that_;
    }
  }

>>>>>>> e6b2906b
  const std::shared_ptr<Fillable> ListFillable::beginlist() {
    if (!begun_) {
      begun_ = true;
    }
    else {
      maybeupdate(content_.get()->beginlist());
    }
    return that_;
  }

  const std::shared_ptr<Fillable> ListFillable::endlist() {
    if (!begun_) {
      throw std::invalid_argument("called 'endlist' without 'beginlist' at the same level before it");
    }
    else if (!content_.get()->active()) {
      offsets_.append(content_.get()->length());
      begun_ = false;
    }
    else {
      maybeupdate(content_.get()->endlist());
    }
    return that_;
  }

  const std::shared_ptr<Fillable> ListFillable::begintuple(int64_t numfields) {
    if (!begun_) {
      std::shared_ptr<Fillable> out = UnionFillable::fromsingle(options_, that_);
      out.get()->begintuple(numfields);
      return out;
    }
    else {
      maybeupdate(content_.get()->begintuple(numfields));
      return that_;
    }
  }

  const std::shared_ptr<Fillable> ListFillable::index(int64_t index) {
    if (!begun_) {
      throw std::invalid_argument("called 'index' without 'begintuple' at the same level before it");
    }
    else {
      content_.get()->index(index);
      return that_;
    }
  }

  const std::shared_ptr<Fillable> ListFillable::endtuple() {
    if (!begun_) {
      throw std::invalid_argument("called 'endtuple' without 'begintuple' at the same level before it");
    }
    else {
      content_.get()->endtuple();
      return that_;
    }
  }

<<<<<<< HEAD
  const std::shared_ptr<Fillable> ListFillable::beginrecord(int64_t disambiguator) {
    if (!begun_) {
      std::shared_ptr<Fillable> out = UnionFillable::fromsingle(options_, that_);
      out.get()->beginrecord(disambiguator);
      return out;
    }
    else {
      maybeupdate(content_.get()->beginrecord(disambiguator));
      return that_;
    }
  }

  const std::shared_ptr<Fillable> ListFillable::field_fast(const char* key) {
    if (!begun_) {
      throw std::invalid_argument("called 'field_fast' without 'beginrecord' at the same level before it");
    }
    else {
      content_.get()->field_fast(key);
=======
  const std::shared_ptr<Fillable> ListFillable::beginrecord(const char* name, bool check) {
    if (!begun_) {
      std::shared_ptr<Fillable> out = UnionFillable::fromsingle(options_, that_);
      out.get()->beginrecord(name, check);
      return out;
    }
    else {
      maybeupdate(content_.get()->beginrecord(name, check));
>>>>>>> e6b2906b
      return that_;
    }
  }

<<<<<<< HEAD
  const std::shared_ptr<Fillable> ListFillable::field_check(const char* key) {
=======
  const std::shared_ptr<Fillable> ListFillable::field(const char* key, bool check) {
>>>>>>> e6b2906b
    if (!begun_) {
      throw std::invalid_argument("called 'field' without 'beginrecord' at the same level before it");
    }
    else {
<<<<<<< HEAD
      content_.get()->field_check(key);
=======
      content_.get()->field(key, check);
>>>>>>> e6b2906b
      return that_;
    }
  }

  const std::shared_ptr<Fillable> ListFillable::endrecord() {
    if (!begun_) {
      throw std::invalid_argument("called 'endrecord' without 'beginrecord' at the same level before it");
    }
    else {
      content_.get()->endrecord();
      return that_;
    }
  }

  void ListFillable::maybeupdate(const std::shared_ptr<Fillable>& tmp) {
    if (tmp.get() != content_.get()) {
      content_ = tmp;
    }
  }
}<|MERGE_RESOLUTION|>--- conflicted
+++ resolved
@@ -91,8 +91,6 @@
     }
   }
 
-<<<<<<< HEAD
-=======
   const std::shared_ptr<Fillable> ListFillable::string(const char* x, int64_t length, const char* encoding) {
     if (!begun_) {
       std::shared_ptr<Fillable> out = UnionFillable::fromsingle(options_, that_);
@@ -105,7 +103,6 @@
     }
   }
 
->>>>>>> e6b2906b
   const std::shared_ptr<Fillable> ListFillable::beginlist() {
     if (!begun_) {
       begun_ = true;
@@ -162,26 +159,6 @@
     }
   }
 
-<<<<<<< HEAD
-  const std::shared_ptr<Fillable> ListFillable::beginrecord(int64_t disambiguator) {
-    if (!begun_) {
-      std::shared_ptr<Fillable> out = UnionFillable::fromsingle(options_, that_);
-      out.get()->beginrecord(disambiguator);
-      return out;
-    }
-    else {
-      maybeupdate(content_.get()->beginrecord(disambiguator));
-      return that_;
-    }
-  }
-
-  const std::shared_ptr<Fillable> ListFillable::field_fast(const char* key) {
-    if (!begun_) {
-      throw std::invalid_argument("called 'field_fast' without 'beginrecord' at the same level before it");
-    }
-    else {
-      content_.get()->field_fast(key);
-=======
   const std::shared_ptr<Fillable> ListFillable::beginrecord(const char* name, bool check) {
     if (!begun_) {
       std::shared_ptr<Fillable> out = UnionFillable::fromsingle(options_, that_);
@@ -190,25 +167,16 @@
     }
     else {
       maybeupdate(content_.get()->beginrecord(name, check));
->>>>>>> e6b2906b
       return that_;
     }
   }
 
-<<<<<<< HEAD
-  const std::shared_ptr<Fillable> ListFillable::field_check(const char* key) {
-=======
   const std::shared_ptr<Fillable> ListFillable::field(const char* key, bool check) {
->>>>>>> e6b2906b
     if (!begun_) {
       throw std::invalid_argument("called 'field' without 'beginrecord' at the same level before it");
     }
     else {
-<<<<<<< HEAD
-      content_.get()->field_check(key);
-=======
       content_.get()->field(key, check);
->>>>>>> e6b2906b
       return that_;
     }
   }
