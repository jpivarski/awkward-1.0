// BSD 3-Clause License; see https://github.com/scikit-hep/awkward-1.0/blob/master/LICENSE

#include <pybind11/numpy.h>

#include "awkward/python/util.h"

#include "awkward/python/index.h"


template <typename T>
py::class_<ak::IndexOf<T>>
make_IndexOf(const py::handle& m, const std::string& name) {
  return (py::class_<ak::IndexOf<T>>(m, name.c_str(), py::buffer_protocol())
      .def_buffer([](const ak::IndexOf<T>& self) -> py::buffer_info {
        return py::buffer_info(
          reinterpret_cast<void*>(reinterpret_cast<ssize_t>(self.ptr().get())
                                  + self.offset()*sizeof(T)),
          sizeof(T),
          py::format_descriptor<T>::format(),
          1,
          { (ssize_t)self.length() },
          { (ssize_t)sizeof(T) });
        })

      .def(py::init([name](py::array_t<T,
                           py::array::c_style |
                           py::array::forcecast> array) -> ak::IndexOf<T> {
        py::buffer_info info = array.request();
        if (info.ndim != 1) {
          throw std::invalid_argument(name + std::string(
            " must be built from a one-dimensional array; try array.ravel()"));
        }
        if (info.strides[0] != sizeof(T)) {
          throw std::invalid_argument(name + std::string(
            " must be built from a contiguous array (array.strides == "
            "(array.itemsize,)); try array.copy()"));
        }
        return ak::IndexOf<T>(
          std::shared_ptr<T>(reinterpret_cast<T*>(info.ptr),
                             pyobject_deleter<T>(array.ptr())),
          0,
          (int64_t)info.shape[0]);
      }))
      .def("__repr__", &ak::IndexOf<T>::tostring)
      .def("__len__", &ak::IndexOf<T>::length)
      .def("__getitem__", [](const ak::IndexOf<T>& self, py::object& obj) {
        if (py::isinstance<py::int_>(obj)) {
          T out = self.getitem_at(obj.cast<int64_t>());
          return py::cast(out);
        }
        else if (py::isinstance<py::slice>(obj)) {
          py::object pystep = obj.attr("step");
          if ((py::isinstance<py::int_>(pystep)  &&  pystep.cast<int64_t>() == 1)  ||
              pystep.is(py::none())) {
            int64_t start = ak::Slice::none();
            int64_t stop = ak::Slice::none();
            py::object pystart = obj.attr("start");
            py::object pystop = obj.attr("stop");
            if (!pystart.is(py::none())) {
              start = pystart.cast<int64_t>();
            }
            if (!pystop.is(py::none())) {
              stop = pystop.cast<int64_t>();
            }
            ak::IndexOf<T> out = self.getitem_range(start, stop);
            return py::cast(out);
          }
          else {
            throw std::invalid_argument("Index slices cannot contain step != 1");
          }
        }
        else {
          throw std::invalid_argument(
            "Index can only be sliced by an integer or start:stop slice");
        }
      })
<<<<<<< HEAD
      .def_static("from_cupy", [name](py::object array) -> ak::IndexOf<T> {
          if(py::isinstance(array, py::module::import("cupy").attr("ndarray"))) {
            if(!py::dtype(array.attr("dtype")).equal(py::dtype::of<T>())) {
                throw std::invalid_argument(name + std::string(
                  " arg0: must be a ") +
                  py::cast<std::string>(py::str(py::dtype::of<T>())) +
                  std::string(" array"));
            }

            if (py::cast<int64_t>(array.attr("ndim")) != 1) {
              throw std::invalid_argument(name + std::string(
                " must be built from a one-dimensional array; try array.ravel()"));
            }

            auto strides = pytuples_to_vector<int64_t>(array.attr("strides"));

            if (strides[0] != sizeof(T)) {
              throw std::invalid_argument(name + std::string(
                " must be built from a contiguous array (array.strides == "
                "(array.itemsize,)); try array.copy()"));
            }

            void* ptr = reinterpret_cast<void*>(py::cast<ssize_t>(array.attr("data").attr("ptr")));

            std::vector<int64_t> shape = pytuples_to_vector<int64_t>(array.attr("shape"));

            return ak::IndexOf<T>(std::shared_ptr<T>(reinterpret_cast<T*>(ptr),
                                                           pyobject_deleter<T>(array.ptr())),
                                  0,
                                  (int64_t)shape[0],
                                  kernel::Lib::cuda_kernels);
          }
          else {
            throw std::invalid_argument(name + std::string(
              ".from_cupy() can only accept CuPy Arrays!"));
          }
      })
      .def("copy_to", [name](const ak::IndexOf<T>& self, std::string& ptr_lib) {
        if(ptr_lib == "cuda") {
          auto cuda_index = self.copy_to(kernel::Lib::cuda_kernels);

          auto cupy_unowned_mem = py::module::import("cupy").attr("cuda").attr("UnownedMemory")(
            reinterpret_cast<ssize_t>(cuda_index.ptr().get()),
            cuda_index.length() * sizeof(T),
            cuda_index);
          
          auto cupy_memoryptr = py::module::import("cupy").attr("cuda").attr("MemoryPointer")(
            cupy_unowned_mem,
            0);
          auto cuda_array = py::module::import("cupy").attr("ndarray")(
            pybind11::make_tuple(py::cast<ssize_t>(cuda_index.length())),
            py::format_descriptor<T>::format(),
            cupy_memoryptr,
          pybind11::make_tuple(py::cast<ssize_t>(sizeof(T))));

          return py::module::import("awkward1").attr("layout").attr(name.c_str()).attr("from_cupy")
            (py::module::import("cupy").attr("ndarray")(
                pybind11::make_tuple(py::cast<ssize_t>(cuda_index.length())),
                py::format_descriptor<T>::format(),
                cupy_memoryptr,
                pybind11::make_tuple(py::cast<ssize_t>(sizeof(T)))));
        }
        else if(ptr_lib == "cpu") {
          ak::IndexOf<T> cuda_arr = self.copy_to(kernel::Lib::cpu_kernels) ;
          return py::cast<ak::IndexOf<T>>(cuda_arr);
=======
      .def("copy_to", [](const ak::IndexOf<T>& self, std::string& ptr_lib) {
        if (ptr_lib == "cpu") {
          return self.copy_to(ak::kernel::lib::cpu);
        }
        else if (ptr_lib == "cuda") {
          return self.copy_to(ak::kernel::lib::cuda);
>>>>>>> e5d38484
        }
        else {
          throw std::invalid_argument("specify 'cpu' or 'cuda'");
        }
      })
  );
}

template py::class_<ak::Index8>
make_IndexOf<int8_t>(const py::handle& m, const std::string& name);

template py::class_<ak::IndexU8>
make_IndexOf<uint8_t>(const py::handle& m, const std::string& name);

template py::class_<ak::Index32>
make_IndexOf<int32_t>(const py::handle& m, const std::string& name);

template py::class_<ak::IndexU32>
make_IndexOf<uint32_t>(const py::handle& m, const std::string& name);

template py::class_<ak::Index64>
make_IndexOf<int64_t>(const py::handle& m, const std::string& name);<|MERGE_RESOLUTION|>--- conflicted
+++ resolved
@@ -5,7 +5,6 @@
 #include "awkward/python/util.h"
 
 #include "awkward/python/index.h"
-
 
 template <typename T>
 py::class_<ak::IndexOf<T>>
@@ -41,6 +40,7 @@
           0,
           (int64_t)info.shape[0]);
       }))
+
       .def("__repr__", &ak::IndexOf<T>::tostring)
       .def("__len__", &ak::IndexOf<T>::length)
       .def("__getitem__", [](const ak::IndexOf<T>& self, py::object& obj) {
@@ -74,7 +74,6 @@
             "Index can only be sliced by an integer or start:stop slice");
         }
       })
-<<<<<<< HEAD
       .def_static("from_cupy", [name](py::object array) -> ak::IndexOf<T> {
           if(py::isinstance(array, py::module::import("cupy").attr("ndarray"))) {
             if(!py::dtype(array.attr("dtype")).equal(py::dtype::of<T>())) {
@@ -105,7 +104,7 @@
                                                            pyobject_deleter<T>(array.ptr())),
                                   0,
                                   (int64_t)shape[0],
-                                  kernel::Lib::cuda_kernels);
+                                  ak::kernel::lib::cuda);
           }
           else {
             throw std::invalid_argument(name + std::string(
@@ -114,13 +113,13 @@
       })
       .def("copy_to", [name](const ak::IndexOf<T>& self, std::string& ptr_lib) {
         if(ptr_lib == "cuda") {
-          auto cuda_index = self.copy_to(kernel::Lib::cuda_kernels);
+          auto cuda_index = self.copy_to(ak::kernel::lib::cuda);
 
           auto cupy_unowned_mem = py::module::import("cupy").attr("cuda").attr("UnownedMemory")(
             reinterpret_cast<ssize_t>(cuda_index.ptr().get()),
             cuda_index.length() * sizeof(T),
             cuda_index);
-          
+
           auto cupy_memoryptr = py::module::import("cupy").attr("cuda").attr("MemoryPointer")(
             cupy_unowned_mem,
             0);
@@ -138,16 +137,8 @@
                 pybind11::make_tuple(py::cast<ssize_t>(sizeof(T)))));
         }
         else if(ptr_lib == "cpu") {
-          ak::IndexOf<T> cuda_arr = self.copy_to(kernel::Lib::cpu_kernels) ;
+          ak::IndexOf<T> cuda_arr = self.copy_to(ak::kernel::lib::cpu) ;
           return py::cast<ak::IndexOf<T>>(cuda_arr);
-=======
-      .def("copy_to", [](const ak::IndexOf<T>& self, std::string& ptr_lib) {
-        if (ptr_lib == "cpu") {
-          return self.copy_to(ak::kernel::lib::cpu);
-        }
-        else if (ptr_lib == "cuda") {
-          return self.copy_to(ak::kernel::lib::cuda);
->>>>>>> e5d38484
         }
         else {
           throw std::invalid_argument("specify 'cpu' or 'cuda'");
