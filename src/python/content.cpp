--- conflicted
+++ resolved
@@ -2011,7 +2011,6 @@
   }
 }
 
-<<<<<<< HEAD
 const ak::NumpyArray
 NumpyArray_from_jax(const std::string& name,
                     const py::object& array,
@@ -2065,7 +2064,9 @@
   else {
     throw std::invalid_argument(
         std::string("Awkward Arrays don't support ") + device + FILENAME(__LINE__));
-=======
+  }
+}
+
 void deleter(DLManagedTensor* tensor) {
   if(tensor->manager_ctx == nullptr) 
     return;
@@ -2079,7 +2080,6 @@
     dlm_tensor = static_cast<DLManagedTensor*>(PyCapsule_GetPointer(
           dltensor, "dltensor"));
     dlm_tensor->deleter(dlm_tensor);
->>>>>>> e68abcd7
   }
 }
 
