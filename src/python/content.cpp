--- conflicted
+++ resolved
@@ -1280,7 +1280,6 @@
                   bool stable) -> py::object {
                return box(self.argsort(axis, ascending, false));
           })
-<<<<<<< HEAD
           .def("copy_to",
                [](const T&self,
                       std::string ptr_lib) -> py::object {
@@ -1295,10 +1294,6 @@
                }
           });
   }
-=======
-  ;
-}
->>>>>>> 1755384a
 
 ////////// EmptyArray
 
