--- conflicted
+++ resolved
@@ -1211,13 +1211,6 @@
                   "if provided, the length of 'keys' must be 'n'");
               }
             }
-<<<<<<< HEAD
-            return box(self.choose(n, diagonal, recordlookup, dict2parameters(parameters), axis, 0));
-          }, py::arg("n"), py::arg("diagonal") = false, py::arg("keys") = py::none(), py::arg("parameters") = py::none(), py::arg("axis") = 1)
-          .def("sort", [](const T&self, int64_t axis, bool ascending, bool stable) -> py::object {
-            return box(self.sort(axis, ascending, false));
-          })
-=======
             return box(self.choose(n,
                                    diagonal,
                                    recordlookup,
@@ -1229,7 +1222,13 @@
              py::arg("keys") = py::none(),
              py::arg("parameters") = py::none(),
              py::arg("axis") = 1)
->>>>>>> a4211f23
+          .def("sort",
+               [](const T&self,
+                  int64_t axis,
+                  bool ascending,
+                  bool stable) -> py::object {
+               return box(self.sort(axis, ascending, false));
+          })
 
   ;
 }
