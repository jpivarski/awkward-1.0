--- conflicted
+++ resolved
@@ -5,10 +5,7 @@
 #include <pybind11/pybind11.h>
 
 #include "awkward/python/startup.h"
-<<<<<<< HEAD
-=======
 #include "awkward/python/kernel_utils.h"
->>>>>>> d8b42a06
 #include "awkward/python/index.h"
 #include "awkward/python/identities.h"
 #include "awkward/python/content.h"
@@ -30,13 +27,10 @@
 
   make_startup(m, "startup");
 
-<<<<<<< HEAD
-=======
   ////////// kernel_utils.h
 
   make_Libenum(m, "kernelLib");
 
->>>>>>> d8b42a06
   ////////// index.h
 
   make_IndexOf<int8_t>(m,   "Index8");
