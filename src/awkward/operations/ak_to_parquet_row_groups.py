from __future__ import annotations

from awkward import ak_to_parquet
from awkward._dispatch import high_level_function

<<<<<<< HEAD
__all__ = ("to_parquet_row_groups",)
=======
__all__ = ("to_parquet",)
>>>>>>> 8686679d


@high_level_function()
def to_parquet_row_groups(
    array_iterator,  # good or bad name?
    destination,
    *,
    list_to32=False,
    string_to32=True,
    bytestring_to32=True,
    emptyarray_to=None,
    categorical_as_dictionary=False,
    extensionarray=True,
    count_nulls=True,
    compression="zstd",
    compression_level=None,
    row_group_size=64 * 1024 * 1024,
    data_page_size=None,
    parquet_flavor=None,
    parquet_version="2.4",
    parquet_page_version="1.0",
    parquet_metadata_statistics=True,
    parquet_dictionary_encoding=False,
    parquet_byte_stream_split=False,
    parquet_coerce_timestamps=None,
    parquet_old_int96_timestamps=None,
    parquet_compliant_nested=False,  # https://issues.apache.org/jira/browse/ARROW-16348
    parquet_extra_options=None,
    storage_options=None,
):
    """
    Args:
        array: Array-like data (anything #ak.to_layout recognizes).
        destination (path-like): Name of the output file, file path, or
            remote URL passed to [fsspec.core.url_to_fs](https://filesystem-spec.readthedocs.io/en/latest/api.html#fsspec.core.url_to_fs)
            for remote writing.
        list_to32 (bool): If True, convert Awkward lists into 32-bit Arrow lists
            if they're small enough, even if it means an extra conversion. Otherwise,
            signed 32-bit #ak.types.ListType maps to Arrow `ListType`,
            signed 64-bit #ak.types.ListType maps to Arrow `LargeListType`,
            and unsigned 32-bit #ak.types.ListType picks whichever Arrow type its
            values fit into.
        string_to32 (bool): Same as the above for Arrow `string` and `large_string`.
        bytestring_to32 (bool): Same as the above for Arrow `binary` and `large_binary`.
        emptyarray_to (None or dtype): If None, #ak.types.UnknownType maps to Arrow's
            null type; otherwise, it is converted a given numeric dtype.
        categorical_as_dictionary (bool): If True, #ak.contents.IndexedArray and
            #ak.contents.IndexedOptionArray labeled with `__array__ = "categorical"`
            are mapped to Arrow `DictionaryArray`; otherwise, the projection is
            evaluated before conversion (always the case without
            `__array__ = "categorical"`).
        extensionarray (bool): If True, this function returns extended Arrow arrays
            (at all levels of nesting), which preserve metadata so that Awkward \u2192
            Arrow \u2192 Awkward preserves the array's #ak.types.Type (though not
            the #ak.forms.Form). If False, this function returns generic Arrow arrays
            that might be needed for third-party tools that don't recognize Arrow's
            extensions. Even with `extensionarray=False`, the values produced by
            Arrow's `to_pylist` method are the same as the values produced by Awkward's
            #ak.to_list.
        count_nulls (bool): If True, count the number of missing values at each level
            and include these in the resulting Arrow array, which makes some downstream
            applications faster. If False, skip the up-front cost of counting them.
        compression (None, str, or dict): Compression algorithm name, passed to
            [pyarrow.parquet.ParquetWriter](https://arrow.apache.org/docs/python/generated/pyarrow.parquet.ParquetWriter.html).
            Parquet supports `{"NONE", "SNAPPY", "GZIP", "BROTLI", "LZ4", "ZSTD"}`
            (where `"GZIP"` is also known as "zlib" or "deflate"). If a dict, the keys
            are column names (the same column names that #ak.forms.Form.columns returns
            and #ak.forms.Form.select_columns accepts) and the values are compression
            algorithm names, to compress each column differently.
        compression_level (None, int, or dict None): Compression level, passed to
            [pyarrow.parquet.ParquetWriter](https://arrow.apache.org/docs/python/generated/pyarrow.parquet.ParquetWriter.html).
            Compression levels have different meanings for different compression
            algorithms: GZIP ranges from 1 to 9, but ZSTD ranges from -7 to 22, for
            example. Generally, higher numbers provide slower but smaller compression.
        row_group_size (int or None): Number of entries in each row group (except the last),
            passed to [pyarrow.parquet.ParquetWriter.write_table](https://arrow.apache.org/docs/python/generated/pyarrow.parquet.ParquetWriter.html#pyarrow.parquet.ParquetWriter.write_table).
            If None, the Parquet default of 64 MiB is used.
        data_page_size (None or int): Number of bytes in each data page, passed to
            [pyarrow.parquet.ParquetWriter](https://arrow.apache.org/docs/python/generated/pyarrow.parquet.ParquetWriter.html).
            If None, the Parquet default of 1 MiB is used.
        parquet_flavor (None or `"spark"`): If None, the output Parquet file will follow
            Arrow conventions; if `"spark"`, it will follow Spark conventions. Some
            systems, such as Spark and Google BigQuery, might need Spark conventions,
            while others might need Arrow conventions. Passed to
            [pyarrow.parquet.ParquetWriter](https://arrow.apache.org/docs/python/generated/pyarrow.parquet.ParquetWriter.html).
            as `flavor`.
        parquet_version (`"1.0"`, `"2.4"`, or `"2.6"`): Parquet file format version.
            Passed to [pyarrow.parquet.ParquetWriter](https://arrow.apache.org/docs/python/generated/pyarrow.parquet.ParquetWriter.html).
            as `version`.
        parquet_page_version (`"1.0"` or `"2.0"`): Parquet page format version.
            Passed to [pyarrow.parquet.ParquetWriter](https://arrow.apache.org/docs/python/generated/pyarrow.parquet.ParquetWriter.html).
            as `data_page_version`.
        parquet_metadata_statistics (bool or dict): If True, include summary
            statistics for each data page in the Parquet metadata, which lets some
            applications search for data more quickly (by skipping pages). If a dict
            mapping column names to bool, include summary statistics on only the
            specified columns. Passed to
            [pyarrow.parquet.ParquetWriter](https://arrow.apache.org/docs/python/generated/pyarrow.parquet.ParquetWriter.html).
            as `write_statistics`.
        parquet_dictionary_encoding (bool or dict): If True, allow Parquet to pre-compress
            with dictionary encoding. If a dict mapping column names to bool, only
            use dictionary encoding on the specified columns. Passed to
            [pyarrow.parquet.ParquetWriter](https://arrow.apache.org/docs/python/generated/pyarrow.parquet.ParquetWriter.html).
            as `use_dictionary`.
        parquet_byte_stream_split (bool or dict): If True, pre-compress floating
            point fields (`float32` or `float64`) with byte stream splitting, which
            collects all mantissas in one part of the stream and exponents in another.
            Passed to [pyarrow.parquet.ParquetWriter](https://arrow.apache.org/docs/python/generated/pyarrow.parquet.ParquetWriter.html).
            as `use_byte_stream_split`.
        parquet_coerce_timestamps (None, `"ms"`, or `"us"`): If None, any timestamps
            (`datetime64` data) are coerced to a given resolution depending on
            `parquet_version`: version `"1.0"` and `"2.4"` are coerced to microseconds,
            but later versions use the `datetime64`'s own units. If `"ms"` is explicitly
            specified, timestamps are coerced to milliseconds; if `"us"`, microseconds.
            Passed to [pyarrow.parquet.ParquetWriter](https://arrow.apache.org/docs/python/generated/pyarrow.parquet.ParquetWriter.html).
            as `coerce_timestamps`.
        parquet_old_int96_timestamps (None or bool): If True, use Parquet's INT96 format
            for any timestamps (`datetime64` data), taking priority over `parquet_coerce_timestamps`.
            If None, let the `parquet_flavor` decide. Passed to
            [pyarrow.parquet.ParquetWriter](https://arrow.apache.org/docs/python/generated/pyarrow.parquet.ParquetWriter.html).
            as `use_deprecated_int96_timestamps`.
        parquet_compliant_nested (bool): If True, use the Spark/BigQuery/Parquet
            [convention for nested lists](https://github.com/apache/parquet-format/blob/master/LogicalTypes.md#nested-types),
            in which each list is a one-field record with field name "`element`";
            otherwise, use the Arrow convention, in which the field name is "`item`".
            Passed to [pyarrow.parquet.ParquetWriter](https://arrow.apache.org/docs/python/generated/pyarrow.parquet.ParquetWriter.html).
            as `use_compliant_nested_type`.
        parquet_extra_options (None or dict): Any additional options to pass to
            [pyarrow.parquet.ParquetWriter](https://arrow.apache.org/docs/python/generated/pyarrow.parquet.ParquetWriter.html).
        storage_options (None or dict): Any additional options to pass to
            [fsspec.core.url_to_fs](https://filesystem-spec.readthedocs.io/en/latest/api.html#fsspec.core.url_to_fs)
            to open a remote file for writing.

    Returns:
    `pyarrow._parquet.FileMetaData` instance

    Writes an Awkward Array to a Parquet file (through pyarrow).

        >>> array1 = ak.Array([[1, 2, 3], [], [4, 5], [], [], [6, 7, 8, 9]])
        >>> ak.to_parquet(array1, "array1.parquet")
        <pyarrow._parquet.FileMetaData object at 0x7f646c38ff40>
          created_by: parquet-cpp-arrow version 9.0.0
          num_columns: 1
          num_rows: 6
          num_row_groups: 1
          format_version: 2.6
          serialized_size: 0

    If the `array` does not contain records at top-level, the Arrow table will consist
    of one field whose name is `""` iff. `extensionarray` is False.

    If `extensionarray` is True`, use a custom Arrow extension to store this array.
    Otherwise, generic Arrow arrays are used, and if the `array` does not
    contain records at top-level, the Arrow table will consist of one field whose
    name is `""`. See #ak.to_arrow_table for more details.

    Parquet files can maintain the distinction between "option-type but no elements are
    missing" and "not option-type" at all levels, including the top level. However,
    there is no distinction between `?union[X, Y, Z]]` type and `union[?X, ?Y, ?Z]` type.
    Be aware of these type distinctions when passing data through Arrow or Parquet.

    See also #ak.to_arrow, which is used as an intermediate step.
    """
    # Dispatch
    yield (array_iterator,)

    # If the input is an iterator, then should row-group size still be
    # an option? Or should there be a check to determine if it's the same?
    # seems like it should be set based on the iterator or something

    return ak_to_parquet._impl(
        array_iterator,
        destination,
        list_to32,
        string_to32,
        bytestring_to32,
        emptyarray_to,
        categorical_as_dictionary,
        extensionarray,
        count_nulls,
        compression,
        compression_level,
        row_group_size,
        data_page_size,
        parquet_flavor,
        parquet_version,
        parquet_page_version,
        parquet_metadata_statistics,
        parquet_dictionary_encoding,
        parquet_byte_stream_split,
        parquet_coerce_timestamps,
        parquet_old_int96_timestamps,
        parquet_compliant_nested,  # https://issues.apache.org/jira/browse/ARROW-16348
        parquet_extra_options,
        storage_options,
        iter=True,
    )

<<<<<<< HEAD
=======

>>>>>>> 8686679d
import uproot
from skhep_testdata import data_path

import awkward as ak

path = "/Users/zobil/Documents/awkward/tests/samples/array.parquet"

iterator = uproot.iterate(
<<<<<<< HEAD
    uproot.open(data_path("uproot-HZZ.root"))["events"], step_size=100
=======
    uproot.open(data_path("uproot-HZZ.root"))["events"], step_size=10
>>>>>>> 8686679d
)

# ak.to_parquet(array, "/Users/zobil/Documents/awkward/tests/samples/array.parquet")
to_parquet_row_groups(iterator, path, row_group_size=100)

test = ak.from_parquet(path)

<<<<<<< HEAD
print(len(test[0]))

print(test[0])

for i in test:
    print(i)
=======
print(len(test["Jet_Px"]))
>>>>>>> 8686679d
<|MERGE_RESOLUTION|>--- conflicted
+++ resolved
@@ -3,11 +3,7 @@
 from awkward import ak_to_parquet
 from awkward._dispatch import high_level_function
 
-<<<<<<< HEAD
 __all__ = ("to_parquet_row_groups",)
-=======
-__all__ = ("to_parquet",)
->>>>>>> 8686679d
 
 
 @high_level_function()
@@ -177,6 +173,9 @@
     # If the input is an iterator, then should row-group size still be
     # an option? Or should there be a check to determine if it's the same?
     # seems like it should be set based on the iterator or something
+    # If the input is an iterator, then should row-group size still be
+    # an option? Or should there be a check to determine if it's the same?
+    # seems like it should be set based on the iterator or something
 
     return ak_to_parquet._impl(
         array_iterator,
@@ -206,23 +205,18 @@
         iter=True,
     )
 
-<<<<<<< HEAD
-=======
-
->>>>>>> 8686679d
 import uproot
 from skhep_testdata import data_path
 
 import awkward as ak
 
+
+import awkward as ak
+
 path = "/Users/zobil/Documents/awkward/tests/samples/array.parquet"
 
 iterator = uproot.iterate(
-<<<<<<< HEAD
     uproot.open(data_path("uproot-HZZ.root"))["events"], step_size=100
-=======
-    uproot.open(data_path("uproot-HZZ.root"))["events"], step_size=10
->>>>>>> 8686679d
 )
 
 # ak.to_parquet(array, "/Users/zobil/Documents/awkward/tests/samples/array.parquet")
@@ -230,13 +224,9 @@
 
 test = ak.from_parquet(path)
 
-<<<<<<< HEAD
 print(len(test[0]))
 
 print(test[0])
 
 for i in test:
-    print(i)
-=======
-print(len(test["Jet_Px"]))
->>>>>>> 8686679d
+    print(i)