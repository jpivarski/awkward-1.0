# BSD 3-Clause License; see https://github.com/scikit-hep/awkward-1.0/blob/main/LICENSE

import awkward as ak

np = ak._nplikes.NumpyMetadata.instance()


@ak._connect.numpy.implements("mean")
def mean(
    x,
    weight=None,
    axis=None,
    *,
    keepdims=False,
    mask_identity=False,
    flatten_records=False,
):
    """
    Args:
        x: The data on which to compute the mean (anything #ak.to_layout recognizes).
        weight: Data that can be broadcasted to `x` to give each value a
            weight. Weighting values equally is the same as no weights;
            weighting some values higher increases the significance of those
            values. Weights can be zero or negative.
        axis (None or int): If None, combine all values from the array into
            a single scalar result; if an int, group by that axis: `0` is the
            outermost, `1` is the first level of nested lists, etc., and
            negative `axis` counts from the innermost: `-1` is the innermost,
            `-2` is the next level up, etc.
        keepdims (bool): If False, this function decreases the number of
            dimensions by 1; if True, the output values are wrapped in a new
            length-1 dimension so that the result of this operation may be
            broadcasted with the original array.
        mask_identity (bool): If True, the application of this function on
            empty lists results in None (an option type); otherwise, the
            calculation is followed through with the reducers' identities,
            usually resulting in floating-point `nan`.
        flatten_records (bool): If True, axis=None combines fields from different
            records; otherwise, records raise an error.

    Computes the mean in each group of elements from `x` (many
    types supported, including all Awkward Arrays and Records). The grouping
    is performed the same way as for reducers, though this operation is not a
    reducer and has no identity. It is the same as NumPy's
    [mean](https://docs.scipy.org/doc/numpy/reference/generated/numpy.mean.html)
    if all lists at a given dimension have the same length and no None values,
    but it generalizes to cases where they do not.

    Passing all arguments to the reducers, the mean is calculated as

        ak.sum(x*weight) / ak.sum(weight)

    For example, with an `array` like

        >>> array = ak.Array([[0, 1, 2, 3],
                              [          ],
                              [4, 5      ]])

    The mean of the innermost lists is

        >>> ak.mean(array, axis=-1)
        <Array [1.5, nan, 4.5] type='3 * float64'>

    because there are three lists, the first has mean `1.5`, the second is
    empty, and the third has mean `4.5`.

    The mean of the outermost lists is

        >>> ak.mean(array, axis=0)
        <Array [2, 3, 2, 3] type='4 * float64'>

    because the longest list has length 4, the mean of `0` and `4` is `2.0`,
    the mean of `1` and `5` is `3.0`, the mean of `2` (by itself) is `2.0`,
    and the mean of `3` (by itself) is `3.0`. This follows the same grouping
    behavior as reducers.

    See #ak.sum for a complete description of handling nested lists and
    missing values (None) in reducers.

    See also #ak.nanmean.
    """
    with ak._errors.OperationErrorContext(
        "ak.mean",
        dict(
            x=x,
            weight=weight,
            axis=axis,
            keepdims=keepdims,
            mask_identity=mask_identity,
            flatten_records=flatten_records,
        ),
    ):
        return _impl(x, weight, axis, keepdims, mask_identity, flatten_records)


@ak._connect.numpy.implements("nanmean")
def nanmean(
    x,
    weight=None,
    axis=None,
    *,
    keepdims=False,
    mask_identity=True,
    flatten_records=False,
):
    """
    Args:
        x: The data on which to compute the mean (anything #ak.to_layout recognizes).
        weight: Data that can be broadcasted to `x` to give each value a
            weight. Weighting values equally is the same as no weights;
            weighting some values higher increases the significance of those
            values. Weights can be zero or negative.
        axis (None or int): If None, combine all values from the array into
            a single scalar result; if an int, group by that axis: `0` is the
            outermost, `1` is the first level of nested lists, etc., and
            negative `axis` counts from the innermost: `-1` is the innermost,
            `-2` is the next level up, etc.
        keepdims (bool): If False, this function decreases the number of
            dimensions by 1; if True, the output values are wrapped in a new
            length-1 dimension so that the result of this operation may be
            broadcasted with the original array.
        mask_identity (bool): If True, the application of this function on
            empty lists results in None (an option type); otherwise, the
            calculation is followed through with the reducers' identities,
            usually resulting in floating-point `nan`.
        flatten_records (bool): If True, axis=None combines fields from different
            records; otherwise, records raise an error.

    Like #ak.mean, but treating NaN ("not a number") values as missing.

    Equivalent to

        ak.mean(ak.nan_to_none(array))

    with all other arguments unchanged.

    See also #ak.mean.
    """
    with ak._errors.OperationErrorContext(
        "ak.nanmean",
        dict(
            x=x,
            weight=weight,
            axis=axis,
            keepdims=keepdims,
            mask_identity=mask_identity,
            flatten_records=flatten_records,
        ),
    ):
        x = ak.operations.ak_nan_to_none._impl(x, False, None)
        if weight is not None:
            weight = ak.operations.ak_nan_to_none._impl(weight, False, None)

        return _impl(x, weight, axis, keepdims, mask_identity, flatten_records)


def _impl(x, weight, axis, keepdims, mask_identity, flatten_records):
    behavior = ak._util.behavior_of(x, weight)
    x = ak.highlevel.Array(
        ak.operations.to_layout(x, allow_record=False, allow_other=False),
        behavior=behavior,
    )
    if weight is not None:
        weight = ak.highlevel.Array(
            ak.operations.to_layout(weight, allow_record=False, allow_other=False),
            behavior=behavior,
        )

    with np.errstate(invalid="ignore", divide="ignore"):
        if weight is None:
            sumw = ak.operations.ak_count._impl(
                x,
                axis,
                keepdims,
                mask_identity,
                flatten_records,
                highlevel=True,
                behavior=None,
            )
            sumwx = ak.operations.ak_sum._impl(
                x,
                axis,
                keepdims,
                mask_identity,
                flatten_records,
                highlevel=True,
                behavior=None,
            )
        else:
            sumw = ak.operations.ak_sum._impl(
                x * 0 + weight,
                axis,
                keepdims,
                mask_identity,
                flatten_records,
                highlevel=True,
                behavior=None,
            )
            sumwx = ak.operations.ak_sum._impl(
                x * weight,
                axis,
                keepdims,
                mask_identity,
                flatten_records,
                highlevel=True,
                behavior=None,
            )
<<<<<<< HEAD
        # FIXME: this check just ensures that we have the same nplike
        # This should be handled more cleanly
        ak.nplikes.nplike_of(sumwx, sumw)
        return sumwx / sumw
=======
        return ak._nplikes.nplike_of(sumwx, sumw).true_divide(sumwx, sumw)
>>>>>>> b83d9dca
<|MERGE_RESOLUTION|>--- conflicted
+++ resolved
@@ -205,11 +205,7 @@
                 highlevel=True,
                 behavior=None,
             )
-<<<<<<< HEAD
         # FIXME: this check just ensures that we have the same nplike
         # This should be handled more cleanly
-        ak.nplikes.nplike_of(sumwx, sumw)
-        return sumwx / sumw
-=======
-        return ak._nplikes.nplike_of(sumwx, sumw).true_divide(sumwx, sumw)
->>>>>>> b83d9dca
+        ak._nplikes.nplike_of(sumwx, sumw)
+        return sumwx / sumw