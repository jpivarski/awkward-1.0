// BSD 3-Clause License; see https://github.com/scikit-hep/awkward-1.0/blob/main/LICENSE

// BEGIN PYTHON
// def f(grid, block, args):
//     (toptr, fromptr, parents, lenparents, outlength, identity, invocation_index, err_code) = args
//     if block[0] > 0:
//         grid_size = math.floor((lenparents + block[0] - 1) / block[0])
//     else:
//         grid_size = 1
//     temp = cupy.full(lenparents, identity, dtype=toptr.dtype)
//     cuda_kernel_templates.get_function(fetch_specialization(["awkward_reduce_max_a", cupy.dtype(toptr.dtype).type, cupy.dtype(fromptr.dtype).type, parents.dtype]))((grid_size,), block, (toptr, fromptr, parents, lenparents, outlength, toptr.dtype.type(identity), temp, invocation_index, err_code))
//     cuda_kernel_templates.get_function(fetch_specialization(["awkward_reduce_max_b", cupy.dtype(toptr.dtype).type, cupy.dtype(fromptr.dtype).type, parents.dtype]))((grid_size,), block, (toptr, fromptr, parents, lenparents, outlength, toptr.dtype.type(identity), temp, invocation_index, err_code))
// out["awkward_reduce_max_a", {dtype_specializations}] = None
// out["awkward_reduce_max_b", {dtype_specializations}] = None
// END PYTHON

template <typename T>
__host__ __device__ inline T max(T x, T y)
{
    return (x >= y) ? x : y;
}

template <typename T, typename C, typename U>
__global__ void
awkward_reduce_max_a(
    T* toptr,
    const C* fromptr,
    const U* parents,
    int64_t lenparents,
    int64_t outlength,
    T identity,
    T* temp,
    uint64_t invocation_index,
    uint64_t* err_code) {
  if (err_code[0] == NO_ERROR) {
    int64_t thread_id = blockIdx.x * blockDim.x + threadIdx.x;
    if (thread_id < outlength) {
      toptr[thread_id] = identity;
    }
  }
}

template <typename T, typename C, typename U>
__global__ void
awkward_reduce_max_b(
    T* toptr,
    const C* fromptr,
    const U* parents,
    int64_t lenparents,
    int64_t outlength,
    T identity,
    T* temp,
    uint64_t invocation_index,
    uint64_t* err_code) {
  if (err_code[0] == NO_ERROR) {
    int64_t idx = threadIdx.x;
    int64_t thread_id = blockIdx.x * blockDim.x + idx;

    if (thread_id < lenparents) {
      temp[thread_id] = fromptr[thread_id];
    }
    __syncthreads();

    if (thread_id < lenparents) {
      temp[thread_id] = fromptr[thread_id];
      for (int64_t stride = 1; stride < blockDim.x; stride *= 2) {
        T val = identity;

<<<<<<< HEAD
        if (idx % stride == 0 &&
            parents[thread_id] == parents[thread_id - stride]) {
          val = temp[idx - stride];
=======
        if (idx >= stride && thread_id < lenparents && parents[thread_id] == parents[thread_id - stride]) {
          val = temp[thread_id - stride];
>>>>>>> dc79aa15
        }
        __syncthreads();
        temp[thread_id] = max(val, temp[thread_id]);
        __syncthreads();
      }

      int64_t parent = parents[thread_id];
      atomicMax(&toptr[parent], temp[thread_id]);
    }
  }
}<|MERGE_RESOLUTION|>--- conflicted
+++ resolved
@@ -66,14 +66,8 @@
       for (int64_t stride = 1; stride < blockDim.x; stride *= 2) {
         T val = identity;
 
-<<<<<<< HEAD
-        if (idx % stride == 0 &&
-            parents[thread_id] == parents[thread_id - stride]) {
-          val = temp[idx - stride];
-=======
         if (idx >= stride && thread_id < lenparents && parents[thread_id] == parents[thread_id - stride]) {
           val = temp[thread_id - stride];
->>>>>>> dc79aa15
         }
         __syncthreads();
         temp[thread_id] = max(val, temp[thread_id]);
