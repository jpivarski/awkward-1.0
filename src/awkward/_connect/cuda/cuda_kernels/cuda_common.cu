// BSD 3-Clause License; see https://github.com/scikit-hep/awkward-1.0/blob/main/LICENSE

typedef signed char int8_t;
typedef signed short int16_t;
typedef signed int int32_t;
typedef signed long long int64_t;
typedef signed char int_fast8_t;
typedef signed short int_fast16_t;
typedef signed int int_fast32_t;
typedef signed long long int_fast64_t;
typedef signed char int_least8_t;
typedef signed short int_least16_t;
typedef signed int int_least32_t;
typedef signed long long int_least64_t;
typedef signed long long intmax_t;
typedef signed long intptr_t;  //optional
typedef unsigned char uint8_t;
typedef unsigned short uint16_t;
typedef unsigned int uint32_t;
typedef unsigned long long uint64_t;
typedef unsigned char uint_fast8_t;
typedef unsigned short uint_fast16_t;
typedef unsigned int uint_fast32_t;
typedef unsigned long long uint_fast64_t;
typedef unsigned char uint_least8_t;
typedef unsigned short uint_least16_t;
typedef unsigned int uint_least32_t;
typedef unsigned long long uint_least64_t;
typedef unsigned long long uintmax_t;

#define RAISE_ERROR(ERROR_KERNEL_CODE) \
  atomicMin(err_code,                  \
            invocation_index*(1 << ERROR_BITS) + (int)(ERROR_KERNEL_CODE));

<<<<<<< HEAD
// BEGIN PYTHON
// def min_max_type(dtype):
//   supported_types = {
//       'bool': cupy.int32,
//       'int8': cupy.int32,
//       'int16': cupy.int32,
//       'int32': cupy.int32,
//       'int64': cupy.int64,
//       'uint8': cupy.uint32,
//       'uint16': cupy.uint32,
//       'uint32': cupy.uint32,
//       'uint64': cupy.uint64,
//       'float32': cupy.float32,
//       'float64': cupy.float64
//   }
//   if str(dtype) in supported_types:
//       return supported_types[str(dtype)]
//   else:
//       raise ValueError("Unsupported dtype.", dtype)
// END PYTHON

// BEGIN PYTHON
// def inclusive_scan(grid, block, args):
//     (d_in, invocation_index, err_code) = args
//     import math
//     d_out = cupy.empty(len(d_in), dtype=cupy.int64)
//     d_final = cupy.empty(len(d_in), dtype=cupy.int64)
//     stride = 1
//     total_steps = math.ceil(math.log2(len(d_in)))
//     for curr_step in range(1, total_steps + 1):
//         in_out_flag = (curr_step % 2) != 0
//         cuda_kernel_templates.get_function(fetch_specialization(['inclusive_scan_kernel', cupy.int64]))(grid, block, (d_in, d_out, d_final, curr_step, total_steps, stride, in_out_flag, len(d_in), invocation_index, err_code))
//         stride = stride * 2
//     return d_final
// out['inclusive_scan_kernel', cupy.int64] = inclusive_scan
=======
const int64_t  kMaxInt64  = 9223372036854775806;   // 2**63 - 2: see below
const int64_t  kSliceNone = kMaxInt64 + 1;         // for Slice::none()
>>>>>>> ef1e851c

void
awkward_regularize_rangeslice(
    int64_t* start,
    int64_t* stop,
    bool posstep,
    bool hasstart,
    bool hasstop,
    int64_t length) {
    if (posstep) {
      if (!hasstart)           *start = 0;
      else if (*start < 0)     *start += length;
      if (*start < 0)          *start = 0;
      if (*start > length)     *start = length;

      if (!hasstop)            *stop = length;
      else if (*stop < 0)      *stop += length;
      if (*stop < 0)           *stop = 0;
      if (*stop > length)      *stop = length;
      if (*stop < *start)      *stop = *start;
    }

    else {
      if (!hasstart)           *start = length - 1;
      else if (*start < 0)     *start += length;
      if (*start < -1)         *start = -1;
      if (*start > length - 1) *start = length - 1;

      if (!hasstop)            *stop = -1;
      else if (*stop < 0)      *stop += length;
      if (*stop < -1)          *stop = -1;
      if (*stop > length - 1)  *stop = length - 1;
      if (*stop > *start)      *stop = *start;
    }
<<<<<<< HEAD
  }
}

__device__ __forceinline__ float atomicMin(float* addr, float value) {
  float old; old = !signbit(value) ? __int_as_float(atomicMin((int*)addr, __float_as_int(value))) : __uint_as_float(atomicMax((unsigned int*)addr, __float_as_uint(value)));
  return old;
}
__device__ __forceinline__ float atomicMax(float* addr, float value) {
  float old; old = !signbit(value) ? __int_as_float(atomicMax((int*)addr, __float_as_int(value))) : __uint_as_float(atomicMin((unsigned int*)addr, __float_as_uint(value)));
  return old;
}


__device__ int64_t atomicAdd(int64_t* address, int64_t val) {
  uint64_t* address_as_ull = (uint64_t*)address;
  uint64_t old = *address_as_ull, assumed;
  do {
    assumed = old;
    old = atomicCAS(address_as_ull, assumed, assumed + (uint64_t)val);
  } while (assumed != old);
  return (int64_t)old;
}
=======
  }
>>>>>>> ef1e851c
<|MERGE_RESOLUTION|>--- conflicted
+++ resolved
@@ -32,7 +32,6 @@
   atomicMin(err_code,                  \
             invocation_index*(1 << ERROR_BITS) + (int)(ERROR_KERNEL_CODE));
 
-<<<<<<< HEAD
 // BEGIN PYTHON
 // def min_max_type(dtype):
 //   supported_types = {
@@ -54,24 +53,8 @@
 //       raise ValueError("Unsupported dtype.", dtype)
 // END PYTHON
 
-// BEGIN PYTHON
-// def inclusive_scan(grid, block, args):
-//     (d_in, invocation_index, err_code) = args
-//     import math
-//     d_out = cupy.empty(len(d_in), dtype=cupy.int64)
-//     d_final = cupy.empty(len(d_in), dtype=cupy.int64)
-//     stride = 1
-//     total_steps = math.ceil(math.log2(len(d_in)))
-//     for curr_step in range(1, total_steps + 1):
-//         in_out_flag = (curr_step % 2) != 0
-//         cuda_kernel_templates.get_function(fetch_specialization(['inclusive_scan_kernel', cupy.int64]))(grid, block, (d_in, d_out, d_final, curr_step, total_steps, stride, in_out_flag, len(d_in), invocation_index, err_code))
-//         stride = stride * 2
-//     return d_final
-// out['inclusive_scan_kernel', cupy.int64] = inclusive_scan
-=======
 const int64_t  kMaxInt64  = 9223372036854775806;   // 2**63 - 2: see below
 const int64_t  kSliceNone = kMaxInt64 + 1;         // for Slice::none()
->>>>>>> ef1e851c
 
 void
 awkward_regularize_rangeslice(
@@ -106,7 +89,6 @@
       if (*stop > length - 1)  *stop = length - 1;
       if (*stop > *start)      *stop = *start;
     }
-<<<<<<< HEAD
   }
 }
 
@@ -119,7 +101,6 @@
   return old;
 }
 
-
 __device__ int64_t atomicAdd(int64_t* address, int64_t val) {
   uint64_t* address_as_ull = (uint64_t*)address;
   uint64_t old = *address_as_ull, assumed;
@@ -128,7 +109,4 @@
     old = atomicCAS(address_as_ull, assumed, assumed + (uint64_t)val);
   } while (assumed != old);
   return (int64_t)old;
-}
-=======
-  }
->>>>>>> ef1e851c
+}