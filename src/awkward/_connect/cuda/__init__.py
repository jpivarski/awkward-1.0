--- conflicted
+++ resolved
@@ -107,13 +107,10 @@
         "awkward_ListOffsetArray_reduce_nonlocal_maxcount_offsetscopy_64",
         "awkward_ListOffsetArray_rpad_length_axis1",
         "awkward_MaskedArray_getitem_next_jagged_project",
-<<<<<<< HEAD
         "awkward_RegularArray_reduce_local_nextparents",
         "awkward_RegularArray_reduce_nonlocal_preparenext",
         "awkward_UnionArray_nestedfill_tags_index",
-=======
         "awkward_NumpyArray_rearrange_shifted",
->>>>>>> 8a701a58
         "awkward_UnionArray_project",
         "awkward_reduce_count_64",
         "awkward_reduce_sum",
