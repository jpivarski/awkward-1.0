--- conflicted
+++ resolved
@@ -17,14 +17,10 @@
 T = TypeVar("T", covariant=True)
 KernelKeyType: TypeAlias = Tuple[str, Unpack[Tuple[np.dtype, ...]]]
 KernelType: TypeAlias = "Callable[..., KernelError | None]"
-<<<<<<< HEAD
-
 
 class UfuncLike(Protocol):
     def __call__(self, *args: ArrayLike, **kwargs) -> ArrayLike:
         ...
-=======
->>>>>>> 33750f36
 
 
 class Backend(Singleton, ABC):
@@ -51,21 +47,6 @@
 
     def format_kernel_error(
         self,
-<<<<<<< HEAD
-=======
-        reducer: ak._reducers.Reducer,
-        layout: ak.contents.NumpyArray,
-        parents: ak.index.Index,
-        outlength: int,
-    ) -> ak.contents.NumpyArray:
-        return reducer.apply(layout, parents, outlength)
-
-    def apply_ufunc(self, ufunc, method, args, kwargs):
-        return getattr(ufunc, method)(*args, **kwargs)
-
-    def format_kernel_error(
-        self,
->>>>>>> 33750f36
         error: KernelError,
     ):
         if error.filename is None:
