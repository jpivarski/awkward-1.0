# BSD 3-Clause License; see https://github.com/scikit-hep/awkward-1.0/blob/main/LICENSE
from __future__ import annotations

from numbers import Number

import numpy

import awkward as ak
from awkward._errors import wrap_error
<<<<<<< HEAD
from awkward._nplikes.numpylike import ArrayLike, IndexType, NumpyLike, NumpyMetadata
=======
from awkward._nplikes.numpylike import ArrayLike, NumpyLike, NumpyMetadata
>>>>>>> cb190015
from awkward._nplikes.shape import ShapeItem, unknown_length
from awkward._util import NDArrayOperatorsMixin, is_non_string_like_sequence
from awkward.typing import (
    Any,
    Final,
    Literal,
    Self,
    SupportsIndex,
    SupportsInt,
    TypeVar,
)

np = NumpyMetadata.instance()


def is_unknown_length(array: Any) -> bool:
    return array is unknown_length


def is_unknown_scalar(array: Any) -> bool:
    return isinstance(array, TypeTracerArray) and array.ndim == 0


def is_unknown_integer(array: Any) -> bool:
    return is_unknown_scalar(array) and np.issubdtype(array.dtype, np.integer)


def is_unknown_array(array: Any) -> bool:
    return isinstance(array, TypeTracerArray) and array.ndim > 0


T = TypeVar("T")
S = TypeVar("S")


def ensure_known_scalar(value: T, default: S) -> T | S:
    assert not is_unknown_scalar(default)
    return default if is_unknown_scalar(value) else value


K = TypeVar("K")


def cast_known_scalar(value: T, cls: type[K], *, default: S) -> K | S:
    assert not is_unknown_scalar(default)
    return default if is_unknown_scalar(value) else cls(value)


def _emptyarray(x):
    if is_unknown_scalar(x):
        return numpy.empty(0, x._dtype)
    elif hasattr(x, "dtype"):
        return numpy.empty(0, x.dtype)
    else:
        return numpy.empty(0, numpy.array(x).dtype)


class MaybeNone:
    def __init__(self, content):
        self._content = content

    @property
    def content(self):
        return self._content

    def __eq__(self, other):
        if isinstance(other, MaybeNone):
            return self._content == other._content
        else:
            return False

    def __repr__(self):
        return f"MaybeNone({self._content!r})"

    def __str__(self):
        return f"?{self._content}"


class OneOf:
    def __init__(self, contents):
        self._contents = contents

    @property
    def contents(self):
        return self._contents

    def __eq__(self, other):
        if isinstance(other, OneOf):
            return set(self._contents) == set(other._contents)
        else:
            return False

    def __repr__(self):
        return f"OneOf({self._contents!r})"

    def __str__(self):
        return (
            f"oneof-{'-'.join(str(x).replace('unknown-', '') for x in self._contents)}"
        )


class TypeTracerReport:
    def __init__(self):
        # maybe the order will be useful information
        self._shape_touched_set = set()
        self._shape_touched = []
        self._data_touched_set = set()
        self._data_touched = []

    def __repr__(self):
        return f"<TypeTracerReport with {len(self._shape_touched)} shape_touched, {len(self._data_touched)} data_touched>"

    @property
    def shape_touched(self):
        return self._shape_touched

    @property
    def data_touched(self):
        return self._data_touched

    def touch_shape(self, label):
        if label not in self._shape_touched_set:
            self._shape_touched_set.add(label)
            self._shape_touched.append(label)

    def touch_data(self, label):
        if label not in self._data_touched_set:
            # touching data implies that the shape will be touched as well
            # implemented here so that the codebase doesn't need to be filled
            # with calls to both methods everywhere
            self._shape_touched_set.add(label)
            self._shape_touched.append(label)
            self._data_touched_set.add(label)
            self._data_touched.append(label)


def _attach_report(layout, form, report: TypeTracerReport):
    if isinstance(layout, (ak.contents.BitMaskedArray, ak.contents.ByteMaskedArray)):
        assert isinstance(form, (ak.forms.BitMaskedForm, ak.forms.ByteMaskedForm))
        layout.mask.data.form_key = form.form_key
        layout.mask.data.report = report
        _attach_report(layout.content, form.content, report)

    elif isinstance(layout, ak.contents.EmptyArray):
        assert isinstance(form, ak.forms.EmptyForm)

    elif isinstance(layout, (ak.contents.IndexedArray, ak.contents.IndexedOptionArray)):
        assert isinstance(form, (ak.forms.IndexedForm, ak.forms.IndexedOptionForm))
        layout.index.data.form_key = form.form_key
        layout.index.data.report = report
        _attach_report(layout.content, form.content, report)

    elif isinstance(layout, ak.contents.ListArray):
        assert isinstance(form, ak.forms.ListForm)
        layout.starts.data.form_key = form.form_key
        layout.starts.data.report = report
        layout.stops.data.form_key = form.form_key
        layout.stops.data.report = report
        _attach_report(layout.content, form.content, report)

    elif isinstance(layout, ak.contents.ListOffsetArray):
        assert isinstance(form, ak.forms.ListOffsetForm)
        layout.offsets.data.form_key = form.form_key
        layout.offsets.data.report = report
        _attach_report(layout.content, form.content, report)

    elif isinstance(layout, ak.contents.NumpyArray):
        assert isinstance(form, ak.forms.NumpyForm)
        layout.data.form_key = form.form_key
        layout.data.report = report

    elif isinstance(layout, ak.contents.RecordArray):
        assert isinstance(form, ak.forms.RecordForm)
        for x, y in zip(layout.contents, form.contents):
            _attach_report(x, y, report)

    elif isinstance(layout, (ak.contents.RegularArray, ak.contents.UnmaskedArray)):
        assert isinstance(form, (ak.forms.RegularForm, ak.forms.UnmaskedForm))
        _attach_report(layout.content, form.content, report)

    elif isinstance(layout, ak.contents.UnionArray):
        assert isinstance(form, ak.forms.UnionForm)
        layout.tags.data.form_key = form.form_key
        layout.tags.data.report = report
        layout.index.data.form_key = form.form_key
        layout.index.data.report = report
        for x, y in zip(layout.contents, form.contents):
            _attach_report(x, y, report)

    else:
        raise ak._errors.wrap_error(
            AssertionError(f"unrecognized layout type {type(layout)}")
        )


def typetracer_with_report(form, forget_length=True):
    layout = form.length_zero_array(highlevel=False).to_typetracer(
        forget_length=forget_length
    )
    report = TypeTracerReport()
    _attach_report(layout, form, report)
    return layout, report


class TypeTracerArray(NDArrayOperatorsMixin, ArrayLike):
    _dtype: numpy.dtype
    _shape: tuple[ShapeItem, ...]

    def __new__(cls, *args, **kwargs):
        raise wrap_error(
            TypeError(
                "internal_error: the `TypeTracer` nplike's `TypeTracerArray` object should never be directly instantiated"
            )
        )

    def __reduce__(self):
        # Fix pickling, as we ban `__new__`
        return object.__new__, (type(self),), vars(self)

    @classmethod
    def _new(
        cls,
        dtype: np.dtype,
        shape: tuple[ShapeItem, ...],
        form_key: str | None = None,
        report: TypeTracerReport | None = None,
    ):
        self = super().__new__(cls)
        self.form_key = form_key
        self.report = report

        if not isinstance(shape, tuple):
            raise wrap_error(TypeError("typetracer shape must be a tuple"))
        self._shape = shape
        self._dtype = np.dtype(dtype)

        return self

    def __repr__(self):
        dtype = repr(self._dtype)
        if self.shape is None:
            shape = ""
        else:
            shape = ", shape=" + repr(self._shape)
        return f"TypeTracerArray({dtype}{shape})"

    def __str__(self):
        if self.ndim == 0:
            return "##"

        else:
            return repr(self)

    @property
    def T(self) -> Self:
        return TypeTracerArray._new(
            self.dtype, self._shape[::-1], self.form_key, self.report
        )

    @property
    def dtype(self):
        return self._dtype

    @property
    def size(self) -> ShapeItem:
        size = 1
        for item in self._shape:
            if ak._util.is_integer(item):
                size *= item
            else:
                return unknown_length
        return size

    @property
    def shape(self) -> tuple[ShapeItem, ...]:
        self.touch_shape()
        return self._shape

    @property
    def form_key(self):
        return self._form_key

    @form_key.setter
    def form_key(self, value):
        if value is not None and not isinstance(value, str):
            raise ak._errors.wrap_error(TypeError("form_key must be None or a string"))
        self._form_key = value

    @property
    def report(self):
        return self._report

    @report.setter
    def report(self, value):
        if value is not None and not isinstance(value, TypeTracerReport):
            raise ak._errors.wrap_error(
                TypeError("report must be None or a TypeTracerReport")
            )
        self._report = value

    def touch_shape(self):
        if self._report is not None:
            self._report.touch_shape(self._form_key)

    def touch_data(self):
        if self._report is not None:
            self._report.touch_data(self._form_key)

    @property
    def strides(self):
        self.touch_shape()
        out = (self._dtype.itemsize,)
        for x in self._shape[:0:-1]:
            out = (x * out[0],) + out
        return out

    @property
    def nplike(self) -> TypeTracer:
        return TypeTracer.instance()

    @property
    def ndim(self) -> int:
        self.touch_shape()
        return len(self._shape)

    def view(self, dtype: np.dtype) -> Self:
        if self.itemsize != np.dtype(dtype).itemsize and self._shape[-1] is not None:
            last = int(
                round(self._shape[-1] * self.itemsize / np.dtype(dtype).itemsize)
            )
            shape = self._shape[:-1] + (last,)
        else:
            shape = self._shape
        dtype = np.dtype(dtype)
        return self._new(
            dtype, shape=shape, form_key=self._form_key, report=self._report
        )

    def forget_length(self) -> Self:
        return self._new(
            self._dtype,
            (unknown_length,) + self._shape[1:],
            self._form_key,
            self._report,
        )

    def __iter__(self):
        raise ak._errors.wrap_error(
            AssertionError(
                "bug in Awkward Array: attempt to convert TypeTracerArray into a concrete array"
            )
        )

    def __array__(self, dtype=None):
        raise ak._errors.wrap_error(
            AssertionError(
                "bug in Awkward Array: attempt to convert TypeTracerArray into a concrete array"
            )
        )

    @property
    def itemsize(self):
        return self._dtype.itemsize

    class _CTypes:
        data = 0

    @property
    def ctypes(self):
        return self._CTypes

    def __len__(self):
        raise ak._errors.wrap_error(
            AssertionError(
                "bug in Awkward Array: attempt to get length of a TypeTracerArray"
            )
        )

<<<<<<< HEAD
=======
    def _resolve_slice_length(self, length, slice_):
        if length is unknown_length:
            return unknown_length
        elif any(
            is_unknown_scalar(x) for x in (slice_.start, slice_.stop, slice_.step)
        ):
            return unknown_length
        else:
            start, stop, step = slice_.indices(length)
            return min((stop - start) // step, length)

>>>>>>> cb190015
    def __getitem__(
        self,
        key: SupportsIndex
        | slice
        | Ellipsis
        | tuple[SupportsIndex | slice | Ellipsis | ArrayLike, ...]
        | ArrayLike,
    ) -> Self:  # noqa: F811
        if not isinstance(key, tuple):
            key = (key,)

        # 1. Validate slice items
        has_seen_ellipsis = 0
        n_basic_non_ellipsis = 0
        n_advanced = 0
        for item in key:
            # Basic indexing
            if isinstance(item, (slice, int)) or is_unknown_integer(item):
                n_basic_non_ellipsis += 1
            # Advanced indexing
            elif isinstance(item, TypeTracerArray) and (
                np.issubdtype(item.dtype, np.integer)
                or np.issubdtype(item.dtype, np.bool_)
            ):
                n_advanced += 1
            # Basic ellipsis
            elif item is Ellipsis:
                if not has_seen_ellipsis:
                    has_seen_ellipsis = True
                else:
                    raise wrap_error(
                        NotImplementedError(
                            "only one ellipsis value permitted for advanced index"
                        )
                    )
            # Basic newaxis
            elif item is np.newaxis:
                pass
            else:
                raise wrap_error(
                    NotImplementedError(
                        "only integer, unknown scalar, slice, ellipsis, or array indices are permitted"
                    )
                )

        # 2. Normalise Ellipsis and boolean arrays
        key_parts = []
        for item in key:
            if item is Ellipsis:
                n_missing_dims = self.ndim - n_advanced - n_basic_non_ellipsis
                key_parts.extend((slice(None),) * n_missing_dims)
            elif is_unknown_array(item) and np.issubdtype(item, np.bool_):
                key_parts.append(self.nplike.nonzero(item)[0])
            else:
                key_parts.append(item)
        key = tuple(key_parts)

        # 3. Apply Indexing
        advanced_is_at_front = False
        previous_item_is_basic = True
        advanced_shapes = []
        adjacent_advanced_shape = []
        result_shape_parts = []
        iter_shape = iter(self.shape)
        for item in key:
            # New axes don't reference existing dimensions
            if item is np.newaxis:
                result_shape_parts.append((1,))
                previous_item_is_basic = True
            # Otherwise, consume the dimension
            else:
                dimension_length = next(iter_shape)
                # Advanced index
                if n_advanced and (
                    isinstance(item, int)
                    or is_unknown_integer(item)
                    or is_unknown_array(item)
                ):
                    if is_unknown_scalar(item):
                        item = self.nplike.promote_scalar(item)

                    # If this is the first advanced index, insert the location
                    if not advanced_shapes:
                        result_shape_parts.append(adjacent_advanced_shape)
                    # If a previous item was basic and we have an advanced shape
                    # we have a split index
                    elif previous_item_is_basic:
                        advanced_is_at_front = True

                    advanced_shapes.append(item.shape)
                    previous_item_is_basic = False
                # Slice
                elif isinstance(item, slice):
                    (
                        start,
                        stop,
                        step,
                        slice_length,
                    ) = self.nplike.derive_slice_for_length(item, dimension_length)
                    result_shape_parts.append((slice_length,))
                    previous_item_is_basic = True
                # Integer
                elif isinstance(item, int) or is_unknown_integer(item):
                    item = self.nplike.promote_scalar(item)

                    if is_unknown_length(dimension_length) or is_unknown_integer(item):
                        continue

                    if not 0 <= item < dimension_length:
                        raise wrap_error(
                            NotImplementedError("integer index out of bounds")
                        )

        advanced_shape = self.nplike.broadcast_shapes(*advanced_shapes)
        if advanced_is_at_front:
            result_shape_parts.insert(0, advanced_shape)
        else:
            adjacent_advanced_shape[:] = advanced_shape

        broadcast_shape = tuple(i for p in result_shape_parts for i in p)
        result_shape = broadcast_shape + tuple(iter_shape)

        return self._new(
            self._dtype,
            result_shape,
            self._form_key,
            self._report,
        )

    def __setitem__(
        self,
        key: SupportsIndex
        | slice
        | Ellipsis
        | tuple[SupportsIndex | slice | Ellipsis | ArrayLike, ...]
        | ArrayLike,
        value: int | float | bool | complex | ArrayLike,
    ):  # noqa: F811        existing_value = self.__getitem__(key)
        existing_value = self.__getitem__(key)
        if isinstance(value, TypeTracerArray) and value.ndim > existing_value.ndim:
            raise wrap_error(ValueError("cannot assign shape larger than destination"))

    def copy(self):
        self.touch_data()
        return self

    def __array_ufunc__(self, ufunc, method, *inputs, **kwargs):
        # raise ak._errors.wrap_error(
        #     RuntimeError(
        #         "TypeTracerArray objects should not be used directly with ufuncs"
        #     )
        # )
        kwargs.pop("out", None)

        if method != "__call__" or len(inputs) == 0:
            raise ak._errors.wrap_error(NotImplementedError)

        if len(kwargs) > 0:
            raise ak._errors.wrap_error(
                ValueError("TypeTracerArray does not support kwargs for ufuncs")
            )
        return self.nplike._apply_ufunc(ufunc, *inputs)

    def __bool__(self) -> bool:
        raise ak._errors.wrap_error(RuntimeError("cannot realise an unknown value"))

    def __int__(self) -> int:
        raise ak._errors.wrap_error(RuntimeError("cannot realise an unknown value"))

    def __index__(self) -> int:
        raise ak._errors.wrap_error(RuntimeError("cannot realise an unknown value"))


def _scalar_type_of(obj) -> numpy.dtype:
    if is_unknown_scalar(obj):
        return obj.dtype
    else:
        return numpy.obj2sctype(obj)


def try_touch_data(array):
    if isinstance(array, TypeTracerArray):
        array.touch_data()


def try_touch_shape(array):
    if isinstance(array, TypeTracerArray):
        array.touch_shape()


class TypeTracer(NumpyLike):
    known_data: Final = False
    is_eager: Final = True

    def _apply_ufunc(self, ufunc, *inputs):
        for x in inputs:
            try_touch_data(x)

        broadcasted = self.broadcast_arrays(*inputs)
        placeholders = [numpy.empty(0, x.dtype) for x in broadcasted]

        result = ufunc(*placeholders)
        if isinstance(result, numpy.ndarray):
            return TypeTracerArray._new(result.dtype, shape=broadcasted[0].shape)
        elif isinstance(result, tuple):
            return (
                TypeTracerArray._new(x.dtype, shape=b.shape)
                for x, b in zip(result, broadcasted)
            )
        else:
            raise wrap_error(TypeError)

    def to_rectilinear(self, array, *args, **kwargs):
        try_touch_shape(array)
        raise ak._errors.wrap_error(NotImplementedError)

    @property
    def ma(self):
        raise ak._errors.wrap_error(NotImplementedError)

    @property
    def char(self):
        raise ak._errors.wrap_error(NotImplementedError)

    @property
    def ndarray(self):
        return TypeTracerArray

    ############################ array creation

    def asarray(
        self,
        obj,
        *,
        dtype: numpy.dtype | None = None,
        copy: bool | None = None,
    ) -> TypeTracerArray:
        try_touch_data(obj)

        if isinstance(obj, ak.index.Index):
            obj = obj.data

        if isinstance(obj, TypeTracerArray):
            form_key = obj._form_key
            report = obj._report

            if dtype is None:
                return obj
            elif copy is False and dtype != obj.dtype:
                raise ak._errors.wrap_error(
                    ValueError(
                        "asarray was called with copy=False for an array of a different dtype"
                    )
                )
            else:
                return TypeTracerArray._new(
                    dtype, obj.shape, form_key=form_key, report=report
                )
        else:
            # Convert NumPy generics to scalars
            if isinstance(obj, np.generic):
                obj = numpy.asarray(obj)

            # Support array-like objects
            if hasattr(obj, "shape") and hasattr(obj, "dtype"):
                if obj.dtype.kind == "S":
                    raise ak._errors.wrap_error(
                        TypeError("TypeTracerArray cannot be created from strings")
                    )
                elif copy is False and dtype != obj.dtype:
                    raise ak._errors.wrap_error(
                        ValueError(
                            "asarray was called with copy=False for an array of a different dtype"
                        )
                    )
                else:
                    return TypeTracerArray._new(obj.dtype, obj.shape)
            # Python objects
            elif isinstance(obj, (Number, bool)):
                as_array = numpy.asarray(obj)
                return TypeTracerArray._new(as_array.dtype, ())

            elif is_non_string_like_sequence(obj):
                assert not any(is_non_string_like_sequence(x) for x in obj)
                shape = (len(obj),)
                result_type = numpy.result_type(*obj)  # TODO: result_type
                return TypeTracerArray._new(result_type, shape)
            else:
                raise wrap_error(TypeError)

    def ascontiguousarray(
        self, x: ArrayLike, *, dtype: numpy.dtype | None = None
    ) -> TypeTracerArray:
        try_touch_data(x)
        return TypeTracerArray._new(dtype or x.dtype, shape=x.shape)

    def frombuffer(
        self, buffer, *, dtype: np.dtype | None = None, count: int = -1
    ) -> TypeTracerArray:
        for x in (buffer, count):
            try_touch_data(x)
        raise ak._errors.wrap_error(NotImplementedError)

    def zeros(
        self, shape: ShapeItem | tuple[ShapeItem, ...], *, dtype: np.dtype | None = None
    ) -> TypeTracerArray:
        if not isinstance(shape, tuple):
            shape = (shape,)
        return TypeTracerArray._new(dtype, shape)

    def ones(
        self, shape: ShapeItem | tuple[ShapeItem, ...], *, dtype: np.dtype | None = None
    ) -> TypeTracerArray:
        if not isinstance(shape, tuple):
            shape = (shape,)
        return TypeTracerArray._new(dtype, shape)

    def empty(
        self, shape: ShapeItem | tuple[ShapeItem, ...], *, dtype: np.dtype | None = None
    ) -> TypeTracerArray:
        if not isinstance(shape, tuple):
            shape = (shape,)
        return TypeTracerArray._new(dtype, shape)

    def full(
        self,
        shape: ShapeItem | tuple[ShapeItem, ...],
        fill_value,
        *,
        dtype: np.dtype | None = None,
    ) -> TypeTracerArray:
        if not isinstance(shape, tuple):
            shape = (shape,)
        dtype = _scalar_type_of(fill_value) if dtype is None else dtype
        return TypeTracerArray._new(dtype, shape)

    def zeros_like(
        self, x: ArrayLike, *, dtype: np.dtype | None = None
    ) -> TypeTracerArray:
        try_touch_shape(x)
        if is_unknown_scalar(x):
            return TypeTracerArray._new(dtype or x.dtype, shape=())
        else:
            return TypeTracerArray._new(dtype or x.dtype, shape=x.shape)

    def ones_like(
        self, x: ArrayLike, *, dtype: np.dtype | None = None
    ) -> TypeTracerArray:
        try_touch_shape(x)
        return self.zeros_like(x, dtype=dtype)

    def full_like(
        self, x: ArrayLike, fill_value, *, dtype: np.dtype | None = None
    ) -> TypeTracerArray:
        try_touch_shape(x)
        return self.zeros_like(x, dtype=dtype)

    def arange(
        self,
        start: float | int,
        stop: float | int | None = None,
        step: float | int = 1,
        *,
        dtype: np.dtype | None = None,
    ) -> TypeTracerArray:
        try_touch_data(start)
        try_touch_data(stop)
        try_touch_data(step)
        if stop is None:
            start, stop = 0, start

        if (
            ak._util.is_integer(start)
            and ak._util.is_integer(stop)
            and ak._util.is_integer(step)
        ):
            length = max(0, (stop - start + (step - (1 if step > 0 else -1))) // step)
        else:
            length = unknown_length

        default_int_type = np.int64 if (ak._util.win or ak._util.bits32) else np.int32
        return TypeTracerArray._new(dtype or default_int_type, (length,))

    def meshgrid(
        self, *arrays: ArrayLike, indexing: Literal["xy", "ij"] = "xy"
    ) -> list[TypeTracerArray]:
        for x in arrays:
            try_touch_data(x)
        raise ak._errors.wrap_error(NotImplementedError)

    ############################ testing

    def array_equal(
        self, x1: ArrayLike, x2: ArrayLike, *, equal_nan: bool = False
    ) -> bool:
        try_touch_data(x1)
        try_touch_data(x2)
        return False

    def searchsorted(
        self,
        x: ArrayLike,
        values: ArrayLike,
        *,
        side: Literal["left", "right"] = "left",
        sorter: ArrayLike | None = None,
    ) -> TypeTracerArray:
        try_touch_data(x)
        try_touch_data(values)
        try_touch_data(sorter)
        raise ak._errors.wrap_error(NotImplementedError)

    ############################ manipulation

    def promote_scalar(self, obj) -> TypeTracerArray:
        if is_unknown_scalar(obj):
            return obj
        elif isinstance(obj, (Number, bool)):
            # TODO: statically define these types for all nplikes
            as_array = numpy.asarray(obj)
            return TypeTracerArray._new(as_array.dtype, ())
        else:
            raise wrap_error(TypeError(f"expected scalar type, received {obj}"))

<<<<<<< HEAD
    def shape_item_as_index(self, x1: ShapeItem) -> IndexType:
=======
    def shape_item_as_index(self, x1: ShapeItem) -> int | TypeTracerArray:
>>>>>>> cb190015
        if x1 is unknown_length:
            return TypeTracerArray._new(np.int64, shape=())
        elif isinstance(x1, int):
            return x1
        else:
            raise wrap_error(TypeError(f"expected None or int type, received {x1}"))

<<<<<<< HEAD
    def index_as_shape_item(self, x1: IndexType) -> ShapeItem:
=======
    def index_as_shape_item(self, x1: int | ArrayLike) -> ShapeItem:
>>>>>>> cb190015
        if is_unknown_scalar(x1) and np.issubdtype(x1.dtype, np.integer):
            return unknown_length
        else:
            return int(x1)

<<<<<<< HEAD
    def derive_slice_for_length(
        self, slice_: slice, length: ShapeItem
    ) -> tuple[IndexType, IndexType, IndexType, ShapeItem]:
        """
        Args:
            slice_: normalized slice object
            length: length of layout

        Return a tuple of (start, stop, step, length) indices into a layout, suitable for
        `_getitem_range` (if step == 1). Normalize lengths to fit length of array,
        and for arrays with unknown lengths, these offsets become none.
        """
        start = slice_.start
        stop = slice_.stop
        step = slice_.step

        # Unknown lengths mean that the slice index is unknown
        length_scalar = self.shape_item_as_index(length)
        if length is unknown_length:
            return length_scalar, length_scalar, step, length
        else:
            # Normalise `None` values
            if step is None:
                step = 1

            if start is None:
                # `step` is unknown → `start` is unknown
                if is_unknown_scalar(step):
                    start = step
                elif step < 0:
                    start = length_scalar - 1
                else:
                    start = 0
            # Normalise negative integers
            elif not is_unknown_scalar(start):
                if start < 0:
                    start = start + length_scalar
                # Clamp values into length bounds
                if is_unknown_scalar(length_scalar):
                    start = length_scalar
                else:
                    start = min(max(start, 0), length_scalar)

            if stop is None:
                # `step` is unknown → `stop` is unknown
                if is_unknown_scalar(step):
                    stop = step
                elif step < 0:
                    stop = -1
                else:
                    stop = length_scalar
            # Normalise negative integers
            elif not is_unknown_scalar(stop):
                if stop < 0:
                    stop = stop + length_scalar
                # Clamp values into length bounds
                if is_unknown_scalar(length_scalar):
                    stop = length_scalar
                else:
                    stop = min(max(stop, 0), length_scalar)

            # Compute the length of the slice for downstream use
            slice_length, remainder = divmod((stop - start), step)
            if not is_unknown_scalar(slice_length):
                # Take ceiling of division
                if remainder != 0:
                    slice_length += 1

                slice_length = max(0, slice_length)

            return start, stop, step, self.index_as_shape_item(slice_length)

=======
>>>>>>> cb190015
    def broadcast_shapes(
        self, *shapes: tuple[SupportsInt, ...]
    ) -> tuple[SupportsInt, ...]:
        ndim = max([len(s) for s in shapes], default=0)
        result: list[SupportsInt] = [1] * ndim

        for shape in shapes:
            # Right broadcasting
            missing_dim = ndim - len(shape)
            if missing_dim > 0:
                head: tuple[int, ...] = (1,) * missing_dim
                shape = head + shape

            # Fail if we absolutely know the shapes aren't compatible
            for i, item in enumerate(shape):
                # Item is unknown, take it
                if is_unknown_length(item):
                    result[i] = item
                # Existing item is unknown, keep it
                elif is_unknown_length(result[i]):
                    continue
                # Items match, continue
                elif result[i] == item:
                    continue
                # Item is broadcastable, take existing
                elif item == 1:
                    continue
                # Existing is broadcastable, take it
                elif result[i] == 1:
                    result[i] = item
                else:
                    raise wrap_error(
                        ValueError(
                            "known component of shape does not match broadcast result"
                        )
                    )
        return tuple(result)

    def broadcast_arrays(self, *arrays: ArrayLike) -> list[TypeTracerArray]:
        for x in arrays:
            try_touch_data(x)

        if len(arrays) == 0:
            return []

        all_arrays = []
        for x in arrays:
            if not hasattr(x, "shape"):
                x = self.promote_scalar(x)
            all_arrays.append(x)

        shapes = [x.shape for x in all_arrays]
        shape = self.broadcast_shapes(*shapes)

        return [TypeTracerArray._new(x.dtype, shape=shape) for x in all_arrays]

    def broadcast_to(
        self, x: ArrayLike, shape: tuple[SupportsInt, ...]
    ) -> TypeTracerArray:
        raise ak._errors.wrap_error(NotImplementedError)

    def reshape(
        self, x: ArrayLike, shape: tuple[int, ...], *, copy: bool | None = None
    ) -> TypeTracerArray:
        x.touch_shape()

        size = x.size

        # Validate new shape to ensure that it only contains at-most one placeholder
        n_placeholders = 0
        new_size = 1
        for item in shape:
            if item is unknown_length:
                # Size is no longer defined
                new_size = unknown_length
            elif not ak._util.is_integer(item):
                raise wrap_error(
                    ValueError(
                        "shape must be comprised of positive integers, -1 (for placeholders), or unknown lengths"
                    )
                )
            elif item == -1:
                if n_placeholders == 1:
                    raise wrap_error(
                        ValueError("only one placeholder dimension permitted per shape")
                    )
                n_placeholders += 1
            elif item == 0:
                raise wrap_error(ValueError("shape items cannot be zero"))
            else:
                new_size *= item

        # Populate placeholders
        new_shape = [*shape]
        for i, item in enumerate(shape):
            if item == -1:
                new_shape[i] = size // new_size
                break

        return TypeTracerArray._new(x.dtype, tuple(new_shape), x.form_key, x.report)

    def cumsum(
        self,
        x: ArrayLike,
        *,
        axis: int | None = None,
        maybe_out: ArrayLike | None = None,
    ) -> TypeTracerArray:
        try_touch_data(x)
        raise ak._errors.wrap_error(NotImplementedError)

    def nonzero(self, x: ArrayLike) -> tuple[TypeTracerArray, ...]:
        # array
        try_touch_data(x)
        return (TypeTracerArray._new(np.int64, (unknown_length,)),) * len(x.shape)

    def unique_values(self, x: ArrayLike) -> TypeTracerArray:
        try_touch_data(x)
        return TypeTracerArray._new(x.dtype, shape=(None,))

    def concat(self, arrays, *, axis: int | None = 0) -> TypeTracerArray:
        if axis is None:
            assert all(x.ndim == 1 for x in arrays)
        elif axis != 0:
            raise ak._errors.wrap_error(NotImplementedError("concat with axis != 0"))
        for x in arrays:
            try_touch_data(x)

        inner_shape = None
        emptyarrays = []
        for x in arrays:
            if inner_shape is None:
                inner_shape = x.shape[1:]
            elif inner_shape != x.shape[1:]:
                raise ak._errors.wrap_error(
                    ValueError(
                        "inner dimensions don't match in concatenate: {} vs {}".format(
                            inner_shape, x.shape[1:]
                        )
                    )
                )
            emptyarrays.append(_emptyarray(x))

        if inner_shape is None:
            raise ak._errors.wrap_error(
                ValueError("need at least one array to concatenate")
            )

        return TypeTracerArray._new(
            numpy.concatenate(emptyarrays).dtype, (unknown_length,) + inner_shape
        )

    def repeat(
        self,
        x: ArrayLike,
        repeats: ArrayLike | int,
        *,
        axis: int | None = None,
    ) -> TypeTracerArray:
        try_touch_data(x)
        try_touch_data(repeats)
        raise ak._errors.wrap_error(NotImplementedError)

    def tile(self, x: ArrayLike, reps: int) -> TypeTracerArray:
        try_touch_data(x)
        raise ak._errors.wrap_error(NotImplementedError)

    def stack(
        self,
        arrays: list[ArrayLike] | tuple[ArrayLike, ...],
        *,
        axis: int = 0,
    ) -> TypeTracerArray:
        for x in arrays:
            try_touch_data(x)
        raise ak._errors.wrap_error(NotImplementedError)

    def packbits(
        self,
        x: ArrayLike,
        *,
        axis: int | None = None,
        bitorder: Literal["big", "little"] = "big",
    ) -> TypeTracerArray:
        try_touch_data(x)
        raise ak._errors.wrap_error(NotImplementedError)

    def unpackbits(
        self,
        x: ArrayLike,
        *,
        axis: int | None = None,
        count: int | None = None,
        bitorder: Literal["big", "little"] = "big",
    ) -> TypeTracerArray:
        try_touch_data(x)
        raise ak._errors.wrap_error(NotImplementedError)

    ############################ ufuncs

    def add(
        self,
        x1: ArrayLike,
        x2: ArrayLike,
        maybe_out: ArrayLike | None = None,
    ) -> TypeTracerArray:
        return self._apply_ufunc(numpy.add, x1, x2)

    def logical_and(
        self,
        x1: ArrayLike,
        x2: ArrayLike,
        maybe_out: ArrayLike | None = None,
    ) -> TypeTracerArray:
        return self._apply_ufunc(numpy.sqrt, x1, x2)

    def logical_or(
        self,
        x1: ArrayLike,
        x2: ArrayLike,
        maybe_out: ArrayLike | None = None,
    ) -> TypeTracerArray:
        return self._apply_ufunc(numpy.sqrt, x1, x2)

    def logical_not(
        self, x: ArrayLike, maybe_out: ArrayLike | None = None
    ) -> TypeTracerArray:
        return self._apply_ufunc(numpy.sqrt, x)

    def sqrt(self, x: ArrayLike, maybe_out: ArrayLike | None = None) -> TypeTracerArray:
        return self._apply_ufunc(numpy.sqrt, x)

    def exp(self, x: ArrayLike, maybe_out: ArrayLike | None = None) -> TypeTracerArray:
        return self._apply_ufunc(numpy.exp, x)

    def divide(
        self,
        x1: ArrayLike,
        x2: ArrayLike,
        maybe_out: ArrayLike | None = None,
    ) -> TypeTracerArray:
        return self._apply_ufunc(numpy.sqrt, x1, x2)

    ############################ almost-ufuncs

    def nan_to_num(
        self,
        x: ArrayLike,
        *,
        copy: bool = True,
        nan: int | float | None = 0.0,
        posinf: int | float | None = None,
        neginf: int | float | None = None,
    ) -> TypeTracerArray:
        try_touch_data(x)
        raise ak._errors.wrap_error(NotImplementedError)

    def isclose(
        self,
        x1: ArrayLike,
        x2: ArrayLike,
        *,
        rtol: float = 1e-5,
        atol: float = 1e-8,
        equal_nan: bool = False,
    ) -> TypeTracerArray:
        try_touch_data(x1)
        try_touch_data(x2)
        out, _ = self.broadcast_arrays(x1, x2)
        return TypeTracerArray._new(np.bool_, shape=out.shape)

    def isnan(self, x: ArrayLike) -> TypeTracerArray:
        try_touch_data(x)
        return TypeTracerArray._new(np.bool_, shape=x.shape)

    ############################ reducers

    def all(
        self,
        x: ArrayLike,
        *,
        axis: int | tuple[int, ...] | None = None,
        keepdims: bool = False,
        maybe_out: ArrayLike | None = None,
    ) -> TypeTracerArray:
        try_touch_data(x)
        if axis is None:
            return TypeTracerArray._new(np.bool_, shape=())
        else:
            raise ak._errors.wrap_error(NotImplementedError)

    def any(
        self,
        x: ArrayLike,
        *,
        axis: int | tuple[int, ...] | None = None,
        keepdims: bool = False,
        maybe_out: ArrayLike | None = None,
    ) -> TypeTracerArray:
        try_touch_data(x)
        if axis is None:
            return TypeTracerArray._new(np.bool_, shape=())
        else:
            raise ak._errors.wrap_error(NotImplementedError)

    def count_nonzero(
        self, x: ArrayLike, *, axis: int | None = None, keepdims: bool = False
    ) -> TypeTracerArray:
        try_touch_data(x)
        raise ak._errors.wrap_error(NotImplementedError)

    def min(
        self,
        x: ArrayLike,
        *,
        axis: int | tuple[int, ...] | None = None,
        keepdims: bool = False,
        maybe_out: ArrayLike | None = None,
    ) -> TypeTracerArray:
        try_touch_data(x)
        raise ak._errors.wrap_error(NotImplementedError)

    def max(
        self,
        x: ArrayLike,
        *,
        axis: int | tuple[int, ...] | None = None,
        keepdims: bool = False,
        maybe_out: ArrayLike | None = None,
    ) -> TypeTracerArray:
        try_touch_data(x)
        raise ak._errors.wrap_error(NotImplementedError)

    def array_str(
        self,
        x: ArrayLike,
        *,
        max_line_width: int | None = None,
        precision: int | None = None,
        suppress_small: bool | None = None,
    ):
        try_touch_data(x)
        return "[## ... ##]"

    def astype(
        self, x: ArrayLike, dtype: numpy.dtype, *, copy: bool | None = True
    ) -> TypeTracerArray:
        x.touch_data()
        return TypeTracerArray._new(np.dtype(dtype), x.shape)

    def can_cast(self, from_: np.dtype | ArrayLike, to: np.dtype | ArrayLike) -> bool:
        return numpy.can_cast(from_, to, casting="same_kind")

    @classmethod
    def is_own_array(cls, obj) -> bool:
        return isinstance(obj, TypeTracerArray)

    def is_c_contiguous(self, x: ArrayLike) -> bool:
        return True<|MERGE_RESOLUTION|>--- conflicted
+++ resolved
@@ -7,11 +7,7 @@
 
 import awkward as ak
 from awkward._errors import wrap_error
-<<<<<<< HEAD
 from awkward._nplikes.numpylike import ArrayLike, IndexType, NumpyLike, NumpyMetadata
-=======
-from awkward._nplikes.numpylike import ArrayLike, NumpyLike, NumpyMetadata
->>>>>>> cb190015
 from awkward._nplikes.shape import ShapeItem, unknown_length
 from awkward._util import NDArrayOperatorsMixin, is_non_string_like_sequence
 from awkward.typing import (
@@ -52,14 +48,6 @@
     return default if is_unknown_scalar(value) else value
 
 
-K = TypeVar("K")
-
-
-def cast_known_scalar(value: T, cls: type[K], *, default: S) -> K | S:
-    assert not is_unknown_scalar(default)
-    return default if is_unknown_scalar(value) else cls(value)
-
-
 def _emptyarray(x):
     if is_unknown_scalar(x):
         return numpy.empty(0, x._dtype)
@@ -390,20 +378,6 @@
             )
         )
 
-<<<<<<< HEAD
-=======
-    def _resolve_slice_length(self, length, slice_):
-        if length is unknown_length:
-            return unknown_length
-        elif any(
-            is_unknown_scalar(x) for x in (slice_.start, slice_.stop, slice_.step)
-        ):
-            return unknown_length
-        else:
-            start, stop, step = slice_.indices(length)
-            return min((stop - start) // step, length)
-
->>>>>>> cb190015
     def __getitem__(
         self,
         key: SupportsIndex
@@ -828,11 +802,7 @@
         else:
             raise wrap_error(TypeError(f"expected scalar type, received {obj}"))
 
-<<<<<<< HEAD
     def shape_item_as_index(self, x1: ShapeItem) -> IndexType:
-=======
-    def shape_item_as_index(self, x1: ShapeItem) -> int | TypeTracerArray:
->>>>>>> cb190015
         if x1 is unknown_length:
             return TypeTracerArray._new(np.int64, shape=())
         elif isinstance(x1, int):
@@ -840,17 +810,12 @@
         else:
             raise wrap_error(TypeError(f"expected None or int type, received {x1}"))
 
-<<<<<<< HEAD
     def index_as_shape_item(self, x1: IndexType) -> ShapeItem:
-=======
-    def index_as_shape_item(self, x1: int | ArrayLike) -> ShapeItem:
->>>>>>> cb190015
         if is_unknown_scalar(x1) and np.issubdtype(x1.dtype, np.integer):
             return unknown_length
         else:
             return int(x1)
 
-<<<<<<< HEAD
     def derive_slice_for_length(
         self, slice_: slice, length: ShapeItem
     ) -> tuple[IndexType, IndexType, IndexType, ShapeItem]:
@@ -923,8 +888,6 @@
 
             return start, stop, step, self.index_as_shape_item(slice_length)
 
-=======
->>>>>>> cb190015
     def broadcast_shapes(
         self, *shapes: tuple[SupportsInt, ...]
     ) -> tuple[SupportsInt, ...]:
