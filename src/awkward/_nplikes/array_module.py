--- conflicted
+++ resolved
@@ -751,15 +751,10 @@
         precision: int | None = None,
         suppress_small: bool | None = None,
     ):
-<<<<<<< HEAD
-        assert not (
-            isinstance(x, PlaceholderArray)
-            or (isinstance(x, VirtualArray) and not x.is_materialized)
-        )
-=======
-        if isinstance(x, PlaceholderArray):
+        if isinstance(x, PlaceholderArray) or (
+            isinstance(x, VirtualArray) and not x.is_materialized
+        ):
             return "[## ... ##]"
->>>>>>> 9d725983
         return self._module.array_str(
             x,
             max_line_width=max_line_width,
