--- conflicted
+++ resolved
@@ -17,14 +17,10 @@
 )
 from awkward._nplikes.placeholder import PlaceholderArray
 from awkward._nplikes.shape import ShapeItem, unknown_length
-<<<<<<< HEAD
-from awkward._typing import Any, DType, Final, Literal, cast
-=======
-from awkward._typing import TYPE_CHECKING, Any, Final, Literal, cast
+from awkward._typing import DType, TYPE_CHECKING, Any, Final, Literal, cast
 
 if TYPE_CHECKING:
     from numpy.typing import DTypeLike
->>>>>>> 23f5322f
 
 np = NumpyMetadata.instance()
 NUMPY_HAS_NEP_50 = packaging.version.Version(
