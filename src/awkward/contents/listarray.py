--- conflicted
+++ resolved
@@ -98,9 +98,6 @@
     def content(self):
         return self._content
 
-<<<<<<< HEAD
-    form_cls = ListForm
-=======
     form_cls: Final = ListForm
 
     def copy(self, starts=unset, stops=unset, content=unset, *, parameters=unset):
@@ -125,7 +122,6 @@
     @classmethod
     def simplified(cls, starts, stops, content, *, parameters=None):
         return cls(starts, stops, content, parameters=parameters)
->>>>>>> b83d9dca
 
     def _form_with_key(self, getkey):
         form_key = getkey(self)
@@ -137,11 +133,7 @@
             form_key=form_key,
         )
 
-<<<<<<< HEAD
-    def _to_buffers(self, form, getkey, container, nplike):
-=======
     def _to_buffers(self, form, getkey, container, backend):
->>>>>>> b83d9dca
         assert isinstance(form, self.form_cls)
         key1 = getkey(self, form, "starts")
         key2 = getkey(self, form, "stops")
@@ -1241,13 +1233,12 @@
 
     def _pad_none(self, target, axis, depth, clip):
         if not clip:
-<<<<<<< HEAD
-            posaxis = self.axis_wrap_if_negative(axis)
-            if posaxis == depth:
-                return self.pad_none_axis0(target, clip)
-            elif posaxis == depth + 1:
-                if not self._nplike.known_data:
-                    nextcontent = ak.contents.IndexedOptionArray(
+            posaxis = ak._util.maybe_posaxis(self, axis, depth)
+            if posaxis is not None and posaxis + 1 == depth:
+                return self._pad_none_axis0(target, clip)
+            elif posaxis is not None and posaxis + 1 == depth + 1:
+                if not self._backend.nplike.known_data:
+                    nextcontent = ak.contents.IndexedOptionArray.simplified(
                         ak.index.Index64(
                             self._backend.index_nplike.empty(
                                 len(self._content), dtype=np.int64
@@ -1255,42 +1246,19 @@
                         ),
                         self._content,
                         parameters=None,
-                    ).simplify_optiontype()
+                    )
                     return ak.contents.ListArray(
                         self._starts,
                         self._stops,
                         nextcontent,
                         parameters=self._parameters,
-=======
-            posaxis = ak._util.maybe_posaxis(self, axis, depth)
-            if posaxis is not None and posaxis + 1 == depth:
-                return self._pad_none_axis0(target, clip)
-            elif posaxis is not None and posaxis + 1 == depth + 1:
-                min_ = ak.index.Index64.empty(1, self._backend.index_nplike)
-                assert (
-                    min_.nplike is self._backend.index_nplike
-                    and self._starts.nplike is self._backend.index_nplike
-                    and self._stops.nplike is self._backend.index_nplike
-                )
-                self._handle_error(
-                    self._backend[
-                        "awkward_ListArray_min_range",
-                        min_.dtype.type,
-                        self._starts.dtype.type,
-                        self._stops.dtype.type,
-                    ](
-                        min_.data,
-                        self._starts.data,
-                        self._stops.data,
-                        self._starts.length,
->>>>>>> b83d9dca
                     )
 
                 min_ = self._backend.index_nplike.min(
                     self._stops.data - self._starts.data
                 )
                 if target <= min_:
-                    nextcontent = ak.contents.IndexedOptionArray(
+                    nextcontent = ak.contents.IndexedOptionArray.simplified(
                         ak.index.Index64(
                             self._backend.index_nplike.arange(
                                 len(self._content), dtype=np.int64
@@ -1298,7 +1266,7 @@
                         ),
                         self._content,
                         parameters=None,
-                    ).simplify_optiontype()
+                    )
                     return ak.contents.ListArray(
                         self._starts,
                         self._stops,
