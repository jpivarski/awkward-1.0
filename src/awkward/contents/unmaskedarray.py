--- conflicted
+++ resolved
@@ -94,25 +94,6 @@
             parameters=ak._util.merge_parameters(self._parameters, parameters),
         )
 
-<<<<<<< HEAD
-    def to_IndexedOptionArray64(self, simplified=False):
-        index = ak.index.Index64(arange, nplike=self.nplike)
-        arange = self._nplike.index_nplike.arange(self._content.length, dtype=np.int64)
-        if simplified:
-            return ak.contents.IndexedOptionArray.simplified(
-                index,
-                self._content,
-                parameters=self._parameters,
-                nplike=self._nplike,
-            )
-        else:
-            return ak.contents.IndexedOptionArray(
-                index,
-                self._content,
-                parameters=self._parameters,
-                nplike=self._nplike,
-            )
-=======
     def to_IndexedOptionArray64(self):
         arange = self._backend.index_nplike.arange(self._content.length, dtype=np.int64)
         return ak.contents.IndexedOptionArray(
@@ -120,7 +101,6 @@
             self._content,
             parameters=self._parameters,
         )
->>>>>>> 33f6b120
 
     def to_ByteMaskedArray(self, valid_when):
         return ak.contents.ByteMaskedArray(
