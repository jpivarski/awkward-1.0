--- conflicted
+++ resolved
@@ -65,9 +65,6 @@
     def content(self):
         return self._content
 
-<<<<<<< HEAD
-    form_cls = IndexedForm
-=======
     form_cls: Final = IndexedForm
 
     def copy(self, index=unset, content=unset, *, parameters=unset):
@@ -137,7 +134,6 @@
 
         else:
             return cls(index, content, parameters=parameters)
->>>>>>> b83d9dca
 
     def _form_with_key(self, getkey):
         form_key = getkey(self)
@@ -148,11 +144,7 @@
             form_key=form_key,
         )
 
-<<<<<<< HEAD
-    def _to_buffers(self, form, getkey, container, nplike):
-=======
     def _to_buffers(self, form, getkey, container, backend):
->>>>>>> b83d9dca
         assert isinstance(form, self.form_cls)
         key = getkey(self, form, "index")
         container[key] = ak._util.little_endian(self._index.raw(backend.index_nplike))
