--- conflicted
+++ resolved
@@ -79,9 +79,6 @@
     def content(self):
         return self._content
 
-<<<<<<< HEAD
-    form_cls = ListOffsetForm
-=======
     form_cls: Final = ListOffsetForm
 
     def copy(self, offsets=unset, content=unset, *, parameters=unset):
@@ -112,7 +109,6 @@
     @property
     def stops(self):
         return self._offsets[1:]
->>>>>>> b83d9dca
 
     def _form_with_key(self, getkey):
         form_key = getkey(self)
@@ -123,11 +119,7 @@
             form_key=form_key,
         )
 
-<<<<<<< HEAD
-    def _to_buffers(self, form, getkey, container, nplike):
-=======
     def _to_buffers(self, form, getkey, container, backend):
->>>>>>> b83d9dca
         assert isinstance(form, self.form_cls)
         key = getkey(self, form, "offsets")
         container[key] = ak._util.little_endian(self._offsets.raw(backend.index_nplike))
