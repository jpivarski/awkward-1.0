--- conflicted
+++ resolved
@@ -19,15 +19,10 @@
 import awkward._slicing
 import awkward._broadcasting
 import awkward._reducers
-<<<<<<< HEAD
-import awkward._ext  # strictly for unpickling from Awkward 1
-
-# internal
-=======
->>>>>>> 65fbfb62
 import awkward._util
 import awkward._errors
 import awkward._lookup
+import awkward._ext  # strictly for unpickling from Awkward 1
 
 # third-party connectors
 import awkward._connect.numpy
