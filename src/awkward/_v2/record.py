--- conflicted
+++ resolved
@@ -10,12 +10,7 @@
 import awkward as ak
 from awkward._v2.contents.content import Content
 
-<<<<<<< HEAD
-
 np = ak.nplike.NumPyMetadata.instance()
-=======
-np = ak.nplike.NumpyMetadata.instance()
->>>>>>> 5ec34e1d
 
 
 class Record(object):
