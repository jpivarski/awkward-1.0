# BSD 3-Clause License; see https://github.com/scikit-hep/awkward-1.0/blob/main/LICENSE

from __future__ import absolute_import

try:
    from collections.abc import Iterable
except ImportError:
    from collections import Iterable

<<<<<<< HEAD
import numbers

import awkward as ak


class Record(object):
    def __init__(self, array, at):
        assert isinstance(array, ak._v2.contents.recordarray.RecordArray)
        # FIXME this is not a correct way to check as len of array is min of the new recordarry but the index can be larger as it's the index of the original RecordArray
        # if 0 > at or at >= len(array):
        #     raise IndexError("array index out of bounds")
        self._array = array
        self._at = at

    @property
    def array(self):
        return self._array

    @property
    def at(self):
        return self._at

    def __repr__(self):
        return self._repr("", "", "")

    def _repr(self, indent, pre, post):
        out = [indent, pre, "<Record>\n"]
        out.append(indent + "    <at>" + str(self._at) + "</at>\n")
        out.append(self._array._repr(indent + "    ", "<content>", "</content>\n"))
        out.append(indent)
        out.append("</Record>")
        out.append(post)
        return "".join(out)
=======
class Record(dict):
    # FIX ME the documentation points to ak.layout.Record.__init__(array, at), but the test is sending a zip object
    def __init__(self, input):
        self.input = input
>>>>>>> 98c3ddb1

    def __getitem__(self, where):
        if isinstance(where, numbers.Integral) or isinstance(where, slice):
            raise TypeError(
                "scalar Record can only be sliced by field name (string); try "
                + repr(where)
            )
        elif isinstance(where, str):
            return self._array._getitem_field(where)
        elif isinstance(where, Iterable) and all(isinstance(x, str) for x in where):
            return self._array._getitem_fields(where)
        else:
            raise AssertionError(where)<|MERGE_RESOLUTION|>--- conflicted
+++ resolved
@@ -7,11 +7,9 @@
 except ImportError:
     from collections import Iterable
 
-<<<<<<< HEAD
 import numbers
 
 import awkward as ak
-
 
 class Record(object):
     def __init__(self, array, at):
@@ -41,12 +39,6 @@
         out.append("</Record>")
         out.append(post)
         return "".join(out)
-=======
-class Record(dict):
-    # FIX ME the documentation points to ak.layout.Record.__init__(array, at), but the test is sending a zip object
-    def __init__(self, input):
-        self.input = input
->>>>>>> 98c3ddb1
 
     def __getitem__(self, where):
         if isinstance(where, numbers.Integral) or isinstance(where, slice):
