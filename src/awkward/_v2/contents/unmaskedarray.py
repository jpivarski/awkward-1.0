# BSD 3-Clause License; see https://github.com/scikit-hep/awkward-1.0/blob/main/LICENSE


import copy

import awkward as ak
from awkward._v2.contents.content import Content
from awkward._v2.forms.unmaskedform import UnmaskedForm
from awkward._v2.forms.form import _parameters_equal

np = ak.nplike.NumpyMetadata.instance()


class UnmaskedArray(Content):
    is_OptionType = True

    def __init__(self, content, identifier=None, parameters=None, nplike=None):
        if not isinstance(content, Content):
            raise TypeError(
                "{} 'content' must be a Content subtype, not {}".format(
                    type(self).__name__, repr(content)
                )
            )
        if nplike is None:
            nplike = content.nplike

        self._content = content
        self._init(identifier, parameters, nplike)

    @property
    def content(self):
        return self._content

    Form = UnmaskedForm

    def _form_with_key(self, getkey):
        form_key = getkey(self)
        return self.Form(
            self._content._form_with_key(getkey),
            has_identifier=self._identifier is not None,
            parameters=self._parameters,
            form_key=form_key,
        )

    def _to_buffers(self, form, getkey, container, nplike):
        assert isinstance(form, self.Form)
        self._content._to_buffers(form.content, getkey, container, nplike)

    @property
    def typetracer(self):
        return UnmaskedArray(
            self._content.typetracer,
            self._typetracer_identifier(),
            self._parameters,
            ak._v2._typetracer.TypeTracer.instance(),
        )

    @property
    def length(self):
        return self._content.length

    def __repr__(self):
        return self._repr("", "", "")

    def _repr(self, indent, pre, post):
        out = [indent, pre, "<UnmaskedArray len="]
        out.append(repr(str(self.length)))
        out.append(">")
        out.extend(self._repr_extra(indent + "    "))
        out.append("\n")
        out.append(self._content._repr(indent + "    ", "<content>", "</content>\n"))
        out.append(indent + "</UnmaskedArray>")
        out.append(post)
        return "".join(out)

    def merge_parameters(self, parameters):
        return UnmaskedArray(
            self._content,
            self._identifier,
            ak._v2._util.merge_parameters(self._parameters, parameters),
            self._nplike,
        )

    def toByteMaskedArray(self):
        return ak._v2.contents.bytemaskedarray.ByteMaskedArray(
            ak._v2.index.Index8(self.mask_as_bool(valid_when=True).view(np.int8)),
            self._content,
            True,
            self._identifier,
            self._parameters,
            self._nplike,
        )

    def toIndexedOptionArray64(self):
        arange = self._nplike.arange(self._content.length, dtype=np.int64)
        return ak._v2.contents.indexedoptionarray.IndexedOptionArray(
            ak._v2.index.Index64(arange),
            self._content,
            self._identifier,
            self._parameters,
            self._nplike,
        )

    def mask_as_bool(self, valid_when=True, nplike=None):
        if nplike is None:
            nplike = self._nplike

        if valid_when:
            return nplike.ones(self._content.length, dtype=np.bool_)
        else:
            return nplike.zeros(self._content.length, dtype=np.bool_)

    def _getitem_nothing(self):
        return self._content._getitem_range(slice(0, 0))

    def _getitem_at(self, where):
        if not self._nplike.known_data:
            return ak._v2._typetracer.MaybeNone(self._content._getitem_at(where))

        return self._content._getitem_at(where)

    def _getitem_range(self, where):
        if not self._nplike.known_shape:
            return self

        start, stop, step = where.indices(self.length)
        assert step == 1
        return UnmaskedArray(
            self._content._getitem_range(slice(start, stop)),
            self._range_identifier(start, stop),
            self._parameters,
            self._nplike,
        )

    def _getitem_field(self, where, only_fields=()):
        return UnmaskedArray(
            self._content._getitem_field(where, only_fields),
            self._field_identifier(where),
            None,
            self._nplike,
        )

    def _getitem_fields(self, where, only_fields=()):
        return UnmaskedArray(
            self._content._getitem_fields(where, only_fields),
            self._fields_identifier(where),
            None,
            self._nplike,
        )

    def _carry(self, carry, allow_lazy, exception):
        return UnmaskedArray(
            self._content._carry(carry, allow_lazy, exception),
            self._carry_identifier(carry, exception),
            self._parameters,
            self._nplike,
        )

    def _getitem_next(self, head, tail, advanced):
        if head == ():
            return self

        elif isinstance(head, (int, slice, ak._v2.index.Index64)):
            return UnmaskedArray(
                self._content._getitem_next(head, tail, advanced),
                self._identifier,
                self._parameters,
                self._nplike,
            ).simplify_optiontype()

        elif ak._util.isstr(head):
            return self._getitem_next_field(head, tail, advanced)

        elif isinstance(head, list):
            return self._getitem_next_fields(head, tail, advanced)

        elif head is np.newaxis:
            return self._getitem_next_newaxis(tail, advanced)

        elif head is Ellipsis:
            return self._getitem_next_ellipsis(tail, advanced)

        elif isinstance(head, ak._v2.contents.ListOffsetArray):
            raise NotImplementedError

        elif isinstance(head, ak._v2.contents.IndexedOptionArray):
            raise NotImplementedError

        else:
            raise AssertionError(repr(head))

    def project(self, mask=None):
        if mask is not None:
            return ak._v2.contents.bytemaskedarray.ByteMaskedArray(
                mask,
                self._content,
                False,
                None,
                self._parameters,
                self._nplike,
            ).project()
        else:
            return self._content

    def simplify_optiontype(self):
        if isinstance(
            self._content,
            (
                ak._v2.contents.indexedarray.IndexedArray,
                ak._v2.contents.indexedoptionarray.IndexedOptionArray,
                ak._v2.contents.bytemaskedarray.ByteMaskedArray,
                ak._v2.contents.bitmaskedarray.BitMaskedArray,
                ak._v2.contents.unmaskedarray.UnmaskedArray,
            ),
        ):
            return self._content
        else:
            return self

    def num(self, axis, depth=0):
        posaxis = self.axis_wrap_if_negative(axis)
        if posaxis == depth:
            out = ak._v2.index.Index64.empty(1, self._nplike)
            out[0] = self.length
            return ak._v2.contents.numpyarray.NumpyArray(out, None, None, self._nplike)[
                0
            ]
        else:
            return ak._v2.contents.unmaskedarray.UnmaskedArray(
                self._content.num(posaxis, depth), None, self._parameters, self._nplike
            )

    def _offsets_and_flattened(self, axis, depth):
        posaxis = self.axis_wrap_if_negative(axis)
        if posaxis == depth:
            raise np.AxisError(self, "axis=0 not allowed for flatten")
        else:
            offsets, flattened = self._content._offsets_and_flattened(posaxis, depth)
            if offsets.length == 0:
                return (
                    offsets,
                    UnmaskedArray(flattened, None, self._parameters, self._nplike),
                )

            else:
                return (offsets, flattened)

    def mergeable(self, other, mergebool):
        if not _parameters_equal(self._parameters, other._parameters):
            return False

        if isinstance(
            other,
            (
                ak._v2.contents.emptyarray.EmptyArray,
                ak._v2.contents.unionarray.UnionArray,
            ),
        ):
            return True

        if isinstance(
            other,
            (
                ak._v2.contents.indexedarray.IndexedArray,
                ak._v2.contents.indexedoptionarray.IndexedOptionArray,
                ak._v2.contents.bytemaskedarray.ByteMaskedArray,
                ak._v2.contents.bitmaskedarray.BitMaskedArray,
                ak._v2.contents.unmaskedarray.UnmaskedArray,
            ),
        ):
            return self._content.mergeable(other.content, mergebool)

        else:
            return self._content.mergeable(other, mergebool)

    def _reverse_merge(self, other):
        return self.toIndexedOptionArray64()._reverse_merge(other)

    def _mergemany(self, others):
        if len(others) == 0:
            return self
        return self.toIndexedOptionArray64().mergemany(others)

    def fillna(self, value):
        return self._content.fillna(value)

    def _localindex(self, axis, depth):
        posaxis = self.axis_wrap_if_negative(axis)
        if posaxis == depth:
            return self._localindex_axis0()
        else:
            return UnmaskedArray(
                self._content._localindex(posaxis, depth),
                self._identifier,
                self._parameters,
                self._nplike,
            )

    def numbers_to_type(self, name):
        return ak._v2.contents.unmaskedarray.UnmaskedArray(
            self._content.numbers_to_type(name),
            self._identifier,
            self._parameters,
            self._nplike,
        )

    def _is_unique(self, negaxis, starts, parents, outlength):
        if self._content.length == 0:
            return True
        return self._content._is_unique(negaxis, starts, parents, outlength)

    def _unique(self, negaxis, starts, parents, outlength):
        if self._content.length == 0:
            return self
        return self._content._unique(negaxis, starts, parents, outlength)

    def _argsort_next(
        self,
        negaxis,
        starts,
        shifts,
        parents,
        outlength,
        ascending,
        stable,
        kind,
        order,
    ):
        if self._content.length == 0:
            return ak._v2.contents.NumpyArray(
                self._nplike.empty(0, np.int64), None, None, self._nplike
            )

        out = self._content._argsort_next(
            negaxis,
            starts,
            shifts,
            parents,
            outlength,
            ascending,
            stable,
            kind,
            order,
        )

        if isinstance(out, ak._v2.contents.RegularArray):
            tmp = ak._v2.contents.UnmaskedArray(
                out._content,
                None,
                None,
                self._nplike,
            ).simplify_optiontype()

            return ak._v2.contents.RegularArray(
                tmp,
                out._size,
                out._length,
                None,
                None,
                self._nplike,
            )

        else:
            return out

    def _sort_next(
        self, negaxis, starts, parents, outlength, ascending, stable, kind, order
    ):
        out = self._content._sort_next(
            negaxis,
            starts,
            parents,
            outlength,
            ascending,
            stable,
            kind,
            order,
        )

        if isinstance(out, ak._v2.contents.RegularArray):
            tmp = ak._v2.contents.UnmaskedArray(
                out._content,
                self._identifier,
                self._parameters,
                self._nplike,
            ).simplify_optiontype()

            return ak._v2.contents.RegularArray(
                tmp,
                out._size,
                out._length,
                self._identifier,
                self._parameters,
                self._nplike,
            )

        else:
            return out

    def _combinations(self, n, replacement, recordlookup, parameters, axis, depth):
        posaxis = self.axis_wrap_if_negative(axis)
        if posaxis == depth:
            return self._combinations_axis0(n, replacement, recordlookup, parameters)
        else:
            return ak._v2.contents.unmaskedarray.UnmaskedArray(
                self._content._combinations(
                    n, replacement, recordlookup, parameters, posaxis, depth
                ),
                self._identifier,
                self._parameters,
                self._nplike,
            )

    def _reduce_next(
        self,
        reducer,
        negaxis,
        starts,
        shifts,
        parents,
        outlength,
        mask,
        keepdims,
    ):
        next = self._content
        if isinstance(next, ak._v2_contents.RegularArray):
            next = next.toListOffsetArray64(True)

        return next._reduce_next(
            reducer,
            negaxis,
            starts,
            shifts,
            parents,
            outlength,
            mask,
            keepdims,
        )

    def _validityerror(self, path):
        if isinstance(
            self._content,
            (
                ak._v2.contents.bitmaskedarray.BitMaskedArray,
                ak._v2.contents.bytemaskedarray.ByteMaskedArray,
                ak._v2.contents.indexedarray.IndexedArray,
                ak._v2.contents.indexedoptionarray.IndexedOptionArray,
                ak._v2.contents.unmaskedarray.UnmaskedArray,
            ),
        ):
            return "{0} contains \"{1}\", the operation that made it might have forgotten to call 'simplify_optiontype()'"
        else:
            return self._content.validityerror(path + ".content")

    def _nbytes_part(self):
        result = self.content._nbytes_part()
        if self.identifier is not None:
            result = result + self.identifier._nbytes_part()
        return result

    def _rpad(self, target, axis, depth, clip):
        posaxis = self.axis_wrap_if_negative(axis)
        if posaxis == depth:
            return self.rpad_axis0(target, clip)
        elif posaxis == depth + 1:
            return self._content._rpad(target, posaxis, depth, clip)
        else:
            return ak._v2.contents.unmaskedarray.UnmaskedArray(
                self._content._rpad(target, posaxis, depth, clip),
                None,
                self._parameters,
                self._nplike,
            )

    def _to_arrow(self, pyarrow, mask_node, validbytes, length, options):
        return self._content._to_arrow(pyarrow, self, None, length, options)

    def _to_numpy(self, allow_missing):
        content = ak._v2.operations.convert.to_numpy(
            self.content, allow_missing=allow_missing
        )
        if allow_missing:
            return self._nplike.ma.MaskedArray(content)
        else:
            return content

    def _completely_flatten(self, nplike, options):
        return self.project()._completely_flatten(nplike, options)

    def _recursively_apply(
        self, action, depth, depth_context, lateral_context, options
    ):
        if options["return_array"]:

            def continuation():
                return UnmaskedArray(
                    self._content._recursively_apply(
                        action,
                        depth,
                        copy.copy(depth_context),
                        lateral_context,
                        options,
                    ),
                    self._identifier,
                    self._parameters if options["keep_parameters"] else None,
                    self._nplike,
                )

        else:

            def continuation():
                self._content._recursively_apply(
                    action,
                    depth,
                    copy.copy(depth_context),
                    lateral_context,
                    options,
                )

        result = action(
            self,
            depth=depth,
            depth_context=depth_context,
            lateral_context=lateral_context,
            continuation=continuation,
            options=options,
        )

        if isinstance(result, Content):
            return result
        elif result is None:
            return continuation()
        else:
            raise AssertionError(result)

    def packed(self):
        return UnmaskedArray(
            self._content.packed(), self._identifier, self._parameters, self._nplike
        )

    def _to_list(self, behavior):
        out = self._to_list_custom(behavior)
        if out is not None:
            return out

        return self._content._to_list(behavior)

<<<<<<< HEAD
    def _to_backend(self, backend):
        content = self._content._to_backend(backend)
        return UnmaskedArray(
            content,
            identifier=self.identifier,
            parameters=self.parameters,
            nplike=backend,
=======
    def _to_json(
        self,
        nan_string,
        infinity_string,
        minus_infinity_string,
        complex_real_string,
        complex_imag_string,
    ):
        out = self._to_json_custom()
        if out is not None:
            return out

        return self._content._to_json(
            nan_string,
            infinity_string,
            minus_infinity_string,
            complex_real_string,
            complex_imag_string,
>>>>>>> 4c5fa98a
        )<|MERGE_RESOLUTION|>--- conflicted
+++ resolved
@@ -545,15 +545,15 @@
 
         return self._content._to_list(behavior)
 
-<<<<<<< HEAD
     def _to_backend(self, backend):
         content = self._content._to_backend(backend)
         return UnmaskedArray(
             content,
             identifier=self.identifier,
             parameters=self.parameters,
-            nplike=backend,
-=======
+            nplike=backend
+        )
+
     def _to_json(
         self,
         nan_string,
@@ -572,5 +572,4 @@
             minus_infinity_string,
             complex_real_string,
             complex_imag_string,
->>>>>>> 4c5fa98a
         )