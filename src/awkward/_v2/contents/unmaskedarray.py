--- conflicted
+++ resolved
@@ -209,7 +209,6 @@
                 self._parameters,
             )
 
-<<<<<<< HEAD
     def _reduce_next(
         self,
         reducer,
@@ -238,7 +237,7 @@
             mask,
             keepdims,
         )
-=======
+
     def _validityerror(self, path):
         if isinstance(
             self.content,
@@ -252,5 +251,4 @@
         ):
             return "{0} contains \"{1}\", the operation that made it might have forgotten to call 'simplify_optiontype()'"
         else:
-            return self.content.validityerror(path + ".content")
->>>>>>> 078aa26b
+            return self.content.validityerror(path + ".content")