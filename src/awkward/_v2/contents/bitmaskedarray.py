--- conflicted
+++ resolved
@@ -450,13 +450,11 @@
         else:
             return self.content.validityerror(path + ".content")
 
-<<<<<<< HEAD
     def _rpad(self, target, axis, depth):
         return self.toByteMaskedArray()._rpad(target, axis, depth)
 
     def _rpad_and_clip(self, target, axis, depth):
         return self.toByteMaskedArray()._rpad_and_clip(target, axis, depth)
-=======
     def _to_arrow(self, pyarrow, mask_node, validbytes, length, options):
         return self.toByteMaskedArray()._to_arrow(
             pyarrow, mask_node, validbytes, length, options
@@ -512,5 +510,4 @@
         elif result is None:
             return continuation()
         else:
-            raise AssertionError(result)
->>>>>>> 45154ea8
+            raise AssertionError(result)