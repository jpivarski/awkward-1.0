--- conflicted
+++ resolved
@@ -1299,7 +1299,6 @@
         offsets, flattened = self._offsets_and_flattened(axis, depth)
         return flattened
 
-<<<<<<< HEAD
     def to_backend(self, backend):
         if backend == ak._v2._util.backend[ak.nplike.Numpy]:
             if isinstance(self.nplike, ak.nplike.Numpy):
@@ -1311,7 +1310,7 @@
             return self._to_backend(ak.nplike.Cupy.instance())
         else:
             raise ValueError("Possible values for backends are `cpu` or `cuda`.")
-=======
+
     def _to_json_custom(self):
         cls = ak._v2._util.arrayclass(self, None)
         if cls.__getitem__ is not ak._v2.highlevel.Array.__getitem__:
@@ -1351,5 +1350,4 @@
             minus_infinity_string,
             complex_real_string,
             complex_imag_string,
-        )
->>>>>>> 4c5fa98a
+        )