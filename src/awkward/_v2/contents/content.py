# BSD 3-Clause License; see https://github.com/scikit-hep/awkward-1.0/blob/main/LICENSE

from __future__ import absolute_import

try:
    from collections.abc import Iterable
except ImportError:
    from collections import Iterable

import awkward as ak
import awkward._v2._reducers
from awkward._v2._slicing import NestedIndexError
from awkward._v2.tmp_for_testing import v1_to_v2, v2_to_v1

np = ak.nplike.NumpyMetadata.instance()


class Content(object):
    def _init(self, identifier, parameters):
        if identifier is not None and not isinstance(
            identifier, ak._v2.identifier.Identifier
        ):
            raise TypeError(
                "{0} 'identifier' must be an Identifier or None, not {1}".format(
                    type(self).__name__, repr(identifier)
                )
            )
        if parameters is not None and not isinstance(parameters, dict):
            raise TypeError(
                "{0} 'parameters' must be a dict or None, not {1}".format(
                    type(self).__name__, repr(parameters)
                )
            )

        self._identifier = identifier
        self._parameters = parameters

    @property
    def identifier(self):
        return self._identifier

    @property
    def parameters(self):
        if self._parameters is None:
            self._parameters = {}
        return self._parameters

    def parameter(self, key):
        if self._parameters is None:
            return None
        else:
            return self._parameters.get(key)

    def _repr_extra(self, indent):
        out = []
        if self._parameters is not None:
            for k, v in self._parameters.items():
                out.append(
                    "\n{0}<parameter name={1}>{2}</parameter>".format(
                        indent, repr(k), repr(v)
                    )
                )
        if self._identifier is not None:
            out.append(self._identifier._repr("\n" + indent, "", ""))
        return out

    def _simplify_optiontype(self):
        return self

    def _simplify_uniontype(self):
        return self

    def maybe_to_nplike(self, nplike):
        return None

    def _handle_error(self, error, slicer=None):
        if error.str is not None:
            if error.filename is None:
                filename = ""
            else:
                filename = " (in compiled code: " + error.filename.decode(
                    errors="surrogateescape"
                ).lstrip("\n").lstrip("(")

            message = error.str.decode(errors="surrogateescape")

            if error.pass_through:
                raise ValueError(message + filename)

            else:
                if error.id != ak._util.kSliceNone and self._identifier is not None:
                    # FIXME https://github.com/scikit-hep/awkward-1.0/blob/45d59ef4ae45eebb02995b8e1acaac0d46fb9573/src/libawkward/util.cpp#L443-L450
                    pass

                if error.attempt != ak._util.kSliceNone:
                    message += " while attempting to get index {0}".format(
                        error.attempt
                    )

                message += filename

                if slicer is None:
                    raise ValueError(message)
                else:
                    raise NestedIndexError(self, slicer, message)

    def _getitem_next_field(self, head, tail, advanced):
        nexthead, nexttail = ak._v2._slicing.headtail(tail)
        return self._getitem_field(head)._getitem_next(nexthead, nexttail, advanced)

    def _getitem_next_fields(self, head, tail, advanced):
        only_fields, not_fields = [], []
        for x in tail:
            if ak._util.isstr(x) or isinstance(x, list):
                only_fields.append(x)
            else:
                not_fields.append(x)
        nexthead, nexttail = ak._v2._slicing.headtail(tuple(not_fields))
        return self._getitem_fields(head, tuple(only_fields))._getitem_next(
            nexthead, nexttail, advanced
        )

    def _getitem_next_newaxis(self, tail, advanced):
        nexthead, nexttail = ak._v2._slicing.headtail(tail)
        return ak._v2.contents.RegularArray(
            self._getitem_next(nexthead, nexttail, advanced),
            1,  # size
            0,  # zeros_length is irrelevant when the size is 1 (!= 0)
            None,
            None,
        )

    def _getitem_next_ellipsis(self, tail, advanced):
        mindepth, maxdepth = self.minmax_depth

        dimlength = sum(
            1 if isinstance(x, (int, slice, ak._v2.index.Index64)) else 0 for x in tail
        )

        if len(tail) == 0 or mindepth - 1 == maxdepth - 1 == dimlength:
            nexthead, nexttail = ak._v2._slicing.headtail(tail)
            return self._getitem_next(nexthead, nexttail, advanced)

        elif mindepth - 1 == dimlength or maxdepth - 1 == dimlength:
            raise NestedIndexError(
                self,
                Ellipsis,
                "ellipsis (`...`) can't be used on data with different numbers of dimensions",
            )

        else:
            return self._getitem_next(slice(None), (Ellipsis,) + tail, advanced)

    def _getitem_next_regular_missing(self, head, tail, advanced, raw, length):
        # if this is in a tuple-slice and really should be 0, it will be trimmed later
        length = 1 if length == 0 else length
        nplike = head.nplike

        index = ak._v2.index.Index64(head.index)
        outindex = ak._v2.index.Index64.empty(len(index) * length, nplike)

        self._handle_error(
            nplike["awkward_missing_repeat", outindex.dtype.type, index.dtype.type](
                outindex.to(nplike),
                index.to(nplike),
                len(index),
                length,
                raw._size,
            )
        )

        out = ak._v2.contents.indexedoptionarray.IndexedOptionArray(
            outindex, raw.content, None, self._parameters
        )

        return ak._v2.contents.regulararray.RegularArray(
            out._simplify_optiontype(), len(index), 1, None, self._parameters
        )

    def _getitem_next_missing_jagged(self, head, tail, advanced, that):
        nplike = head.nplike
        jagged = head.content.toListOffsetArray64()

        index = ak._v2.index.Index64(head._index)
        content = that._getitem_at(0)
        if len(content) < len(index):
            raise NestedIndexError(
                self,
                head,
                "cannot fit masked jagged slice with length {0} into {1} of size {2}".format(
                    len(index), type(that).__name__, len(content)
                ),
            )

        outputmask = ak._v2.index.Index64.empty(len(index), nplike)
        starts = ak._v2.index.Index64.empty(len(index), nplike)
        stops = ak._v2.index.Index64.empty(len(index), nplike)

        self._handle_error(
            nplike[
                "awkward_Content_getitem_next_missing_jagged_getmaskstartstop",
                index.dtype.type,
                jagged._offsets.dtype.type,
                outputmask.dtype.type,
                starts.dtype.type,
                stops.dtype.type,
            ](
                index.to(nplike),
                jagged._offsets.to(nplike),
                outputmask.to(nplike),
                starts.to(nplike),
                stops.to(nplike),
                len(index),
            )
        )

        tmp = content._getitem_next_jagged(starts, stops, jagged.content, tail)
        out = ak._v2.contents.indexedoptionarray.IndexedOptionArray(
            outputmask, tmp, None, self._parameters
        )

        return ak._v2.contents.regulararray.RegularArray(
            out._simplify_optiontype(), len(index), 1, None, self._parameters
        )

    def _getitem_next_missing(self, head, tail, advanced):
        assert isinstance(head, ak._v2.contents.IndexedOptionArray)

        if advanced is not None:
            raise NestedIndexError(
                self,
                head,
                "cannot mix missing values in slice with NumPy-style advanced indexing",
            )

        if isinstance(head.content, ak._v2.contents.listoffsetarray.ListOffsetArray):
            if len(self) != 1:
                raise NotImplementedError("reached a not-well-considered code path")
            return self._getitem_next_missing_jagged(head, tail, advanced, self)

        if isinstance(head.content, ak._v2.contents.numpyarray.NumpyArray):
            headcontent = ak._v2.index.Index64(head.content.data)
            nextcontent = self._getitem_next(headcontent, tail, advanced)
        else:
            nextcontent = self._getitem_next(head.content, tail, advanced)

        if isinstance(nextcontent, ak._v2.contents.regulararray.RegularArray):
            return self._getitem_next_regular_missing(
                head, tail, advanced, nextcontent, len(nextcontent)
            )

        elif isinstance(nextcontent, ak._v2.contents.recordarray.RecordArray):
            if len(nextcontent._keys) == 0:
                return nextcontent

            contents = []

            for content in nextcontent.contents:
                if isinstance(content, ak._v2.contents.regulararray.RegularArray):
                    contents.append(
                        self._getitem_next_regular_missing(
                            head, tail, advanced, content, len(content)
                        )
                    )
                else:
                    raise NotImplementedError(
                        "FIXME: unhandled case of SliceMissing with RecordArray containing {0}".format(
                            content
                        )
                    )

            return ak._v2.contents.recordarray.RecordArray(
                contents, nextcontent._keys, None, None, self._parameters
            )

        else:
            raise NotImplementedError(
                "FIXME: unhandled case of SliceMissing with {0}".format(nextcontent)
            )

    def __getitem__(self, where):
        try:
            if ak._util.isint(where):
                return self._getitem_at(where)

            elif isinstance(where, slice) and where.step is None:
                return self._getitem_range(where)

            elif isinstance(where, slice):
                return self.__getitem__((where,))

            elif ak._util.isstr(where):
                return self._getitem_field(where)

            elif where is np.newaxis:
                return self.__getitem__((where,))

            elif where is Ellipsis:
                return self.__getitem__((where,))

            elif isinstance(where, tuple):
                if len(where) == 0:
                    return self

                items = [ak._v2._slicing.prepare_tuple_item(x) for x in where]
                nextwhere = ak._v2._slicing.getitem_broadcast(
                    items, ak.nplike.of(*items)
                )

                next = ak._v2.contents.RegularArray(self, len(self), 1, None, None)
                out = next._getitem_next(nextwhere[0], nextwhere[1:], None)
                if len(out) == 0:
                    return out._getitem_nothing()
                else:
                    return out._getitem_at(0)

            elif isinstance(where, ak.highlevel.Array):
                return self.__getitem__(where.layout)

            elif isinstance(where, ak.layout.Content):
                return self.__getitem__(v1_to_v2(where))

            elif isinstance(where, ak._v2.contents.emptyarray.EmptyArray):
                return where.toNumpyArray(np.int64)

            elif isinstance(where, ak._v2.contents.numpyarray.NumpyArray):
                if issubclass(where.dtype.type, np.int64):
                    carry = ak._v2.index.Index64(where.data.reshape(-1))
                    allow_lazy = True
                elif issubclass(where.dtype.type, np.integer):
                    carry = ak._v2.index.Index64(
                        where.data.astype(np.int64).reshape(-1)
                    )
                    allow_lazy = "copied"  # True, but also can be modified in-place
                elif issubclass(where.dtype.type, (np.bool_, bool)):
                    if len(where.data.shape) == 1:
                        where = where.nplike.nonzero(where.data)[0]
                        carry = ak._v2.index.Index64(where)
                        allow_lazy = "copied"  # True, but also can be modified in-place
                    else:
                        wheres = where.nplike.nonzero(where.data)
                        return self.__getitem__(wheres)
                else:
                    raise TypeError(
                        "array slice must be an array of integers or booleans, not\n\n    {0}".format(
                            repr(where.data).replace("\n", "\n    ")
                        )
                    )

                out = ak._v2._slicing.getitem_next_array_wrap(
                    self._carry(carry, allow_lazy, NestedIndexError), where.shape
                )
                if len(out) == 0:
                    return out._getitem_nothing()
                else:
                    return out._getitem_at(0)

            elif isinstance(where, Content):
                return self.__getitem__((where,))

            elif isinstance(where, Iterable) and all(ak._util.isstr(x) for x in where):
                return self._getitem_fields(where)

            elif isinstance(where, Iterable):
                layout = v1_to_v2(ak.operations.convert.to_layout(where))
                as_nplike = layout.maybe_to_nplike(layout.nplike)
                if as_nplike is None:
                    return self.__getitem__(layout)
                else:
                    return self.__getitem__(ak._v2.contents.NumpyArray(as_nplike))

            else:
                raise TypeError(
                    "only integers, slices (`:`), ellipsis (`...`), np.newaxis (`None`), "
                    "integer/boolean arrays (possibly with variable-length nested "
                    "lists or missing values), field name (str) or names (non-tuple "
                    "iterable of str) are valid indices for slicing, not\n\n    "
                    + repr(where).replace("\n", "\n    ")
                )

        except NestedIndexError as err:

            def format_slice(x):
                if isinstance(x, slice):
                    if x.step is None:
                        return "{0}:{1}".format(
                            "" if x.start is None else x.start,
                            "" if x.stop is None else x.stop,
                        )
                    else:
                        return "{0}:{1}:{2}".format(
                            "" if x.start is None else x.start,
                            "" if x.stop is None else x.stop,
                            x.step,
                        )
                elif isinstance(x, tuple):
                    return "(" + ", ".join(format_slice(y) for y in x) + ")"
                elif isinstance(x, ak._v2.index.Index64):
                    return str(x.data)
                elif isinstance(x, Content):
                    return str(ak.Array(v2_to_v1(x)))
                else:
                    return repr(x)

            raise IndexError(
                """cannot slice

    {0}

with

    {1}

at inner {2} of length {3}, using sub-slice {4}.{5}""".format(
                    repr(ak.Array(v2_to_v1(self))),
                    format_slice(where),
                    type(err.array).__name__,
                    len(err.array),
                    format_slice(err.slicer),
                    ""
                    if err.details is None
                    else "\n\n{0} error: {1}.".format(
                        type(err.array).__name__, err.details
                    ),
                )
            )

    def _carry_asrange(self, carry):
        assert isinstance(carry, ak._v2.index.Index)

        result = carry.nplike.empty(1, dtype=np.bool_)
        self._handle_error(
            carry.nplike[
                "awkward_Index_iscontiguous",  # badly named
                np.bool_,
                carry.dtype.type,
            ](
                result,
                carry.to(carry.nplike),
                len(carry),
            )
        )
        if result[0]:
            if len(carry) == len(self):
                return self
            elif len(carry) < len(self):
                return self._getitem_range(slice(0, len(carry)))
            else:
                raise IndexError
        else:
            return None

    def _range_identifier(self, start, stop):
        if self._identifier is None:
            return None
        else:
            raise NotImplementedError

    def _field_identifier(self, field):
        if self._identifier is None:
            return None
        else:
            raise NotImplementedError

    def _fields_identifier(self, fields):
        if self._identifier is None:
            return None
        else:
            raise NotImplementedError

    def _carry_identifier(self, carry, exception):
        if self._identifier is None:
            return None
        else:
            raise NotImplementedError

    def _axis_wrap_if_negative(self, axis):
        if axis >= 0:
            return axis
        mindepth, maxdepth = self.minmax_depth
        depth = self.purelist_depth
        if mindepth == depth and maxdepth == depth:
            posaxis = depth + axis
            if posaxis < 0:
                raise np.AxisError(
                    "axis={0} exceeds the depth of this array ({1})".format(axis, depth)
                )
            return posaxis
        elif mindepth + axis == 0:
            raise np.AxisError(
                "axis={0} exceeds the depth of this array ({1})".format(axis, depth)
            )
        return axis

    def _localindex_axis0(self):
        localindex = ak._v2.index.Index64.empty(len(self), self.nplike)
        self._handle_error(
            localindex.nplike["awkward_localindex", np.int64](
                localindex.to(localindex.nplike),
                len(localindex),
            )
        )
        return ak._v2.contents.NumpyArray(localindex)

    # FIXME for indexedarray
    def _merging_strategy(self, others):
        if len(others) == 0:
            raise ValueError(
                "to merge this array with 'others', at least one other must be provided"
            )

        head = [self.shallow_copy()]
        tail = []

        for i in range(len(others)):
            other = others[i]
            if isinstance(
                other,
                (
                    ak._v2.contents.indexedarray.IndexedArray,
                    ak._v2.contents.indexedoptionarray.IndexedOptionArray,
                    ak._v2.contents.bytemaskedarray.ByteMaskedArray,
                    ak._v2.contents.bitmaskedarray.BitMaskedArray,
                    ak._v2.contents.unmaskedarray.UnmaskedArray,
                    ak._v2.contents.unionarray.UnionArray,
                ),
            ):
                break
            # elif isinstance(other, ak._v2.contents.virtualarray.VirtualArray):
            #     head.append(other.array)
            else:
                head.append(other)

        tail.extend(others)

        return (head, tail)

    def localindex(self, axis):
        return self._localindex(axis, 0)

    def _reduce(self, reducer, axis=-1, mask=True, keepdims=False):
        if axis is None:
            raise NotImplementedError

        negaxis = -axis
        branch, depth = self.branch_depth

        if branch:
            if negaxis <= 0:
                raise ValueError(
                    "cannot use non-negative axis on a nested list structure "
                    "of variable depth (negative axis counts from the leaves of "
                    "the tree; non-negative from the root)"
                )
            if negaxis > depth:
                raise ValueError(
                    "cannot use axis={0} on a nested list structure that splits into "
                    "different depths, the minimum of which is depth={1} "
                    "from the leaves".format(axis, depth)
                )
        else:
            if negaxis <= 0:
                negaxis += depth
            if not (0 < negaxis and negaxis <= depth):
                raise ValueError(
                    "axis={0} exceeds the depth of the nested list structure "
                    "(which is {1})".format(axis, depth)
                )

        parents = ak._v2.index.Index64.zeros(len(self), self.nplike)
        starts = ak._v2.index.Index64.zeros(1, self.nplike)
        shifts = None
        next = self._reduce_next(
            reducer,
            negaxis,
            starts,
            shifts,
            parents,
            1,
            mask,
            keepdims,
        )

        if isinstance(next, ak._v2.contents.NumpyArray) and len(next) == 1:
            return next

        return next[0]

    def argmin(self, axis=-1, mask=True, keepdims=False):
        return self._reduce(awkward._v2._reducers.ArgMin, axis, mask, keepdims)

    def argmax(self, axis=-1, mask=True, keepdims=False):
        return self._reduce(awkward._v2._reducers.ArgMax, axis, mask, keepdims)

    def count(self, axis=-1, mask=False, keepdims=False):
        return self._reduce(awkward._v2._reducers.Count, axis, mask, keepdims)

    def count_nonzero(self, axis=-1, mask=False, keepdims=False):
        return self._reduce(awkward._v2._reducers.CountNonzero, axis, mask, keepdims)

    def sum(self, axis=-1, mask=False, keepdims=False):
        return self._reduce(awkward._v2._reducers.Sum, axis, mask, keepdims)

    def prod(self, axis=-1, mask=False, keepdims=False):
        return self._reduce(awkward._v2._reducers.Prod, axis, mask, keepdims)

    def any(self, axis=-1, mask=False, keepdims=False):
        return self._reduce(awkward._v2._reducers.Any, axis, mask, keepdims)

    def all(self, axis=-1, mask=False, keepdims=False):
        return self._reduce(awkward._v2._reducers.All, axis, mask, keepdims)

    def min(self, axis=-1, mask=True, keepdims=False, initial=None):
        return self._reduce(awkward._v2._reducers.Min(initial), axis, mask, keepdims)

    def max(self, axis=-1, mask=True, keepdims=False, initial=None):
        return self._reduce(awkward._v2._reducers.Max(initial), axis, mask, keepdims)

    def argsort(self, axis=-1, ascending=True, stable=False, kind=None, order=None):
        negaxis = -axis
        branch, depth = self.branch_depth
        if branch:
            if negaxis <= 0:
                raise ValueError(
                    "cannot use non-negative axis on a nested list structure "
                    "of variable depth (negative axis counts from the leaves "
                    "of the tree; non-negative from the root)"
                )
            if negaxis > depth:
                raise ValueError(
                    "cannot use axis={0} on a nested list structure that splits into "
                    "different depths, the minimum of which is depth={1} from the leaves".format(
                        axis, depth
                    )
                )
        else:
            if negaxis <= 0:
                negaxis = negaxis + depth
            if not (0 < negaxis and negaxis <= depth):
                raise ValueError(
                    "axis={0} exceeds the depth of the nested list structure "
                    "(which is {1})".format(axis, depth)
                )

        starts = ak._v2.index.Index64.zeros(1, self.nplike)
        parents = ak._v2.index.Index64.zeros(len(self), self.nplike)
        return self._argsort_next(
            negaxis,
            starts,
            None,
            parents,
            1,
            ascending,
            stable,
            kind,
            order,
        )

    def sort(self, axis=-1, ascending=True, stable=False, kind=None, order=None):
        negaxis = -axis
        branch, depth = self.branch_depth
        if branch:
            if negaxis <= 0:
                raise ValueError(
                    "cannot use non-negative axis on a nested list structure "
                    "of variable depth (negative axis counts from the leaves "
                    "of the tree; non-negative from the root)"
                )
            if negaxis > depth:
                raise ValueError(
                    "cannot use axis={0} on a nested list structure that splits into "
                    "different depths, the minimum of which is depth={1} from the leaves".format(
                        axis, depth
                    )
                )
        else:
            if negaxis <= 0:
                negaxis = negaxis + depth
            if not (0 < negaxis and negaxis <= depth):
                raise ValueError(
                    "axis={0} exceeds the depth of the nested list structure "
                    "(which is {1})".format(axis, depth)
                )

        starts = ak._v2.index.Index64.zeros(1, self.nplike)
        parents = ak._v2.index.Index64.zeros(len(self), self.nplike)
        return self._sort_next(
            negaxis,
            starts,
            parents,
            1,
            ascending,
            stable,
            kind,
            order,
        )

    def _combinations_axis0(self, n, replacement, recordlookup, parameters):
        size = len(self)
        if replacement:
            size = size + (n - 1)
        thisn = n
        combinationslen = 0
        if thisn > size:
            combinationslen = 0
        elif thisn == size:
            combinationslen = 1
        else:
            if thisn * 2 > size:
                thisn = size - thisn
            combinationslen = size
            for j in range(2, thisn + 1):
                combinationslen = combinationslen * (size - j + 1)
                combinationslen = combinationslen // j

        nplike = self.nplike
        tocarryraw = nplike.empty(n, dtype=np.intp)
        tocarry = []
        for i in range(n):
            ptr = ak._v2.index.Index64.empty(combinationslen, nplike, dtype=np.int64)
            tocarry.append(ptr)
            tocarryraw[i] = ptr.ptr

        toindex = ak._v2.index.Index64.empty(n, nplike, dtype=np.int64)
        fromindex = ak._v2.index.Index64.empty(n, nplike, dtype=np.int64)

        self._handle_error(
            nplike[
                "awkward_RegularArray_combinations_64",
                np.int64,
                toindex.to(nplike).dtype.type,
                fromindex.to(nplike).dtype.type,
            ](
                tocarryraw,
                toindex.to(nplike),
                fromindex.to(nplike),
                n,
                replacement,
                len(self),
                1,
            )
        )
        contents = []
        for ptr in tocarry:
            contents.append(ak._v2.contents.IndexedArray(ptr, self))
        return ak._v2.contents.recordarray.RecordArray(
            contents, recordlookup, parameters=parameters
        )

    def combinations(self, n, replacement=False, axis=1, keys=None, parameters=None):
        if n < 1:
            raise ValueError("in combinations, 'n' must be at least 1")

        recordlookup = None
        if keys is not None:
            recordlookup = keys
            if len(recordlookup) != n:
                raise ValueError("if provided, the length of 'keys' must be 'n'")
        return self._combinations(n, replacement, recordlookup, parameters, axis, 0)

    def validityerror_parameters(self, path):
        if self.parameter("__array__") == "string":
            content = None
            if isinstance(
                self,
                (
                    ak._v2.contents.listarray.ListArray,
                    ak._v2.contents.listoffsetarray.ListOffsetArray,
                    ak._v2.contents.regulararray.RegularArray,
                ),
            ):
                content = self.content
            else:
                return 'at {0} ("{1}"): __array__ = "string" only allowed for ListArray, ListOffsetArray and RegularArray'.format(
                    path, type(self)
                )
            if content.parameter("__array__") != "char":
                return 'at {0} ("{1}"): __array__ = "string" must directly contain a node with __array__ = "char"'.format(
                    path, type(self)
                )
            if isinstance(content, ak._v2.contents.numpyarray.NumpyArray):
                if content.dtype == np.uint8:
                    return 'at {0} ("{1}"): __array__ = "char" requires dtype == uint8'.format(
                        path, type(self)
                    )
                if len(content.shape) != 1:
                    return 'at {0} ("{1}"): __array__ = "char" must be one-dimensional'.format(
                        path, type(self)
                    )
            else:
                return 'at {0} ("{1}"): __array__ = "char" only allowed for NumpyArray'.format(
                    path, type(self)
                )
            return ""

        if self.parameter("__array__") == "bytestring":
            content = None
            if isinstance(
                self,
                (
                    ak._v2.contents.listarray.ListArray,
                    ak._v2.contents.listoffsetarray.ListOffsetArray,
                    ak._v2.contents.regulararray.RegularArray,
                ),
            ):
                content = self.content
            else:
                return 'at {0} ("{1}"): __array__ = "bytestring" only allowed for ListArray, ListOffsetArray and RegularArray'.format(
                    path, type(self)
                )
            if content.parameter("__array__") != "byte":
                return 'at {0} ("{1}"): __array__ = "bytestring" must directly contain a node with __array__ = "byte"'.format(
                    path, type(self)
                )
            if isinstance(content, ak._v2.contents.numpyarray.NumpyArray):
                if content.dtype == np.uint8:
                    return 'at {0} ("{1}"): __array__ = "byte" requires dtype == uint8'.format(
                        path, type(self)
                    )
                if len(content.shape) != 1:
                    return 'at {0} ("{1}"): __array__ = "byte" must be one-dimensional'.format(
                        path, type(self)
                    )
            else:
                return 'at {0} ("{1}"): __array__ = "byte" only allowed for NumpyArray'.format(
                    path, type(self)
                )
            return ""

        if self.parameter("__array__") == "char":
            return 'at {0} ("{1}"): __array__ = "char" must be directly inside __array__ = "string"'.format(
                path, type(self)
            )

        if self.parameter("__array__") == "byte":
            return 'at {0} ("{1}"): __array__ = "byte" must be directly inside __array__ = "bytestring"'.format(
                path, type(self)
            )

        if self.parameter("__array__") == "categorical":
            content = None
            if isinstance(
                self,
                (
                    ak._v2.contents.indexedarray.IndexedArray,
                    ak._v2.contents.indexedoptionarray.IndexedOptionArray,
                ),
            ):
                content = self.content
            else:
                return 'at {0} ("{1}"): __array__ = "string" only allowed for IndexedArray and IndexedOptionArray'.format(
                    path, type(self)
                )
            return NotImplementedError("TODO: Implement is_unique")

        return ""

    def validityerror(self, path="layout"):
        paramcheck = self.validityerror_parameters(path)
        if paramcheck != "":
            return paramcheck
        return self._validityerror(path)

    @property
    def purelist_isregular(self):
        return self.Form.purelist_isregular.__get__(self)

    @property
    def purelist_depth(self):
        return self.Form.purelist_depth.__get__(self)

    @property
    def minmax_depth(self):
        return self.Form.minmax_depth.__get__(self)

    @property
    def branch_depth(self):
        return self.Form.branch_depth.__get__(self)

    @property
    def keys(self):
        return self.Form.keys.__get__(self)

<<<<<<< HEAD
    # WIP
    def simplify_uniontype(self, merge, mergebool):
        nplike = self.nplike
        length = len(self)
        if len(self._index) < length:
            raise ValueError("len(index) < len(tags")

        tags = ak._v2.index.Index8.empty(length, nplike)
        index = ak._v2.index.Index64.empty(length, nplike)
        contents = []

        for i in range(len(contents)):
            if isinstance(
                contents[i], ak._v2.contents.unionarray.UnionArray
            ) and contents[i]._index.dtype == np.dtype(np.int32):
                innertags = ak._v2.index.Index8(contents[i]._tags)
                innerindex = ak._v2.index.Index32(contents[i]._index)
                innercontents = contents[i]._contents
                for j in range(len(innercontents)):
                    unmerged = True
                    for k in range(len(contents)):
                        if merge and contents[k].mergeable(innercontents[j], mergebool):
                            self._handle_error(
                                nplike[
                                    "awkward_UnionArray_simplify8_32",
                                    tags.dtype.type,
                                    index.dtype.type,
                                    self._tags.dtype.type,
                                    self._index.dtype.type,
                                    innertags.dtype.type,
                                    innerindex.dtype.type,
                                ](
                                    tags.to(nplike),
                                    index.to(nplike),
                                    self._tags.to(nplike),
                                    self._index.to(nplike),
                                    innertags.to(nplike),
                                    innerindex.to(nplike),
                                    k,
                                    j,
                                    i,
                                    length,
                                    len(contents[k]),
                                )
                            )
                            contents[k] = contents[k].merge(innercontents[j])
                            unmerged = False
                        if unmerged:
                            self._handle_error(
                                nplike[
                                    "awkward_UnionArray_simplify8_32",
                                    tags.dtype.type,
                                    index.dtype.type,
                                    self._tags.dtype.type,
                                    self._index.dtype.type,
                                    innertags.dtype.type,
                                    innerindex.dtype.type,
                                ](
                                    tags.to(nplike),
                                    index.to(nplike),
                                    self._tags.to(nplike),
                                    self._index.to(nplike),
                                    innertags.to(nplike),
                                    innerindex.to(nplike),
                                    k,
                                    j,
                                    i,
                                    length,
                                    0,
                                )
                            )
                            contents.append(innercontents[j])
            elif isinstance(
                contents[i], ak._v2.contents.unionarray.UnionArray
            ) and contents[i]._index.dtype == np.dtype(np.uint32):
                innertags = ak._v2.index.Index8(contents[i]._tags)
                innerindex = ak._v2.index.IndexU32(contents[i]._index)
                innercontents = contents[i]._contents

                for j in range(len(innercontents)):
                    unmerged = True
                    for k in range(len(contents)):
                        if merge and contents[k].mergeable(innercontents[j], mergebool):
                            self._handle_error(
                                nplike[
                                    "awkward_UnionArray_simplify8_U32",
                                    tags.dtype.type,
                                    index.dtype.type,
                                    self._tags.dtype.type,
                                    self._index.dtype.type,
                                    innertags.dtype.type,
                                    innerindex.dtype.type,
                                ](
                                    tags.to(nplike),
                                    index.to(nplike),
                                    self._tags.to(nplike),
                                    self._index.to(nplike),
                                    innertags.to(nplike),
                                    innerindex.to(nplike),
                                    k,
                                    j,
                                    i,
                                    length,
                                    len(contents[k]),
                                )
                            )
                            contents[k] = contents[k].merge(innercontents[j])
                            unmerged = False
                        if unmerged:
                            self._handle_error(
                                nplike[
                                    "awkward_UnionArray_simplify8_U32",
                                    tags.dtype.type,
                                    index.dtype.type,
                                    self._tags.dtype.type,
                                    self._index.dtype.type,
                                    innertags.dtype.type,
                                    innerindex.dtype.type,
                                ](
                                    tags.to(nplike),
                                    index.to(nplike),
                                    self._tags.to(nplike),
                                    self._index.to(nplike),
                                    innertags.to(nplike),
                                    innerindex.to(nplike),
                                    k,
                                    j,
                                    i,
                                    length,
                                    0,
                                )
                            )
                            contents.append(innercontents[j])
            elif isinstance(
                contents[i], ak._v2.contents.unionarray.UnionArray
            ) and contents[i]._index.dtype == np.dtype(np.int64):
                innertags = ak._v2.index.Index8(contents[i]._tags)
                innerindex = ak._v2.index.Index64(contents[i]._index)
                innercontents = contents[i]._contents

                for j in range(len(innercontents)):
                    unmerged = True
                    for k in range(len(contents)):
                        if merge and contents[k].mergeable(innercontents[j], mergebool):
                            self._handle_error(
                                nplike[
                                    "awkward_UnionArray_simplify8_64",
                                    tags.dtype.type,
                                    index.dtype.type,
                                    self._tags.dtype.type,
                                    self._index.dtype.type,
                                    innertags.dtype.type,
                                    innerindex.dtype.type,
                                ](
                                    tags.to(nplike),
                                    index.to(nplike),
                                    self._tags.to(nplike),
                                    self._index.to(nplike),
                                    innertags.to(nplike),
                                    innerindex.to(nplike),
                                    k,
                                    j,
                                    i,
                                    length,
                                    len(contents[k]),
                                )
                            )
                            contents[k] = contents[k].merge(innercontents[j])
                            unmerged = False
                        if unmerged:
                            self._handle_error(
                                nplike[
                                    "awkward_UnionArray_simplify8_64",
                                    tags.dtype.type,
                                    index.dtype.type,
                                    self._tags.dtype.type,
                                    self._index.dtype.type,
                                    innertags.dtype.type,
                                    innerindex.dtype.type,
                                ](
                                    tags.to(nplike),
                                    index.to(nplike),
                                    self._tags.to(nplike),
                                    self._index.to(nplike),
                                    innertags.to(nplike),
                                    innerindex.to(nplike),
                                    k,
                                    j,
                                    i,
                                    length,
                                    0,
                                )
                            )
                            contents.append(innercontents[j])
            else:
                unmerged = True
                for k in range(len(contents)):
                    # FIXME
                    if contents[k] is self._contents[i]:
                        self._handle_error(
                            nplike[
                                "awkward_UnionArray_simplify_one",
                                tags.dtype.type,
                                index.dtype.type,
                                self._tags.dtype.type,
                                self._index.dtype.type,
                            ](
                                tags.to(nplike),
                                index.to(nplike),
                                self._tags.to(nplike),
                                self._index.to(nplike),
                                k,
                                i,
                                length,
                                0,
                            )
                        )
                        unmerged = False
                        break
                    elif merge and contents[k].meargeable(self._contents[i], mergebool):
                        self._handle_error(
                            nplike[
                                "awkward_UnionArray_simplify_one",
                                tags.dtype.type,
                                index.dtype.type,
                                self._tags.dtype.type,
                                self._index.dtype.type,
                            ](
                                tags.to(nplike),
                                index.to(nplike),
                                self._tags.to(nplike),
                                self._index.to(nplike),
                                k,
                                i,
                                length,
                                0,
                            )
                        )
                        contents[k] = contents[k].merge(self._contents[i])
                        unmerged = False
                        break
                    if unmerged:
                        self._handle_error(
                            nplike[
                                "awkward_UnionArray_simplify_one",
                                tags.dtype.type,
                                index.dtype.type,
                                self._tags.dtype.type,
                                self._index.dtype.type,
                            ](
                                tags.to(nplike),
                                index.to(nplike),
                                self._tags.to(nplike),
                                self._index.to(nplike),
                                k,
                                i,
                                length,
                                0,
                            )
                        )
                        contents.append(self._contents[i])
        if len(contents) > 2 ^ 7:
            raise ValueError("FIXME: handle UnionArray with more than 127 contents")
        if len(contents) == 1:
            return contents[0]._carry(index, True, NestedIndexError)
        else:
            return ak._v2.contents.unionarray.UnionArray(
                tags, index, contents, self._identifier, self._contents
            )
=======
    @property
    def dimension_optiontype(self):
        return self.Form.dimension_optiontype.__get__(self)
>>>>>>> 13bc36bb
<|MERGE_RESOLUTION|>--- conflicted
+++ resolved
@@ -881,7 +881,6 @@
     def keys(self):
         return self.Form.keys.__get__(self)
 
-<<<<<<< HEAD
     # WIP
     def simplify_uniontype(self, merge, mergebool):
         nplike = self.nplike
@@ -1151,8 +1150,7 @@
             return ak._v2.contents.unionarray.UnionArray(
                 tags, index, contents, self._identifier, self._contents
             )
-=======
+          
     @property
     def dimension_optiontype(self):
         return self.Form.dimension_optiontype.__get__(self)
->>>>>>> 13bc36bb
