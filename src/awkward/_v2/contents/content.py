--- conflicted
+++ resolved
@@ -504,7 +504,6 @@
     def localindex(self, axis):
         return self._localindex(axis, 0)
 
-<<<<<<< HEAD
     def sort(self, axis=-1, ascending=True, stable=False, kind=None, order=None):
         """
         Args:
@@ -577,7 +576,7 @@
             kind,
             order,
         )
-=======
+
     def _combinations_axis0(self, n, replacement, recordlookup, parameters):
         size = len(self)
         if replacement:
@@ -640,7 +639,6 @@
             if len(recordlookup) != n:
                 raise ValueError("if provided, the length of 'keys' must be 'n'")
         return self._combinations(n, replacement, recordlookup, parameters, axis, 0)
->>>>>>> 79349ed9
 
     @property
     def purelist_isregular(self):
