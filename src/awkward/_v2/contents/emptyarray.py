--- conflicted
+++ resolved
@@ -105,12 +105,10 @@
     def _localindex(self, axis, depth):
         return ak._v2.contents.numpyarray.NumpyArray(np.empty(0, np.int64))
 
-<<<<<<< HEAD
     def toNumpyArray(self, dtype):
         return ak._v2.contents.numpyarray.NumpyArray(
             numpy.empty(0, dtype), self._identifier, self._parameters
         )
-=======
+
     def _combinations(self, n, replacement, recordlookup, parameters, axis, depth):
-        return ak._v2.contents.emptyarray.EmptyArray(self._identifier, self._parameters)
->>>>>>> b5c2cadf
+        return ak._v2.contents.emptyarray.EmptyArray(self._identifier, self._parameters)