--- conflicted
+++ resolved
@@ -120,7 +120,6 @@
     def _localindex(self, axis, depth):
         return ak._v2.contents.numpyarray.NumpyArray(np.empty(0, np.int64))
 
-<<<<<<< HEAD
     def _sort_next(
         self, negaxis, starts, parents, outlength, ascending, stable, kind, order
     ):
@@ -135,7 +134,6 @@
             kind,
             order,
         )
-=======
+
     def _combinations(self, n, replacement, recordlookup, parameters, axis, depth):
         return ak._v2.contents.emptyarray.EmptyArray(self._identifier, self._parameters)
->>>>>>> 79349ed9
