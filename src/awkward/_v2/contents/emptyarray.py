# BSD 3-Clause License; see https://github.com/scikit-hep/awkward-1.0/blob/main/LICENSE


import awkward as ak
from awkward._v2._slicing import NestedIndexError
from awkward._v2.contents.content import Content
from awkward._v2.forms.emptyform import EmptyForm
from awkward._v2.forms.form import _parameters_equal

np = ak.nplike.NumpyMetadata.instance()
numpy = ak.nplike.Numpy.instance()


class EmptyArray(Content):
    is_NumpyType = True
    is_UnknownType = True

    def __init__(self, identifier=None, parameters=None, nplike=None):
        if nplike is None:
            nplike = numpy
        self._init(identifier, parameters, nplike)

    Form = EmptyForm

    def _form_with_key(self, getkey):
        return self.Form(
            has_identifier=self._identifier is not None,
            parameters=self._parameters,
            form_key=getkey(self),
        )

    def _to_buffers(self, form, getkey, container, nplike):
        assert isinstance(form, self.Form)

    @property
    def typetracer(self):
        return EmptyArray(
            self._typetracer_identifier(),
            self._parameters,
            ak._v2._typetracer.TypeTracer.instance(),
        )

    @property
    def length(self):
        return 0

    def __repr__(self):
        return self._repr("", "", "")

    def _repr(self, indent, pre, post):
        extra = self._repr_extra(indent + "    ")
        if len(extra) == 0:
            return indent + pre + "<EmptyArray len='0'/>" + post
        else:
            out = [indent, pre, "<EmptyArray len='0'>"]
            out.extend(extra)
            out.append("\n" + indent + "</EmptyArray>")
            out.append(post)
            return "".join(out)

    def merge_parameters(self, parameters):
        return EmptyArray(
            self._identifier,
            ak._v2._util.merge_parameters(self._parameters, parameters),
            self._nplike,
        )

    def toNumpyArray(self, dtype, nplike=None):
        if nplike is None:
            nplike = self._nplike
        if nplike is None:
            nplike = numpy
        return ak._v2.contents.numpyarray.NumpyArray(
            nplike.empty(0, dtype), self._identifier, self._parameters, nplike
        )

    def __array__(self, **kwargs):
        return numpy.empty((0,))

    def __iter__(self):
        return iter([])

    def _getitem_nothing(self):
        return self

    def _getitem_at(self, where):
        raise NestedIndexError(self, where, "array is empty")

    def _getitem_range(self, where):
        return self

    def _getitem_field(self, where, only_fields=()):
        raise NestedIndexError(self, where, "not an array of records")

    def _getitem_fields(self, where, only_fields=()):
        if len(where) == 0:
            return self._getitem_range(slice(0, 0))
        raise NestedIndexError(self, where, "not an array of records")

    def _carry(self, carry, allow_lazy, exception):
        assert isinstance(carry, ak._v2.index.Index)

        if carry.length == 0 or not carry.nplike.known_shape:
            return self
        else:
            if issubclass(exception, NestedIndexError):
                raise exception(self, carry.data, "array is empty")
            else:
                raise exception("array is empty")

    def _getitem_next(self, head, tail, advanced):
        if head == ():
            return self

        elif isinstance(head, int):
            raise NestedIndexError(self, head, "array is empty")

        elif isinstance(head, slice):
            raise NestedIndexError(self, head, "array is empty")

        elif ak._util.isstr(head):
            return self._getitem_next_field(head, tail, advanced)

        elif isinstance(head, list):
            return self._getitem_next_fields(head, tail, advanced)

        elif head is np.newaxis:
            return self._getitem_next_newaxis(tail, advanced)

        elif head is Ellipsis:
            return self._getitem_next_ellipsis(tail, advanced)

        elif isinstance(head, ak._v2.index.Index64):
            raise NestedIndexError(self, head, "array is empty")

        elif isinstance(head, ak._v2.contents.ListOffsetArray):
            raise NestedIndexError(self, head, "array is empty")

        elif isinstance(head, ak._v2.contents.IndexedOptionArray):
            raise NestedIndexError(self, head, "array is empty")

        else:
            raise AssertionError(repr(head))

    def num(self, axis, depth=0):
        posaxis = self.axis_wrap_if_negative(axis)

        if posaxis == depth:
            out = ak._v2.index.Index64.empty(1, self._nplike)
            out[0] = self.length
            return ak._v2.contents.numpyarray.NumpyArray(out, None, None, self._nplike)[
                0
            ]
        else:
            out = ak._v2.index.Index64.empty(0, self._nplike)
            return ak._v2.contents.numpyarray.NumpyArray(out, None, None, self._nplike)

    def _offsets_and_flattened(self, axis, depth):
        posaxis = self.axis_wrap_if_negative(axis)
        if posaxis == depth:
            raise np.AxisError(self, "axis=0 not allowed for flatten")
        else:
            offsets = ak._v2.index.Index64.zeros(1, self._nplike)
            return (offsets, EmptyArray(None, self._parameters, self._nplike))

    def mergeable(self, other, mergebool):
        if not _parameters_equal(self._parameters, other._parameters):
            return False
        return True

    def mergemany(self, others):
        if len(others) == 0:
            return self

        elif len(others) == 1:
            return others[0]

        else:
            tail_others = others[1:]
            return others[0].mergemany(tail_others)

    def fillna(self, value):
        return EmptyArray(None, self._parameters, self._nplike)

    def _localindex(self, axis, depth):
        return ak._v2.contents.numpyarray.NumpyArray(
            self._nplike.empty(0, np.int64), None, None, self._nplike
        )

    def numbers_to_type(self, name):
        return ak._v2.contents.emptyarray.EmptyArray(
            self._identifier, self._parameters, self._nplike
        )

    def _is_unique(self, negaxis, starts, parents, outlength):
        return True

    def _unique(self, negaxis, starts, parents, outlength):
        return self

    def _argsort_next(
        self,
        negaxis,
        starts,
        shifts,
        parents,
        outlength,
        ascending,
        stable,
        kind,
        order,
    ):
        as_numpy = self.toNumpyArray(np.float64)
        return as_numpy._argsort_next(
            negaxis,
            starts,
            shifts,
            parents,
            outlength,
            ascending,
            stable,
            kind,
            order,
        )

    def _sort_next(
        self, negaxis, starts, parents, outlength, ascending, stable, kind, order
    ):
        return self

    def _combinations(self, n, replacement, recordlookup, parameters, axis, depth):
        return ak._v2.contents.emptyarray.EmptyArray(
            self._identifier, self._parameters, self._nplike
        )

    def _reduce_next(
        self,
        reducer,
        negaxis,
        starts,
        shifts,
        parents,
        outlength,
        mask,
        keepdims,
    ):
        as_numpy = self.toNumpyArray(reducer.preferred_dtype)
        return as_numpy._reduce_next(
            reducer,
            negaxis,
            starts,
            shifts,
            parents,
            outlength,
            mask,
            keepdims,
        )

    def _validityerror(self, path):
        return ""

    def _nbytes_part(self):
        if self.identifier is not None:
            return self.identifier._nbytes_part()
        return 0

    def _rpad(self, target, axis, depth, clip):
        posaxis = self.axis_wrap_if_negative(axis)
        if posaxis != depth:
            raise np.AxisError(f"axis={axis} exceeds the depth of this array({depth})")
        else:
            return self.rpad_axis0(target, True)

    def _to_arrow(self, pyarrow, mask_node, validbytes, length, options):
        if options["emptyarray_to"] is None:
            return pyarrow.Array.from_buffers(
                ak._v2._connect.pyarrow.to_awkwardarrow_type(
                    pyarrow.null(), options["extensionarray"], mask_node, self
                ),
                length,
                [
                    ak._v2._connect.pyarrow.to_validbits(validbytes),
                ],
                null_count=length,
            )

        else:
            dtype = np.dtype(options["emptyarray_to"])
            next = ak._v2.contents.numpyarray.NumpyArray(
                numpy.empty(length, dtype),
                self._identifier,
                self._parameters,
                nplike=numpy,
            )
            return next._to_arrow(pyarrow, mask_node, validbytes, length, options)

    def _to_numpy(self, allow_missing):
        return self._nplike.empty(0, dtype=np.float64)

    def _completely_flatten(self, nplike, options):
        return []

    def _recursively_apply(
        self, action, depth, depth_context, lateral_context, options
    ):
        if options["return_array"]:

            def continuation():
                if options["keep_parameters"]:
                    return self
                else:
                    return EmptyArray(self._identifier, None, self._nplike)

        else:

            def continuation():
                pass

        result = action(
            self,
            depth=depth,
            depth_context=depth_context,
            lateral_context=lateral_context,
            continuation=continuation,
            options=options,
        )

        if isinstance(result, Content):
            return result
        elif result is None:
            return continuation()
        else:
            raise AssertionError(result)

    def packed(self):
        return self

    def _to_list(self, behavior):
        return []

<<<<<<< HEAD
    def _to_backend(self, backend):
        return EmptyArray(self._identifier, self._parameters, nplike=backend)
=======
    def _to_json(
        self,
        nan_string,
        infinity_string,
        minus_infinity_string,
        complex_real_string,
        complex_imag_string,
    ):
        return []
>>>>>>> 4c5fa98a
<|MERGE_RESOLUTION|>--- conflicted
+++ resolved
@@ -338,10 +338,9 @@
     def _to_list(self, behavior):
         return []
 
-<<<<<<< HEAD
     def _to_backend(self, backend):
         return EmptyArray(self._identifier, self._parameters, nplike=backend)
-=======
+
     def _to_json(
         self,
         nan_string,
@@ -350,5 +349,4 @@
         complex_real_string,
         complex_imag_string,
     ):
-        return []
->>>>>>> 4c5fa98a
+        return []