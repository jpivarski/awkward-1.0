--- conflicted
+++ resolved
@@ -15,7 +15,6 @@
     def __init__(self, identifier=None, parameters=None):
         self._init(identifier, parameters)
 
-<<<<<<< HEAD
     def __repr__(self):
         return self._repr("", "", "")
 
@@ -30,8 +29,6 @@
             out.append(post)
             return "".join(out)
 
-=======
->>>>>>> 3048908f
     Form = EmptyForm
 
     @property
