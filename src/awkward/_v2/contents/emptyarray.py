# BSD 3-Clause License; see https://github.com/scikit-hep/awkward-1.0/blob/main/LICENSE

from __future__ import absolute_import

import awkward as ak
from awkward._v2._slicing import NestedIndexError
from awkward._v2.contents.content import Content
from awkward._v2.forms.emptyform import EmptyForm
from awkward._v2.forms.form import _parameters_equal

np = ak.nplike.NumpyMetadata.instance()
numpy = ak.nplike.Numpy.instance()


class EmptyArray(Content):
    is_NumpyType = True
    is_UnknownType = True

    def __init__(self, identifier=None, parameters=None):
        self._init(identifier, parameters)

    Form = EmptyForm

    @property
    def form(self):
        return self.Form(
            has_identifier=self._identifier is not None,
            parameters=self._parameters,
            form_key=None,
        )

    @property
    def typetracer(self):
        return EmptyArray(self._typetracer_identifier(), self._parameters)

    @property
    def nplike(self):
        return ak.nplike.Numpy.instance()

    def __len__(self):
        return 0

    def __repr__(self):
        return self._repr("", "", "")

    def _repr(self, indent, pre, post):
        extra = self._repr_extra(indent + "    ")
        if len(extra) == 0:
            return indent + pre + "<EmptyArray len='0'/>" + post
        else:
            out = [indent, pre, "<EmptyArray len='0'>"]
            out.extend(extra)
            out.append("\n" + indent + "</EmptyArray>")
            out.append(post)
            return "".join(out)

    def merge_parameters(self, parameters):
        return EmptyArray(
            self._identifier,
            ak._v2._util.merge_parameters(self._parameters, parameters),
        )

    def toNumpyArray(self, dtype, nplike=numpy):
        return ak._v2.contents.numpyarray.NumpyArray(
            nplike.empty(0, dtype), self._identifier, self._parameters, nplike=nplike
        )

    def _getitem_nothing(self):
        return self

    def _getitem_at(self, where):
        raise NestedIndexError(self, where, "array is empty")

    def _getitem_range(self, where):
        return self

    def _getitem_field(self, where, only_fields=()):
        raise NestedIndexError(self, where, "not an array of records")

    def _getitem_fields(self, where, only_fields=()):
        if len(where) == 0:
            return self._getitem_range(slice(0, 0))
        raise NestedIndexError(self, where, "not an array of records")

    def _carry(self, carry, allow_lazy, exception):
        assert isinstance(carry, ak._v2.index.Index)

        if len(carry) == 0:
            return self
        else:
            if issubclass(exception, NestedIndexError):
                raise exception(self, carry.data, "array is empty")
            else:
                raise exception("array is empty")

    def _getitem_next(self, head, tail, advanced):
        if head == ():
            return self

        elif isinstance(head, int):
            raise NestedIndexError(self, head, "array is empty")

        elif isinstance(head, slice):
            raise NestedIndexError(self, head, "array is empty")

        elif ak._util.isstr(head):
            return self._getitem_next_field(head, tail, advanced)

        elif isinstance(head, list):
            return self._getitem_next_fields(head, tail, advanced)

        elif head is np.newaxis:
            return self._getitem_next_newaxis(tail, advanced)

        elif head is Ellipsis:
            return self._getitem_next_ellipsis(tail, advanced)

        elif isinstance(head, ak._v2.index.Index64):
            raise NestedIndexError(self, head, "array is empty")

        elif isinstance(head, ak._v2.contents.ListOffsetArray):
            raise NestedIndexError(self, head, "array is empty")

        elif isinstance(head, ak._v2.contents.IndexedOptionArray):
            raise NestedIndexError(self, head, "array is empty")

        else:
            raise AssertionError(repr(head))

    def mergeable(self, other, mergebool):
        if not _parameters_equal(self._parameters, other._parameters):
            return False
        return True

    def mergemany(self, others):
        if len(others) == 0:
            return self

        elif len(others) == 1:
            return others[0]

        else:
            tail_others = others[1:]
            return others[0].mergemany(tail_others)

    def _localindex(self, axis, depth):
        return ak._v2.contents.numpyarray.NumpyArray(np.empty(0, np.int64))

    def _argsort_next(
        self,
        negaxis,
        starts,
        shifts,
        parents,
        outlength,
        ascending,
        stable,
        kind,
        order,
    ):
        as_numpy = ak._v2.contents.NumpyArray(self)
        return as_numpy._argsort_next(
            negaxis,
            starts,
            shifts,
            parents,
            outlength,
            ascending,
            stable,
            kind,
            order,
        )

    def _sort_next(
        self, negaxis, starts, parents, outlength, ascending, stable, kind, order
    ):
        return self

    def _combinations(self, n, replacement, recordlookup, parameters, axis, depth):
        return ak._v2.contents.emptyarray.EmptyArray(self._identifier, self._parameters)

    def _reduce_next(
        self,
        reducer,
        negaxis,
        starts,
        shifts,
        parents,
        outlength,
        mask,
        keepdims,
    ):
        as_numpy = self.toNumpyArray(reducer.preferred_dtype, nplike=parents.nplike)
        return as_numpy._reduce_next(
            reducer,
            negaxis,
            starts,
            shifts,
            parents,
            outlength,
            mask,
            keepdims,
        )

    def _validityerror(self, path):
        return ""

<<<<<<< HEAD
    def _rpad(self, target, axis, depth):
        posaxis = self.axis_wrap_if_negative(axis)
        if posaxis != depth:
            raise ValueError("axis exceeds the depth of this array")
        else:
            return self._rpad_and_clip(target, posaxis, depth)

    def _rpad_and_clip(self, target, axis, depth):
        posaxis = self.axis_wrap_if_negative(axis)
        if posaxis != depth:
            raise ValueError("axis exceeds the depth of this array")
        else:
            return self.rpad_axis0(target, True)
=======
    def _to_arrow(self, pyarrow, mask_node, validbytes, length, options):
        if options["emptyarray_to"] is None:
            return pyarrow.Array.from_buffers(
                ak._v2._connect.pyarrow.to_awkwardarrow_type(
                    pyarrow.null(), options["extensionarray"], mask_node, self
                ),
                length,
                [
                    ak._v2._connect.pyarrow.to_validbits(validbytes),
                ],
                null_count=length,
            )

        else:
            dtype = np.dtype(options["emptyarray_to"])
            next = ak._v2.contents.numpyarray.NumpyArray(
                numpy.empty(length, dtype),
                self._identifier,
                self._parameters,
                nplike=numpy,
            )
            return next._to_arrow(pyarrow, mask_node, validbytes, length, options)

    def _completely_flatten(self, nplike, options):
        return []

    def _recursively_apply(
        self, action, depth, depth_context, lateral_context, options
    ):
        if options["return_array"]:

            def continuation():
                if options["keep_parameters"]:
                    return self
                else:
                    return EmptyArray(self._identifier, None)

        else:

            def continuation():
                pass

        result = action(
            self,
            depth=depth,
            depth_context=depth_context,
            lateral_context=lateral_context,
            continuation=continuation,
            options=options,
        )

        if isinstance(result, Content):
            return result
        elif result is None:
            return continuation()
        else:
            raise AssertionError(result)
>>>>>>> 45154ea8
<|MERGE_RESOLUTION|>--- conflicted
+++ resolved
@@ -205,7 +205,6 @@
     def _validityerror(self, path):
         return ""
 
-<<<<<<< HEAD
     def _rpad(self, target, axis, depth):
         posaxis = self.axis_wrap_if_negative(axis)
         if posaxis != depth:
@@ -219,7 +218,6 @@
             raise ValueError("axis exceeds the depth of this array")
         else:
             return self.rpad_axis0(target, True)
-=======
     def _to_arrow(self, pyarrow, mask_node, validbytes, length, options):
         if options["emptyarray_to"] is None:
             return pyarrow.Array.from_buffers(
@@ -276,5 +274,4 @@
         elif result is None:
             return continuation()
         else:
-            raise AssertionError(result)
->>>>>>> 45154ea8
+            raise AssertionError(result)