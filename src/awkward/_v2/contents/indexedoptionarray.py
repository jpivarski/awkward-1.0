# BSD 3-Clause License; see https://github.com/scikit-hep/awkward-1.0/blob/main/LICENSE


import copy

import awkward as ak
from awkward._v2.index import Index
from awkward._v2._slicing import NestedIndexError
from awkward._v2.contents.content import Content
from awkward._v2.forms.indexedoptionform import IndexedOptionForm
from awkward._v2.forms.form import _parameters_equal

np = ak.nplike.NumpyMetadata.instance()
numpy = ak.nplike.Numpy.instance()


class IndexedOptionArray(Content):
    is_OptionType = True
    is_IndexedType = True

    def __init__(self, index, content, identifier=None, parameters=None, nplike=None):
        if not (
            isinstance(index, Index)
            and index.dtype
            in (
                np.dtype(np.int32),
                np.dtype(np.int64),
            )
        ):
            raise TypeError(
                "{} 'index' must be an Index with dtype in (int32, uint32, int64), "
                "not {}".format(type(self).__name__, repr(index))
            )
        if not isinstance(content, Content):
            raise TypeError(
                "{} 'content' must be a Content subtype, not {}".format(
                    type(self).__name__, repr(content)
                )
            )
        if nplike is None:
            nplike = content.nplike
        if nplike is None:
            nplike = index.nplike

        self._index = index
        self._content = content
        self._init(identifier, parameters, nplike)

    @property
    def index(self):
        return self._index

    @property
    def content(self):
        return self._content

    Form = IndexedOptionForm

    def _form_with_key(self, getkey):
        form_key = getkey(self)
        return self.Form(
            self._index.form,
            self._content._form_with_key(getkey),
            has_identifier=self._identifier is not None,
            parameters=self._parameters,
            form_key=form_key,
        )

    def _to_buffers(self, form, getkey, container, nplike):
        assert isinstance(form, self.Form)
        key = getkey(self, form, "index")
        container[key] = ak._v2._util.little_endian(self._index.to(nplike))
        self._content._to_buffers(form.content, getkey, container, nplike)

    @property
    def typetracer(self):
        tt = ak._v2._typetracer.TypeTracer.instance()
        return IndexedOptionArray(
            ak._v2.index.Index(self._index.to(tt)),
            self._content.typetracer,
            self._typetracer_identifier(),
            self._parameters,
            ak._v2._typetracer.TypeTracer.instance(),
        )

    @property
    def length(self):
        return self._index.length

    def __repr__(self):
        return self._repr("", "", "")

    def _repr(self, indent, pre, post):
        out = [indent, pre, "<IndexedOptionArray len="]
        out.append(repr(str(self.length)))
        out.append(">")
        out.extend(self._repr_extra(indent + "    "))
        out.append("\n")
        out.append(self._index._repr(indent + "    ", "<index>", "</index>\n"))
        out.append(self._content._repr(indent + "    ", "<content>", "</content>\n"))
        out.append(indent + "</IndexedOptionArray>")
        out.append(post)
        return "".join(out)

    def merge_parameters(self, parameters):
        return IndexedOptionArray(
            self._index,
            self._content,
            self._identifier,
            ak._v2._util.merge_parameters(self._parameters, parameters),
            self._nplike,
        )

    def toIndexedOptionArray64(self):
        if self._index.dtype == np.dtype(np.int64):
            return self
        else:
            return IndexedOptionArray(
                self._index.astype(np.int64),
                self._content,
                self._identifier,
                self._parameters,
                self._nplike,
            )

    def mask_as_bool(self, valid_when=True, nplike=None):
        if nplike is None:
            nplike = self._nplike

        if valid_when:
            return self._index.to(nplike) >= 0
        else:
            return self._index.to(nplike) < 0

    def _getitem_nothing(self):
        return self._content._getitem_range(slice(0, 0))

    def _getitem_at(self, where):
        if not self._nplike.known_data:
            return ak._v2._typetracer.MaybeNone(self._content._getitem_at(where))

        if where < 0:
            where += self.length
        if not (0 <= where < self.length) and self._nplike.known_shape:
            raise NestedIndexError(self, where)
        if self._index[where] < 0:
            return None
        else:
            return self._content._getitem_at(self._index[where])

    def _getitem_range(self, where):
        if not self._nplike.known_shape:
            return self

        start, stop, step = where.indices(self.length)
        assert step == 1
        return IndexedOptionArray(
            self._index[start:stop],
            self._content,
            self._range_identifier(start, stop),
            self._parameters,
            self._nplike,
        )

    def _getitem_field(self, where, only_fields=()):
        return IndexedOptionArray(
            self._index,
            self._content._getitem_field(where, only_fields),
            self._field_identifier(where),
            None,
            self._nplike,
        )

    def _getitem_fields(self, where, only_fields=()):
        return IndexedOptionArray(
            self._index,
            self._content._getitem_fields(where, only_fields),
            self._fields_identifier(where),
            None,
            self._nplike,
        )

    def _carry(self, carry, allow_lazy, exception):
        assert isinstance(carry, ak._v2.index.Index)

        try:
            nextindex = self._index[carry.data]
        except IndexError as err:
            if issubclass(exception, NestedIndexError):
                raise exception(self, carry.data, str(err))
            else:
                raise exception(str(err))

        return IndexedOptionArray(
            nextindex,
            self._content,
            self._carry_identifier(carry, exception),
            self._parameters,
            self._nplike,
        )

    def _nextcarry_outindex(self, nplike):
        numnull = ak._v2.index.Index64.empty(1, nplike)

        self._handle_error(
            nplike[
                "awkward_IndexedArray_numnull",
                numnull.dtype.type,
                self._index.dtype.type,
            ](
                numnull.to(nplike),
                self._index.to(nplike),
                self._index.length,
            )
        )
        nextcarry = ak._v2.index.Index64.empty(self._index.length - numnull[0], nplike)
        outindex = ak._v2.index.Index.empty(
            self._index.length, nplike, self._index.dtype
        )

        self._handle_error(
            nplike[
                "awkward_IndexedArray_getitem_nextcarry_outindex",
                nextcarry.dtype.type,
                outindex.dtype.type,
                self._index.dtype.type,
            ](
                nextcarry.to(nplike),
                outindex.to(nplike),
                self._index.to(nplike),
                self._index.length,
                self._content.length,
            )
        )

        return numnull[0], nextcarry, outindex

    def _getitem_next_jagged_generic(self, slicestarts, slicestops, slicecontent, tail):
        if slicestarts.length != self.length and self._nplike.known_shape:
            raise NestedIndexError(
                self,
                ak._v2.contents.ListArray(
                    slicestarts, slicestops, slicecontent, None, None, self._nplike
                ),
                "cannot fit jagged slice with length {} into {} of size {}".format(
                    slicestarts.length, type(self).__name__, self.length
                ),
            )

        numnull, nextcarry, outindex = self._nextcarry_outindex(self._nplike)

        reducedstarts = ak._v2.index.Index64.empty(self.length - numnull, self._nplike)
        reducedstops = ak._v2.index.Index64.empty(self.length - numnull, self._nplike)
        self._handle_error(
            self._nplike[
                "awkward_MaskedArray_getitem_next_jagged_project",
                outindex.dtype.type,
                slicestarts.dtype.type,
                slicestops.dtype.type,
                reducedstarts.dtype.type,
                reducedstops.dtype.type,
            ](
                outindex.to(self._nplike),
                slicestarts.to(self._nplike),
                slicestops.to(self._nplike),
                reducedstarts.to(self._nplike),
                reducedstops.to(self._nplike),
                self.length,
            )
        )
        next = self._content._carry(nextcarry, True, NestedIndexError)
        out = next._getitem_next_jagged(reducedstarts, reducedstops, slicecontent, tail)

        out2 = ak._v2.contents.indexedoptionarray.IndexedOptionArray(
            outindex, out, self._identifier, self._parameters, self._nplike
        )
        return out2.simplify_optiontype()

    def _getitem_next_jagged(self, slicestarts, slicestops, slicecontent, tail):
        return self._getitem_next_jagged_generic(
            slicestarts, slicestops, slicecontent, tail
        )

    def _getitem_next(self, head, tail, advanced):
        if head == ():
            return self

        elif isinstance(head, (int, slice, ak._v2.index.Index64)):
            nexthead, nexttail = ak._v2._slicing.headtail(tail)

            numnull, nextcarry, outindex = self._nextcarry_outindex(self._nplike)

            next = self._content._carry(nextcarry, True, NestedIndexError)
            out = next._getitem_next(head, tail, advanced)
            out2 = IndexedOptionArray(
                outindex, out, self._identifier, self._parameters, self._nplike
            )
            return out2.simplify_optiontype()

        elif ak._util.isstr(head):
            return self._getitem_next_field(head, tail, advanced)

        elif isinstance(head, list) and ak._util.isstr(head[0]):
            return self._getitem_next_fields(head, tail, advanced)

        elif head is np.newaxis:
            return self._getitem_next_newaxis(tail, advanced)

        elif head is Ellipsis:
            return self._getitem_next_ellipsis(tail, advanced)

        elif isinstance(head, ak._v2.contents.ListOffsetArray):
            raise NotImplementedError

        elif isinstance(head, ak._v2.contents.IndexedOptionArray):
            return self._getitem_next_missing(head, tail, advanced)

        else:
            raise AssertionError(repr(head))

    def project(self, mask=None):
        if mask is not None:
            if self._index.length != mask.length:
                raise ValueError(
                    "mask length ({}) is not equal to {} length ({})".format(
                        mask.length(), type(self).__name__, self._index.length
                    )
                )
            nextindex = ak._v2.index.Index64.empty(self._index.length, self._nplike)
            self._handle_error(
                self._nplike[
                    "awkward_IndexedArray_overlay_mask",
                    nextindex.dtype.type,
                    mask.dtype.type,
                    self._index.dtype.type,
                ](
                    nextindex.to(self._nplike),
                    mask.to(self._nplike),
                    self._index.to(self._nplike),
                    self._index.length,
                )
            )
            next = ak._v2.contents.indexedoptionarray.IndexedOptionArray(
                nextindex,
                self._content,
                self._identifier,
                self._parameters,
                self._nplike,
            )
            return next.project()
        else:
            numnull = ak._v2.index.Index64.empty(1, self._nplike)

            self._handle_error(
                self._nplike[
                    "awkward_IndexedArray_numnull",
                    numnull.dtype.type,
                    self._index.dtype.type,
                ](
                    numnull.to(self._nplike),
                    self._index.to(self._nplike),
                    self._index.length,
                )
            )

            nextcarry = ak._v2.index.Index64.empty(
                self.length - numnull[0], self._nplike
            )

            self._handle_error(
                self._nplike[
                    "awkward_IndexedArray_flatten_nextcarry",
                    nextcarry.dtype.type,
                    self._index.dtype.type,
                ](
                    nextcarry.to(self._nplike),
                    self._index.to(self._nplike),
                    self._index.length,
                    self._content.length,
                )
            )

            return self._content._carry(nextcarry, False, NestedIndexError)

    def simplify_optiontype(self):
        if isinstance(
            self._content,
            (
                ak._v2.contents.indexedarray.IndexedArray,
                ak._v2.contents.indexedoptionarray.IndexedOptionArray,
                ak._v2.contents.bytemaskedarray.ByteMaskedArray,
                ak._v2.contents.bitmaskedarray.BitMaskedArray,
                ak._v2.contents.unmaskedarray.UnmaskedArray,
            ),
        ):

            if isinstance(
                self._content,
                (
                    ak._v2.contents.indexedarray.IndexedArray,
                    ak._v2.contents.indexedoptionarray.IndexedOptionArray,
                ),
            ):
                inner = self._content.index
                result = ak._v2.index.Index64.empty(self.index.length, self._nplike)
            elif isinstance(
                self._content,
                (
                    ak._v2.contents.bytemaskedarray.ByteMaskedArray,
                    ak._v2.contents.bitmaskedarray.BitMaskedArray,
                    ak._v2.contents.unmaskedarray.UnmaskedArray,
                ),
            ):
                rawcontent = self._content.toIndexedOptionArray64()
                inner = rawcontent.index
                result = ak._v2.index.Index64.empty(self.index.length, self._nplike)
            self._handle_error(
                self._nplike[
                    "awkward_IndexedArray_simplify",
                    result.dtype.type,
                    self._index.dtype.type,
                    inner.dtype.type,
                ](
                    result.to(self._nplike),
                    self._index.to(self._nplike),
                    self._index.length,
                    inner.to(self._nplike),
                    inner.length,
                )
            )
            return ak._v2.contents.indexedoptionarray.IndexedOptionArray(
                result,
                self._content.content,
                self._identifier,
                self._parameters,
                self._nplike,
            )

        else:
            return self

    def num(self, axis, depth=0):
        posaxis = self.axis_wrap_if_negative(axis)
        if posaxis == depth:
            out = ak._v2.index.Index64.empty(1, self._nplike)
            out[0] = self.length
            return ak._v2.contents.numpyarray.NumpyArray(out, None, None, self._nplike)[
                0
            ]
        _, nextcarry, outindex = self._nextcarry_outindex(self._nplike)
        next = self._content._carry(nextcarry, False, NestedIndexError)
        out = next.num(posaxis, depth)
        out2 = ak._v2.contents.indexedoptionarray.IndexedOptionArray(
            outindex, out, None, self.parameters, self._nplike
        )
        return out2.simplify_optiontype()

    def _offsets_and_flattened(self, axis, depth):
        posaxis = self.axis_wrap_if_negative(axis)
        if posaxis == depth:
            raise np.AxisError(self, "axis=0 not allowed for flatten")
        else:
            numnull, nextcarry, outindex = self._nextcarry_outindex(self._nplike)
            next = self._content._carry(nextcarry, False, NestedIndexError)

            offsets, flattened = next._offsets_and_flattened(posaxis, depth)

            if offsets.length == 0:
                return (
                    offsets,
                    ak._v2.contents.indexedoptionarray.IndexedOptionArray(
                        outindex, flattened, None, self._parameters, self._nplike
                    ),
                )

            else:
                outoffsets = ak._v2.index.Index64.empty(
                    offsets.length + numnull, self._nplike, dtype=np.int64
                )

                self._handle_error(
                    self._nplike[
                        "awkward_IndexedArray_flatten_none2empty",
                        outoffsets.dtype.type,
                        outindex.dtype.type,
                        offsets.dtype.type,
                    ](
                        outoffsets.to(self._nplike),
                        outindex.to(self._nplike),
                        outindex.length,
                        offsets.to(self._nplike),
                        offsets.length,
                    )
                )
                return (outoffsets, flattened)

    def mergeable(self, other, mergebool):
        if not _parameters_equal(self._parameters, other._parameters):
            return False

        if isinstance(
            other,
            (
                ak._v2.contents.emptyarray.EmptyArray,
                ak._v2.contents.unionarray.UnionArray,
            ),
        ):
            return True

        if isinstance(
            other,
            (
                ak._v2.contents.indexedarray.IndexedArray,
                ak._v2.contents.indexedoptionarray.IndexedOptionArray,
                ak._v2.contents.bytemaskedarray.ByteMaskedArray,
                ak._v2.contents.bitmaskedarray.BitMaskedArray,
                ak._v2.contents.unmaskedarray.UnmaskedArray,
            ),
        ):
            return self._content.mergeable(other.content, mergebool)

        else:
            return self._content.mergeable(other, mergebool)

    def _merging_strategy(self, others):
        if len(others) == 0:
            raise ValueError(
                "to merge this array with 'others', at least one other must be provided"
            )

        head = [self]
        tail = []

        i = 0
        while i < len(others):
            other = others[i]
            if isinstance(other, ak._v2.contents.unionarray.UnionArray):
                break
            else:
                head.append(other)
            i = i + 1

        while i < len(others):
            tail.append(others[i])
            i = i + 1

        if any(
            isinstance(x.nplike, ak._v2._typetracer.TypeTracer) for x in head + tail
        ):
            head = [
                x
                if isinstance(x.nplike, ak._v2._typetracer.TypeTracer)
                else x.typetracer
                for x in head
            ]
            tail = [
                x
                if isinstance(x.nplike, ak._v2._typetracer.TypeTracer)
                else x.typetracer
                for x in tail
            ]

        return (head, tail)

    def _reverse_merge(self, other):
        theirlength = other.length
        mylength = self.length
        index = ak._v2.index.Index64.empty((theirlength + mylength), self._nplike)

        content = other.merge(self._content)

        self._handle_error(
            self._nplike["awkward_IndexedArray_fill_count", index.dtype.type](
                index.to(self._nplike),
                0,
                theirlength,
                0,
            )
        )
        reinterpreted_index = ak._v2.index.Index(self._nplike.asarray(self.index.data))

        self._handle_error(
            self._nplike[
                "awkward_IndexedArray_fill",
                index.dtype.type,
                reinterpreted_index.dtype.type,
            ](
                index.to(self._nplike),
                theirlength,
                reinterpreted_index.to(self._nplike),
                mylength,
                theirlength,
            )
        )
        parameters = ak._v2._util.merge_parameters(self._parameters, other._parameters)

        return ak._v2.contents.indexedoptionarray.IndexedOptionArray(
            index, content, None, parameters, self._nplike
        )

    def mergemany(self, others):
        if len(others) == 0:
            return self

        head, tail = self._merging_strategy(others)

        total_length = 0
        for array in head:
            total_length += array.length

        contents = []
        contentlength_so_far = 0
        length_so_far = 0
        nextindex = ak._v2.index.Index64.empty(total_length, self._nplike)
        parameters = self._parameters

        for array in head:
            parameters = ak._v2._util.merge_parameters(
                self._parameters, array._parameters, True
            )

            if isinstance(
                array,
                (
                    ak._v2.contents.bytemaskedarray.ByteMaskedArray,
                    ak._v2.contents.bitmaskedarray.BitMaskedArray,
                    ak._v2.contents.unmaskedarray.UnmaskedArray,
                ),
            ):
                array = array.toIndexedOptionArray64()

            if isinstance(array, ak._v2.contents.indexedoptionarray.IndexedOptionArray):
                contents.append(array.content)
                array_index = array.index
                self._handle_error(
                    self._nplike[
                        "awkward_IndexedArray_fill",
                        nextindex.dtype.type,
                        array_index.dtype.type,
                    ](
                        nextindex.to(self._nplike),
                        length_so_far,
                        array_index.to(self._nplike),
                        array.length,
                        contentlength_so_far,
                    )
                )
                contentlength_so_far += array.content.length
                length_so_far += array.length

            elif isinstance(array, ak._v2.contents.emptyarray.EmptyArray):
                pass
            else:
                contents.append(array)
                self._handle_error(
                    self._nplike[
                        "awkward_IndexedArray_fill_count",
                        nextindex.dtype.type,
                    ](
                        nextindex.to(self._nplike),
                        length_so_far,
                        array.length,
                        contentlength_so_far,
                    )
                )
                contentlength_so_far += array.length
                length_so_far += array.length

        tail_contents = contents[1:]
        nextcontent = contents[0].mergemany(tail_contents)
        next = ak._v2.contents.indexedoptionarray.IndexedOptionArray(
            nextindex, nextcontent, None, parameters, self._nplike
        )

        if len(tail) == 0:
            return next

        reversed = tail[0]._reverse_merge(next)
        if len(tail) == 1:
            return reversed
        else:
            return reversed.mergemany(tail[1:])

        raise NotImplementedError(
            "not implemented: " + type(self).__name__ + " ::mergemany"
        )

    def fillna(self, value):
        if value.length != 1:
            raise ValueError(f"fillna value length ({value.length}) is not equal to 1")

        contents = [self._content, value]
        tags = self.bytemask()
        index = ak._v2.index.Index64.empty(tags.length, self._nplike)

        self._handle_error(
            self._nplike[
                "awkward_UnionArray_fillna", index.dtype.type, self._index.dtype.type
            ](index.to(self._nplike), self._index.to(self._nplike), tags.length)
        )
        out = ak._v2.contents.unionarray.UnionArray(
            tags, index, contents, None, self._parameters, self._nplike
        )
        return out.simplify_uniontype(True, True)

    def _localindex(self, axis, depth):
        posaxis = self.axis_wrap_if_negative(axis)
        if posaxis == depth:
            return self._localindex_axis0()
        else:
            _, nextcarry, outindex = self._nextcarry_outindex(self._nplike)

            next = self._content._carry(nextcarry, False, NestedIndexError)
            out = next._localindex(posaxis, depth)
            out2 = ak._v2.contents.indexedoptionarray.IndexedOptionArray(
                outindex,
                out,
                self._identifier,
                self._parameters,
                self._nplike,
            )
            return out2

    def _is_subrange_equal(self, starts, stops, length, sorted=True):
        nextstarts = ak._v2.index.Index64.empty(length, self._nplike)
        nextstops = ak._v2.index.Index64.empty(length, self._nplike)

        subranges_length = ak._v2.index.Index64.empty(1, self._nplike)
        self._handle_error(
            self._nplike[
                "awkward_IndexedArray_ranges_next_64",
                self._index.dtype.type,
                starts.dtype.type,
                stops.dtype.type,
                nextstarts.dtype.type,
                nextstops.dtype.type,
                subranges_length.dtype.type,
            ](
                self._index.to(self._nplike),
                starts.to(self._nplike),
                stops.to(self._nplike),
                length,
                nextstarts.to(self._nplike),
                nextstops.to(self._nplike),
                subranges_length.to(self._nplike),
            )
        )

        nextcarry = ak._v2.index.Index64.empty(subranges_length[0], self._nplike)
        self._handle_error(
            self._nplike[
                "awkward_IndexedArray_ranges_carry_next_64",
                self._index.dtype.type,
                starts.dtype.type,
                stops.dtype.type,
                nextcarry.dtype.type,
            ](
                self._index.to(self._nplike),
                starts.to(self._nplike),
                stops.to(self._nplike),
                length,
                nextcarry.to(self._nplike),
            )
        )

        next = self._content._carry(nextcarry, False, NestedIndexError)
        if nextstarts.length > 1:
            return next._is_subrange_equal(nextstarts, nextstops, nextstarts.length)
        else:
            return next._subranges_equal(
                nextstarts, nextstops, nextstarts.length, False
            )

    def numbers_to_type(self, name):
        return ak._v2.contents.indexedoptionarray.IndexedOptionArray(
            self._index,
            self._content.numbers_to_type(name),
            self._identifier,
            self._parameters,
            self._nplike,
        )

    def _is_unique(self, negaxis, starts, parents, outlength):
        if self._index.length == 0:
            return True

        projected = self.project()
        return projected._is_unique(negaxis, starts, parents, outlength)

    def _unique(self, negaxis, starts, parents, outlength):
        branch, depth = self.branch_depth

        inject_nones = (
            True if not branch and (negaxis is not None and negaxis != depth) else False
        )

        index_length = self._index.length
        parents_length = parents.length

        numnull = ak._v2.index.Index64.empty(1, self._nplike)
        self._handle_error(
            self._nplike[
                "awkward_IndexedArray_numnull",
                numnull.dtype.type,
                self._index.dtype.type,
            ](
                numnull.to(self._nplike),
                self._index.to(self._nplike),
                index_length,
            )
        )

        next_length = index_length - numnull[0]
        nextparents = ak._v2.index.Index64.empty(next_length, self._nplike)
        nextcarry = ak._v2.index.Index64.empty(next_length, self._nplike)
        outindex = ak._v2.index.Index64.empty(index_length, self._nplike)
        self._handle_error(
            self._nplike[
                "awkward_IndexedArray_reduce_next_64",
                nextcarry.dtype.type,
                nextparents.dtype.type,
                outindex.dtype.type,
                self._index.dtype.type,
                parents.dtype.type,
            ](
                nextcarry.to(self._nplike),
                nextparents.to(self._nplike),
                outindex.to(self._nplike),
                self._index.to(self._nplike),
                parents.to(self._nplike),
                index_length,
            )
        )
        next = self._content._carry(nextcarry, False, NestedIndexError)
        out = next._unique(
            negaxis,
            starts,
            nextparents,
            outlength,
        )

        if branch or (negaxis is not None and negaxis != depth):
            nextoutindex = ak._v2.index.Index64.empty(parents_length, self._nplike)
            self._handle_error(
                self._nplike[
                    "awkward_IndexedArray_local_preparenext_64",
                    nextoutindex.dtype.type,
                    starts.dtype.type,
                    parents.dtype.type,
                    nextparents.dtype.type,
                ](
                    nextoutindex.to(self._nplike),
                    starts.to(self._nplike),
                    parents.to(self._nplike),
                    parents_length,
                    nextparents.to(self._nplike),
                    next_length,
                )
            )

            return ak._v2.contents.IndexedOptionArray(
                nextoutindex,
                out,
                None,
                self._parameters,
                self._nplike,
            ).simplify_optiontype()

        if isinstance(out, ak._v2.contents.ListOffsetArray):
            newnulls = ak._v2.index.Index64.empty(self._index.length, self._nplike)
            len_newnulls = ak._v2.index.Index64.empty(1, self._nplike)
            self._handle_error(
                self._nplike[
                    "awkward_IndexedArray_numnull_parents",
                    newnulls.dtype.type,
                    len_newnulls.dtype.type,
                    self._index.dtype.type,
                ](
                    newnulls.to(self._nplike),
                    len_newnulls.to(self._nplike),
                    self._index.to(self._nplike),
                    index_length,
                )
            )

            newindex = ak._v2.index.Index64.empty(
                out._offsets[-1] + len_newnulls[0], self._nplike
            )
            newoffsets = ak._v2.index.Index64.empty(out._offsets.length, self._nplike)
            self._handle_error(
                self._nplike[
                    "awkward_IndexedArray_unique_next_index_and_offsets_64",
                    newindex.dtype.type,
                    newoffsets.dtype.type,
                    out._offsets.dtype.type,
                    newnulls.dtype.type,
                ](
                    newindex.to(self._nplike),
                    newoffsets.to(self._nplike),
                    out._offsets.to(self._nplike),
                    newnulls.to(self._nplike),
                    starts.length,
                )
            )

            out = ak._v2.contents.IndexedOptionArray(
                newindex[: newoffsets[-1]],
                out._content,
                None,
                self._parameters,
                self._nplike,
            ).simplify_optiontype()

            return ak._v2.contents.ListOffsetArray(
                newoffsets,
                out,
                None,
                self._parameters,
                self._nplike,
            )

        if isinstance(out, ak._v2.contents.NumpyArray):
            nextoutindex = ak._v2.index.Index64.empty(out.length + 1, self._nplike)
            self._handle_error(
                self._nplike[
                    "awkward_IndexedArray_numnull_unique_64",
                    nextoutindex.dtype.type,
                ](
                    nextoutindex.to(self._nplike),
                    out.length,
                )
            )

            return ak._v2.contents.IndexedOptionArray(
                nextoutindex,
                out,
                None,
                self._parameters,
                self._nplike,
            ).simplify_optiontype()

        if inject_nones:
            out = ak._v2.contents.RegularArray(
                out,
                nextoutindex.length,
                0,
                None,
                self._parameters,
                self._nplike,
            )

        return out

    def _argsort_next(
        self,
        negaxis,
        starts,
        shifts,
        parents,
        outlength,
        ascending,
        stable,
        kind,
        order,
    ):
        if self._index.length == 0:
            return ak._v2.contents.NumpyArray(
                self._nplike.empty(0, np.int64), None, None, self._nplike
            )

        branch, depth = self.branch_depth

        index_length = self._index.length
        parents_length = parents.length

        starts_length = starts.length
        numnull = ak._v2.index.Index64.empty(1, self._nplike)
        self._handle_error(
            self._nplike[
                "awkward_IndexedArray_numnull",
                numnull.dtype.type,
                self._index.dtype.type,
            ](
                numnull.to(self._nplike),
                self._index.to(self._nplike),
                index_length,
            )
        )

        next_length = index_length - numnull[0]
        nextparents = ak._v2.index.Index64.empty(next_length, self._nplike)
        nextcarry = ak._v2.index.Index64.empty(next_length, self._nplike)
        outindex = ak._v2.index.Index64.empty(index_length, self._nplike)
        self._handle_error(
            self._nplike[
                "awkward_IndexedArray_reduce_next_64",
                nextcarry.dtype.type,
                nextparents.dtype.type,
                outindex.dtype.type,
                self._index.dtype.type,
                parents.dtype.type,
            ](
                nextcarry.to(self._nplike),
                nextparents.to(self._nplike),
                outindex.to(self._nplike),
                self._index.to(self._nplike),
                parents.to(self._nplike),
                index_length,
            )
        )

        next = self._content._carry(nextcarry, False, NestedIndexError)

        inject_nones = True if not branch and negaxis != depth else False

        if (not branch) and negaxis == depth:
            nextshifts = ak._v2.index.Index64.empty(
                next_length,
                self._nplike,
            )
            if shifts is None:
                self._handle_error(
                    self._nplike[
                        "awkward_IndexedArray_reduce_next_nonlocal_nextshifts_64",
                        nextshifts.dtype.type,
                        self._index.dtype.type,
                    ](
                        nextshifts.to(self._nplike),
                        self._index.to(self._nplike),
                        self._index.length,
                    )
                )
            else:
                self._handle_error(
                    self._nplike[
                        "awkward_IndexedArray_reduce_next_nonlocal_nextshifts_fromshifts_64",
                        nextshifts.dtype.type,
                        self._index.dtype.type,
                        shifts.dtype.type,
                    ](
                        nextshifts.to(self._nplike),
                        self._index.to(self._nplike),
                        self._index.length,
                        shifts.to(self._nplike),
                    )
                )
        else:
            nextshifts = None

        inject_nones = (
            True if (numnull[0] > 0 and not branch and negaxis != depth) else False
        )

        out = next._argsort_next(
            negaxis,
            starts,
            nextshifts,
            nextparents,
            outlength,
            ascending,
            stable,
            kind,
            order,
        )

        nulls_merged = False
        nulls_index = ak._v2.index.Index64.empty(numnull[0], self._nplike)
        self._handle_error(
            self._nplike[
                "awkward_IndexedArray_index_of_nulls",
                nulls_index.dtype.type,
                self._index.dtype.type,
                parents.dtype.type,
                starts.dtype.type,
            ](
                nulls_index.to(self._nplike),
                self._index.to(self._nplike),
                self._index.length,
                parents.to(self._nplike),
                starts.to(self._nplike),
            )
        )

        ind = ak._v2.contents.NumpyArray(nulls_index, None, None, self._nplike)

        if self.mergeable(ind, True):
            out = out.merge(ind)
            nulls_merged = True

        nextoutindex = ak._v2.index.Index64.empty(parents_length, self._nplike)
        self._handle_error(
            self._nplike[
                "awkward_IndexedArray_local_preparenext_64",
                nextoutindex.dtype.type,
                starts.dtype.type,
                parents.dtype.type,
                nextparents.dtype.type,
            ](
                nextoutindex.to(self._nplike),
                starts.to(self._nplike),
                parents.to(self._nplike),
                parents_length,
                nextparents.to(self._nplike),
                next_length,
            )
        )

        if nulls_merged:
            self._handle_error(
                self._nplike["awkward_Index_nones_as_index", nextoutindex.dtype.type](
                    nextoutindex.to(self._nplike),
                    nextoutindex.length,
                )
            )

        out = ak._v2.contents.IndexedOptionArray(
            nextoutindex,
            out,
            None,
            self._parameters,
            self._nplike,
        ).simplify_optiontype()

        if inject_nones:
            out = ak._v2.contents.RegularArray(
                out,
                parents_length,
                0,
                None,
                self._parameters,
                self._nplike,
            )

        if (not branch) and negaxis == depth:
            return out
        else:
            if isinstance(out, ak._v2.contents.RegularArray):
                out = out.toListOffsetArray64(True)
            if isinstance(out, ak._v2.contents.ListOffsetArray):
                if starts.length > 0 and starts[0] != 0:
                    raise RuntimeError(
                        "sort_next with unbranching depth > negaxis expects a "
                        "ListOffsetArray64 whose offsets start at zero"
                    )
                outoffsets = ak._v2.index.Index64.empty(starts.length + 1, self._nplike)
                self._handle_error(
                    self._nplike[
                        "awkward_IndexedArray_reduce_next_fix_offsets_64",
                        outoffsets.dtype.type,
                        starts.dtype.type,
                    ](
                        outoffsets.to(self._nplike),
                        starts.to(self._nplike),
                        starts_length,
                        outindex.length,
                    )
                )

                tmp = ak._v2.contents.IndexedOptionArray(
                    outindex,
                    out._content,
                    None,
                    self._parameters,
                    self._nplike,
                ).simplify_optiontype()

                if inject_nones:
                    return tmp

                return ak._v2.contents.ListOffsetArray(
                    outoffsets,
                    tmp,
                    None,
                    self._parameters,
                    self._nplike,
                )

            if isinstance(out, ak._v2.contents.IndexedOptionArray):
                return out
            else:
                raise RuntimeError(
                    "argsort_next with unbranching depth > negaxis is only "
                    "expected to return RegularArray or ListOffsetArray or "
                    "IndexedOptionArray; "
                    "instead, it returned " + out
                )

        return out

    def _sort_next(
        self, negaxis, starts, parents, outlength, ascending, stable, kind, order
    ):
        branch, depth = self.branch_depth

        index_length = self._index.length
        parents_length = parents.length

        starts_length = starts.length
        numnull = ak._v2.index.Index64.empty(1, self._nplike)
        self._handle_error(
            self._nplike[
                "awkward_IndexedArray_numnull",
                numnull.dtype.type,
                self._index.dtype.type,
            ](
                numnull.to(self._nplike),
                self._index.to(self._nplike),
                index_length,
            )
        )

        next_length = index_length - numnull[0]
        nextparents = ak._v2.index.Index64.empty(next_length, self._nplike)
        nextcarry = ak._v2.index.Index64.empty(next_length, self._nplike)
        outindex = ak._v2.index.Index64.empty(index_length, self._nplike)
        self._handle_error(
            self._nplike[
                "awkward_IndexedArray_reduce_next_64",
                nextcarry.dtype.type,
                nextparents.dtype.type,
                outindex.dtype.type,
                self._index.dtype.type,
                parents.dtype.type,
            ](
                nextcarry.to(self._nplike),
                nextparents.to(self._nplike),
                outindex.to(self._nplike),
                self._index.to(self._nplike),
                parents.to(self._nplike),
                index_length,
            )
        )

        next = self._content._carry(nextcarry, False, NestedIndexError)

        inject_nones = True if not branch and negaxis != depth else False

        out = next._sort_next(
            negaxis,
            starts,
            nextparents,
            outlength,
            ascending,
            stable,
            kind,
            order,
        )

        nextoutindex = ak._v2.index.Index64.empty(parents_length, self._nplike)
        self._handle_error(
            self._nplike[
                "awkward_IndexedArray_local_preparenext_64",
                nextoutindex.dtype.type,
                starts.dtype.type,
                parents.dtype.type,
                nextparents.dtype.type,
            ](
                nextoutindex.to(self._nplike),
                starts.to(self._nplike),
                parents.to(self._nplike),
                parents_length,
                nextparents.to(self._nplike),
                next_length,
            )
        )

        out = ak._v2.contents.IndexedOptionArray(
            nextoutindex,
            out,
            None,
            self._parameters,
            self._nplike,
        ).simplify_optiontype()

        if inject_nones:
            out = ak._v2.contents.RegularArray(
                out,
                parents_length if self._nplike.known_shape else 1,
                0,
                None,
                self._parameters,
                self._nplike,
            )

        if not branch and negaxis == depth:
            return out
        else:
            if isinstance(out, ak._v2.contents.RegularArray):
                out = out.toListOffsetArray64(True)
            if isinstance(out, ak._v2.contents.ListOffsetArray):
                if starts.length > 0 and starts[0] != 0:
                    raise RuntimeError(
                        "sort_next with unbranching depth > negaxis expects a "
                        "ListOffsetArray64 whose offsets start at zero"
                    )
                outoffsets = ak._v2.index.Index64.empty(starts.length + 1, self._nplike)
                self._handle_error(
                    self._nplike[
                        "awkward_IndexedArray_reduce_next_fix_offsets_64",
                        outoffsets.dtype.type,
                        starts.dtype.type,
                    ](
                        outoffsets.to(self._nplike),
                        starts.to(self._nplike),
                        starts_length,
                        outindex.length,
                    )
                )

                tmp = ak._v2.contents.IndexedOptionArray(
                    outindex,
                    out._content,
                    None,
                    self._parameters,
                    self._nplike,
                ).simplify_optiontype()

                if inject_nones:
                    return tmp

                return ak._v2.contents.ListOffsetArray(
                    outoffsets,
                    tmp,
                    None,
                    self._parameters,
                    self._nplike,
                )

            if isinstance(out, ak._v2.contents.IndexedOptionArray):
                return out
            else:
                raise RuntimeError(
                    "sort_next with unbranching depth > negaxis is only "
                    "expected to return RegularArray or ListOffsetArray or "
                    "IndexedOptionArray; "
                    "instead, it returned " + out
                )

    def _combinations(self, n, replacement, recordlookup, parameters, axis, depth):
        posaxis = self.axis_wrap_if_negative(axis)
        if posaxis == depth:
            return self._combinations_axis0(n, replacement, recordlookup, parameters)
        else:
            _, nextcarry, outindex = self._nextcarry_outindex(self._nplike)
            next = self._content._carry(nextcarry, True, NestedIndexError)
            out = next._combinations(
                n, replacement, recordlookup, parameters, posaxis, depth
            )
            out2 = ak._v2.contents.indexedoptionarray.IndexedOptionArray(
                outindex, out, None, parameters, self._nplike
            )
            return out2.simplify_optiontype()

    def _reduce_next(
        self,
        reducer,
        negaxis,
        starts,
        shifts,
        parents,
        outlength,
        mask,
        keepdims,
    ):
        branch, depth = self.branch_depth

        index_length = self._index.length

        numnull = ak._v2.index.Index64.empty(1, self._nplike)
        self._handle_error(
            self._nplike[
                "awkward_IndexedArray_numnull",
                numnull.dtype.type,
                self._index.dtype.type,
            ](
                numnull.to(self._nplike),
                self._index.to(self._nplike),
                index_length,
            )
        )

        next_length = index_length - numnull[0]
        nextcarry = ak._v2.index.Index64.empty(next_length, self._nplike)
        nextparents = ak._v2.index.Index64.empty(next_length, self._nplike)
        outindex = ak._v2.index.Index64.empty(index_length, self._nplike)
        self._handle_error(
            self._nplike[
                "awkward_IndexedArray_reduce_next_64",
                nextcarry.dtype.type,
                nextparents.dtype.type,
                outindex.dtype.type,
                self._index.dtype.type,
                parents.dtype.type,
            ](
                nextcarry.to(self._nplike),
                nextparents.to(self._nplike),
                outindex.to(self._nplike),
                self._index.to(self._nplike),
                parents.to(self._nplike),
                index_length,
            )
        )

        if reducer.needs_position and (not branch and negaxis == depth):
            nextshifts = ak._v2.index.Index64.empty(next_length, self._nplike)
            if shifts is None:
                self._handle_error(
                    self._nplike[
                        "awkward_IndexedArray_reduce_next_nonlocal_nextshifts_64",
                        nextshifts.dtype.type,
                        self.index.dtype.type,
                    ](
                        nextshifts.to(self._nplike),
                        self.index.to(self._nplike),
                        self.index.length,
                    )
                )
            else:
                self._handle_error(
                    self._nplike[
                        "awkward_IndexedArray_reduce_next_nonlocal_nextshifts_fromshifts_64",
                        nextshifts.dtype.type,
                        self.index.dtype.type,
                        shifts.dtype.type,
                    ](
                        nextshifts.to(self._nplike),
                        self.index.to(self._nplike),
                        self.index.length,
                        shifts.to(self._nplike),
                    )
                )
        else:
            nextshifts = None

        next = self._content._carry(nextcarry, False, NestedIndexError)
        if isinstance(next, ak._v2.contents.RegularArray):
            next = next.toListOffsetArray64(True)

        out = next._reduce_next(
            reducer,
            negaxis,
            starts,
            nextshifts,
            nextparents,
            outlength,
            mask,
            keepdims,
        )

        if not branch and negaxis == depth:
            return out
        else:
            if isinstance(out, ak._v2.contents.RegularArray):
                out = out.toListOffsetArray64(True)

            if isinstance(out, ak._v2.contents.ListOffsetArray):
                outoffsets = ak._v2.index.Index64.empty(starts.length + 1, self._nplike)
                self._handle_error(
                    self._nplike[
                        "awkward_IndexedArray_reduce_next_fix_offsets_64",
                        outoffsets.dtype.type,
                        starts.dtype.type,
                    ](
                        outoffsets.to(self._nplike),
                        starts.to(self._nplike),
                        starts.length,
                        outindex.length,
                    )
                )

                tmp = ak._v2.contents.IndexedOptionArray(
                    outindex,
                    out.content,
                    None,
                    None,
                    self._nplike,
                ).simplify_optiontype()

                return ak._v2.contents.ListOffsetArray(
                    outoffsets,
                    tmp,
                    None,
                    None,
                    self._nplike,
                )

        return out

    def _validityerror(self, path):
        error = self._nplike["awkward_IndexedArray_validity", self.index.dtype.type](
            self.index.to(self._nplike), self.index.length, self._content.length, True
        )
        if error.str is not None:
            if error.filename is None:
                filename = ""
            else:
                filename = " (in compiled code: " + error.filename.decode(
                    errors="surrogateescape"
                ).lstrip("\n").lstrip("(")
            message = error.str.decode(errors="surrogateescape")
            return 'at {} ("{}"): {} at i={}{}'.format(
                path, type(self), message, error.id, filename
            )

        elif isinstance(
            self._content,
            (
                ak._v2.contents.bitmaskedarray.BitMaskedArray,
                ak._v2.contents.bytemaskedarray.ByteMaskedArray,
                ak._v2.contents.indexedarray.IndexedArray,
                ak._v2.contents.indexedoptionarray.IndexedOptionArray,
                ak._v2.contents.unmaskedarray.UnmaskedArray,
            ),
        ):
            return "{0} contains \"{1}\", the operation that made it might have forgotten to call 'simplify_optiontype()'"
        else:
            return self._content.validityerror(path + ".content")

    def _nbytes_part(self):
        result = self.index._nbytes_part() + self.content._nbytes_part()
        if self.identifier is not None:
            result = result + self.identifier._nbytes_part()
        return result

    def bytemask(self):
        out = ak._v2.index.Index8.empty(self.index.length, self._nplike)
        self._handle_error(
            self._nplike[
                "awkward_IndexedArray_mask", out.dtype.type, self._index.dtype.type
            ](out.to(self._nplike), self._index.to(self._nplike), self._index.length)
        )
        return out

    def _rpad(self, target, axis, depth, clip):
        posaxis = self.axis_wrap_if_negative(axis)
        if posaxis == depth:
            return self.rpad_axis0(target, clip)
        elif posaxis == depth + 1:
            mask = self.bytemask()
            index = ak._v2.index.Index64.empty(mask.length, self._nplike)
            self._handle_error(
                self._nplike[
                    "awkward_IndexedOptionArray_rpad_and_clip_mask_axis1",
                    index.dtype.type,
                    mask.dtype.type,
                ](index.to(self._nplike), mask.to(self._nplike), mask.length)
            )
            next = self.project()._rpad(target, posaxis, depth, clip)
            return ak._v2.contents.indexedoptionarray.IndexedOptionArray(
                index,
                next,
                None,
                self._parameters,
                self._nplike,
            ).simplify_optiontype()
        else:
            return ak._v2.contents.indexedoptionarray.IndexedOptionArray(
                self._index,
                self._content._rpad(target, posaxis, depth, clip),
                None,
                self._parameters,
                self._nplike,
            )

    def _to_arrow(self, pyarrow, mask_node, validbytes, length, options):
        index = numpy.array(self._index, copy=True)
        this_validbytes = self.mask_as_bool(valid_when=True)
        index[~this_validbytes] = 0

        if self.parameter("__array__") == "categorical":
            # The new IndexedArray will have this parameter, but the rest
            # will be in the AwkwardArrowType.mask_parameters.
            next_parameters = {"__array__": "categorical"}
        else:
            next_parameters = None

        next = ak._v2.contents.IndexedArray(
            ak._v2.index.Index(index),
            self._content,
            None,
            next_parameters,
            self._nplike,
        )
        return next._to_arrow(
            pyarrow,
            self,
            ak._v2._connect.pyarrow.and_validbytes(validbytes, this_validbytes),
            length,
            options,
        )

    def _to_numpy(self, allow_missing):
        content = ak._v2.operations.convert.to_numpy(
            self.project(), allow_missing=allow_missing
        )

        shape = list(content.shape)
        shape[0] = self.length
        data = numpy.empty(shape, dtype=content.dtype)
        mask0 = numpy.asarray(self.bytemask()).view(np.bool_)
        if mask0.any():
            if allow_missing:
                mask = numpy.broadcast_to(
                    mask0.reshape((shape[0],) + (1,) * (len(shape) - 1)), shape
                )
                if isinstance(content, numpy.ma.MaskedArray):
                    mask1 = numpy.ma.getmaskarray(content)
                    mask = mask.copy()
                    mask[~mask0] |= mask1

                data[~mask0] = content
                return numpy.ma.MaskedArray(data, mask)
            else:
                raise ValueError(
                    "ak.to_numpy cannot convert 'None' values to "
                    "np.ma.MaskedArray unless the "
                    "'allow_missing' parameter is set to True"
                )
        else:
            if allow_missing:
                return numpy.ma.MaskedArray(content)
            else:
                return content

    def _completely_flatten(self, nplike, options):
        return self.project()._completely_flatten(nplike, options)

    def _recursively_apply(
        self, action, depth, depth_context, lateral_context, options
    ):
        if options["return_array"]:

            def continuation():
                return IndexedOptionArray(
                    self._index,
                    self._content._recursively_apply(
                        action,
                        depth,
                        copy.copy(depth_context),
                        lateral_context,
                        options,
                    ),
                    self._identifier,
                    self._parameters if options["keep_parameters"] else None,
                    self._nplike,
                )

        else:

            def continuation():
                self._content._recursively_apply(
                    action,
                    depth,
                    copy.copy(depth_context),
                    lateral_context,
                    options,
                )

        result = action(
            self,
            depth=depth,
            depth_context=depth_context,
            lateral_context=lateral_context,
            continuation=continuation,
            options=options,
        )

        if isinstance(result, Content):
            return result
        elif result is None:
            return continuation()
        else:
            raise AssertionError(result)

    def packed(self):
        original_index = self._index.to(self._nplike)

        is_none = original_index < 0
        num_none = self._nplike.count_nonzero(is_none)
        if self._content.length > len(original_index) - num_none:
            new_index = self._nplike.empty(
                len(original_index), dtype=original_index.dtype
            )
            new_index[is_none] = -1
            new_index[~is_none] = self._nplike.arange(
                len(original_index) - num_none, dtype=original_index.dtype
            )
            return ak._v2.contents.IndexedOptionArray(
                ak._v2.index.Index(new_index),
                self.project().packed(),
                self._identifier,
                self._parameters,
                self._nplike,
            )

        else:
            return ak._v2.contents.IndexedOptionArray(
                self._index,
                self._content.packed(),
                self._identifier,
                self._parameters,
                self._nplike,
            )

    def _to_list(self, behavior):
        out = self._to_list_custom(behavior)
        if out is not None:
            return out

        index = self._index.to(numpy)
        content = self._content._to_list(behavior)
        out = [None] * len(index)
        for i, ind in enumerate(index):
            if ind >= 0:
                out[i] = content[ind]
        return out

<<<<<<< HEAD
    def _to_backend(self, backend):
        index = self._index._to_backend(backend)
        content = self._content._to_backend(backend)
        return IndexedOptionArray(
            index, content, self.identifier, self.parameters, nplike=backend
        )
=======
    def _to_json(
        self,
        nan_string,
        infinity_string,
        minus_infinity_string,
        complex_real_string,
        complex_imag_string,
    ):
        out = self._to_json_custom()
        if out is not None:
            return out

        index = self._index.to(numpy)
        content = self._content._to_json(
            nan_string,
            infinity_string,
            minus_infinity_string,
            complex_real_string,
            complex_imag_string,
        )
        out = [None] * len(index)
        for i, ind in enumerate(index):
            if ind >= 0:
                out[i] = content[ind]
        return out
>>>>>>> 4c5fa98a
<|MERGE_RESOLUTION|>--- conflicted
+++ resolved
@@ -1715,14 +1715,13 @@
                 out[i] = content[ind]
         return out
 
-<<<<<<< HEAD
     def _to_backend(self, backend):
         index = self._index._to_backend(backend)
         content = self._content._to_backend(backend)
         return IndexedOptionArray(
             index, content, self.identifier, self.parameters, nplike=backend
         )
-=======
+
     def _to_json(
         self,
         nan_string,
@@ -1747,5 +1746,4 @@
         for i, ind in enumerate(index):
             if ind >= 0:
                 out[i] = content[ind]
-        return out
->>>>>>> 4c5fa98a
+        return out