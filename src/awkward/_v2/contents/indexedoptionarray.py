--- conflicted
+++ resolved
@@ -1181,7 +1181,6 @@
         else:
             return self.content.validityerror(path + ".content")
 
-<<<<<<< HEAD
     def bytemask(self):
         out = ak._v2.index.Index64(len(self.index))
         self._handle_error(
@@ -1240,7 +1239,6 @@
             ).simplify_optiontype()
         else:
             return self.project()._rpad_and_clip(target, posaxis, depth)
-=======
     def _to_arrow(self, pyarrow, mask_node, validbytes, length, options):
         index = numpy.array(self._index, copy=True)
         this_validbytes = self.mask_as_bool(valid_when=True)
@@ -1311,5 +1309,4 @@
         elif result is None:
             return continuation()
         else:
-            raise AssertionError(result)
->>>>>>> 45154ea8
+            raise AssertionError(result)