--- conflicted
+++ resolved
@@ -332,17 +332,13 @@
         tags = TagsClass.empty(contentlen, nplike)
         index = IndexClass.empty(contentlen, nplike)
 
-<<<<<<< HEAD
         for tag, count in enumerate(counts):
-=======
-        for tag in range(len(counts)):
             assert (
                 tags.nplike is nplike
                 and index.nplike is nplike
                 and f_offsets.nplike is nplike
-                and counts[tag].nplike is nplike
-            )
->>>>>>> 6cc6fcdc
+                and count.nplike is nplike
+            )
             Content._selfless_handle_error(
                 nplike[
                     "awkward_UnionArray_nestedfill_tags_index",
@@ -355,11 +351,7 @@
                     index.data,
                     f_offsets.data,
                     tag,
-<<<<<<< HEAD
-                    count.to(nplike),
-=======
-                    counts[tag].data,
->>>>>>> 6cc6fcdc
+                    count.data,
                     f_offsets.length - 1,
                 )
             )
@@ -452,10 +444,7 @@
                 for j, inner_cont in enumerate(innercontents):
                     unmerged = True
                     for k in range(len(contents)):
-<<<<<<< HEAD
                         if merge and contents[k].mergeable(inner_cont, mergebool):
-=======
-                        if merge and contents[k].mergeable(innercontents[j], mergebool):
                             assert (
                                 tags.nplike is self._nplike
                                 and index.nplike is self._nplike
@@ -464,7 +453,6 @@
                                 and innertags.nplike is self._nplike
                                 and innerindex.nplike is self._nplike
                             )
->>>>>>> 6cc6fcdc
                             self._handle_error(
                                 self._nplike[
                                     "awkward_UnionArray_simplify",
@@ -529,17 +517,13 @@
             else:
                 unmerged = True
                 for k in range(len(contents)):
-<<<<<<< HEAD
                     if contents[k] is self_cont:
-=======
-                    if contents[k] is self._contents[i]:
                         assert (
                             tags.nplike is self._nplike
                             and index.nplike is self._nplike
                             and self._tags.nplike is self._nplike
                             and self._index.nplike is self._nplike
                         )
->>>>>>> 6cc6fcdc
                         self._handle_error(
                             self._nplike[
                                 "awkward_UnionArray_simplify_one",
@@ -561,17 +545,13 @@
                         unmerged = False
                         break
 
-<<<<<<< HEAD
                     elif merge and contents[k].mergeable(self_cont, mergebool):
-=======
-                    elif merge and contents[k].mergeable(self._contents[i], mergebool):
                         assert (
                             tags.nplike is self._nplike
                             and index.nplike is self._nplike
                             and self._tags.nplike is self._nplike
                             and self._index.nplike is self._nplike
                         )
->>>>>>> 6cc6fcdc
                         self._handle_error(
                             self._nplike[
                                 "awkward_UnionArray_simplify_one",
