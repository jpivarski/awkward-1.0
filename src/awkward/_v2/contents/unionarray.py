--- conflicted
+++ resolved
@@ -1284,7 +1284,6 @@
             out[i] = contents[tag][index[i]]
         return out
 
-<<<<<<< HEAD
     def _to_backend(self, backend):
         index = self._index._to_backend(backend)
         contents = [content._to_backend(backend) for content in self._contents]
@@ -1296,7 +1295,7 @@
             parameters=self.parameters,
             nplike=backend,
         )
-=======
+
     def _to_json(
         self,
         nan_string,
@@ -1325,5 +1324,4 @@
         out = [None] * tags.shape[0]
         for i, tag in enumerate(tags):
             out[i] = contents[tag][index[i]]
-        return out
->>>>>>> 4c5fa98a
+        return out