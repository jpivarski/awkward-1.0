--- conflicted
+++ resolved
@@ -309,9 +309,7 @@
             for content in self._contents:
                 contents.append(content._localindex(posaxis, depth))
             return UnionArray(
-<<<<<<< HEAD
-=======
-                self._tags, self._index, contents, self._identifier, self.parameters
+                self._tags, self._index, contents, self._identifier, self._parameters
             )
 
     def _combinations(self, n, replacement, recordlookup, parameters, axis, depth):
@@ -327,6 +325,5 @@
                     )
                 )
             return ak._v2.unionarray.UnionArray(
->>>>>>> 3048908f
                 self._tags, self._index, contents, self._identifier, self._parameters
             )