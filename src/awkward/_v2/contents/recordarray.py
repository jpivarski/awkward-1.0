--- conflicted
+++ resolved
@@ -996,7 +996,6 @@
                 out[i] = dict(zip(fields, [x[i] for x in contents]))
             return out
 
-<<<<<<< HEAD
     def _to_backend(self, backend):
         contents = [content._to_backend(backend) for content in self._contents]
         return RecordArray(
@@ -1007,7 +1006,7 @@
             parameters=self._parameters,
             nplike=backend,
         )
-=======
+
     def _to_json(
         self,
         nan_string,
@@ -1064,5 +1063,4 @@
             out = [None] * length
             for i in range(length):
                 out[i] = dict(zip(fields, [x[i] for x in contents]))
-            return out
->>>>>>> 4c5fa98a
+            return out