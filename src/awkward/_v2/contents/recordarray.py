# BSD 3-Clause License; see https://github.com/scikit-hep/awkward-1.0/blob/main/LICENSE

from __future__ import absolute_import

import json

try:
    from collections.abc import Iterable
except ImportError:
    from collections import Iterable

import awkward as ak
from awkward._v2.record import Record
from awkward._v2._slicing import NestedIndexError
from awkward._v2.contents.content import Content
from awkward._v2.forms.recordform import RecordForm

np = ak.nplike.NumpyMetadata.instance()


class RecordArray(Content):
    def __init__(self, contents, keys, length=None, identifier=None, parameters=None):
        if not isinstance(contents, Iterable):
            raise TypeError(
                "{0} 'contents' must be iterable, not {1}".format(
                    type(self).__name__, repr(contents)
                )
            )
        if not isinstance(contents, list):
            contents = list(contents)

        if len(contents) == 0 and length is None:
            raise TypeError(
                "{0} if len(contents) == 0, a 'length' must be specified".format(
                    type(self).__name__
                )
            )
        elif length is None:
            length = min(len(x) for x in contents)
        if not (ak._util.isint(length) and length >= 0):
            raise TypeError(
                "{0} 'length' must be a non-negative integer or None, not {1}".format(
                    type(self).__name__, repr(length)
                )
            )
        for content in contents:
            if not isinstance(content, Content):
                raise TypeError(
                    "{0} all 'contents' must be Content subclasses, not {1}".format(
                        type(self).__name__, repr(content)
                    )
                )
            if not len(content) >= length:
                raise ValueError(
                    "{0} len(content) ({1}) must be <= length ({2}) for all 'contents'".format(
                        type(self).__name__, len(content), length
                    )
                )

        if isinstance(keys, Iterable):
            if not isinstance(keys, list):
                keys = list(keys)
            if not all(ak._util.isstr(x) for x in keys):
                raise TypeError(
                    "{0} 'keys' must all be strings, not {1}".format(
                        type(self).__name__, repr(keys)
                    )
                )
            if not len(contents) == len(keys):
                raise ValueError(
                    "{0} len(contents) ({1}) must be equal to len(keys) ({2})".format(
                        type(self).__name__, len(contents), len(keys)
                    )
                )
        elif keys is not None:
            raise TypeError(
                "{0} 'keys' must be iterable or None, not {1}".format(
                    type(self).__name__, repr(keys)
                )
            )

        self._contents = contents
        self._keys = keys
        self._length = length
        self._init(identifier, parameters)

    @property
    def contents(self):
        return self._contents

    @property
    def keys(self):
        if self._keys is None:
            return [str(i) for i in range(len(self._contents))]
        else:
            return self._keys

    @property
    def is_tuple(self):
        return self._keys is None

    @property
    def as_tuple(self):
        return RecordArray(
            self._contents,
            None,
            length=self._length,
            identifier=None,
            parameters=None,
        )

    @property
    def nplike(self):
        for content in self._contents:
            nplike = content.nonvirtual_nplike
            if nplike is not None:
                return nplike
        else:
            for content in self._contents:
                return content.nplike
            else:
                return ak.nplike.Numpy.instance()

    @property
    def nonvirtual_nplike(self):
        for content in self._contents:
            nplike = content.nonvirtual_nplike
            if nplike is not None:
                return nplike
        else:
            return None

    Form = RecordForm

    @property
    def form(self):
        return self.Form(
            [x.form for x in self._contents],
            self._keys,
            has_identifier=self._identifier is not None,
            parameters=self._parameters,
            form_key=None,
        )

    def __len__(self):
        return self._length

    def __repr__(self):
        return self._repr("", "", "")

    def _repr(self, indent, pre, post):
        out = [indent, pre, "<RecordArray is_tuple="]
        out.append(repr(json.dumps(self.is_tuple)))
        out.append(" len=")
        out.append(repr(str(len(self))))
        out.append(">")
        out.extend(self._repr_extra(indent + "    "))
        out.append("\n")

        if self._keys is None:
            for i, x in enumerate(self._contents):
                out.append("{0}    <content index={1}>\n".format(indent, repr(str(i))))
                out.append(x._repr(indent + "        ", "", "\n"))
                out.append(indent + "    </content>\n")
        else:
            for i, x in enumerate(self._contents):
                out.append(
                    "{0}    <content index={1} key={2}>\n".format(
                        indent, repr(str(i)), repr(self._keys[i])
                    )
                )
                out.append(x._repr(indent + "        ", "", "\n"))
                out.append(indent + "    </content>\n")

        out.append(indent + "</RecordArray>")
        out.append(post)
        return "".join(out)

    def index_to_key(self, index):
        return self.Form.index_to_key(self, index)

    def key_to_index(self, key):
        return self.Form.key_to_index(self, key)

    def haskey(self, key):
        return self.Form.haskey(self, key)

    def content(self, index_or_key):
        return self.Form.content(self, index_or_key)[: self._length]

    def _getitem_nothing(self):
        return self._getitem_range(slice(0, 0))

    def _getitem_at(self, where):
        if where < 0:
            where += len(self)
        if not (0 <= where < len(self)):
            raise NestedIndexError(self, where)
        return Record(self, where)

    def _getitem_range(self, where):
        start, stop, step = where.indices(len(self))
        assert step == 1
        if len(self._contents) == 0:
            start = min(max(start, 0), self._length)
            stop = min(max(stop, 0), self._length)
            if stop < start:
                stop = start
            return RecordArray(
                [],
                self._keys,
                stop - start,
                self._range_identifier(start, stop),
                self._parameters,
            )
        else:
            nextslice = slice(start, stop)
            return RecordArray(
                [x._getitem_range(nextslice) for x in self._contents],
                self._keys,
                stop - start,
                self._range_identifier(start, stop),
                self._parameters,
            )

    def _getitem_field(self, where, only_fields=()):
        if len(only_fields) == 0:
            return self.content(where)

        else:
            nexthead, nexttail = ak._v2._slicing.headtail(only_fields)
            if ak._util.isstr(nexthead):
                return self.content(where)._getitem_field(nexthead, nexttail)
            else:
                return self.content(where)._getitem_fields(nexthead, nexttail)

    def _getitem_fields(self, where, only_fields=()):
        indexes = [self.key_to_index(key) for key in where]
        if self._keys is None:
            keys = None
        else:
            keys = [self._keys[i] for i in indexes]

        if len(only_fields) == 0:
            contents = [self.content(i) for i in indexes]
        else:
            nexthead, nexttail = ak._v2._slicing.headtail(only_fields)
            if ak._util.isstr(nexthead):
                contents = [
                    self.content(i)._getitem_field(nexthead, nexttail) for i in indexes
                ]
            else:
                contents = [
                    self.content(i)._getitem_fields(nexthead, nexttail) for i in indexes
                ]

        return RecordArray(
            contents,
            keys,
            self._fields_identifier(where),
            None,
        )

    def _carry(self, carry, allow_lazy, exception):
        assert isinstance(carry, ak._v2.index.Index)

        if allow_lazy:
            nplike, where = carry.nplike, carry.data

            if allow_lazy != "copied":
                where = where.copy()

            negative = where < 0
            if nplike.any(negative):
                where[negative] += self._length

            if nplike.any(where >= self._length):
                if issubclass(exception, NestedIndexError):
                    raise exception(self, where)
                else:
                    raise exception("index out of range")

            nextindex = ak._v2.index.Index64(where)
            return ak._v2.contents.indexedarray.IndexedArray(
                nextindex,
                self,
                self._carry_identifier(carry, exception),
                None,
            )

        else:
            contents = [
                self.content(i)._carry(carry, allow_lazy, exception)
                for i in range(len(self._contents))
            ]

            # if issubclass(carry.dtype.type, np.integer):
            #     length = len(carry)
            # else:
            #     length = len(self)
            assert issubclass(carry.dtype.type, np.integer)
            length = len(carry)

            return RecordArray(
                contents,
                self._keys,
                length,
                self._carry_identifier(carry, exception),
                self._parameters,
            )

    def _getitem_next(self, head, tail, advanced):
        if head == ():
            return self

        elif ak._util.isstr(head):
            return self._getitem_next_field(head, tail, advanced)

        elif isinstance(head, list):
            return self._getitem_next_fields(head, tail, advanced)

        elif isinstance(head, ak._v2.contents.IndexedOptionArray):
            return self._getitem_next_missing(head, tail, advanced)

        else:
            nexthead, nexttail = ak._v2._slicing.headtail(tail)

            contents = []
            for i in range(len(self._contents)):
                contents.append(self.content(i)._getitem_next(head, (), advanced))

            parameters = None
            if (
                isinstance(
                    head,
                    (
                        slice,
                        ak._v2.contents.ListOffsetArray,
                        ak._v2.contents.IndexedOptionArray,
                    ),
                )
                or head is Ellipsis
                or advanced is None
            ):
                parameters = self._parameters
            next = RecordArray(contents, self._keys, None, self._identifier, parameters)
            return next._getitem_next(nexthead, nexttail, advanced)

    def _localindex(self, axis, depth):
        posaxis = self._axis_wrap_if_negative(axis)
        if posaxis == depth:
            return self._localindex_axis0()
        else:
            contents = []
            for content in self._contents:
                contents.append(content._localindex(posaxis, depth))
            return RecordArray(
                contents, self._keys, len(self), self._identifier, self._parameters
            )

    def _sort_next(
        self, negaxis, starts, parents, outlength, ascending, stable, kind, order
    ):
        if len(self._keys) > 1:
            raise NotImplementedError

        contents = []
        for content in self._contents:
            contents.append(
                content._sort_next(
                    negaxis,
                    starts,
                    parents,
                    outlength,
                    ascending,
                    stable,
                    kind,
                    order,
                )
            )
        return RecordArray(contents, self._keys, len(self), None, self._parameters)

    def _combinations(self, n, replacement, recordlookup, parameters, axis, depth):
        posaxis = self._axis_wrap_if_negative(axis)
        if posaxis == depth:
            return self._combinations_axis0(n, replacement, recordlookup, parameters)
        else:
            contents = []
            for content in self._contents:
                contents.append(
                    content._combinations(
                        n, replacement, recordlookup, parameters, posaxis, depth
                    )
                )
            return ak._v2.contents.recordarray.RecordArray(
                contents, recordlookup, len(self), self._identifier, self._parameters
            )

<<<<<<< HEAD
    def _reduce_next(
        self,
        reducer,
        negaxis,
        starts,
        shifts,
        parents,
        outlength,
        mask,
        keepdims,
    ):
        contents = []
        for content in self._contents:
            contents.append(
                content._reduce_next(
                    reducer,
                    negaxis,
                    starts,
                    shifts,
                    parents,
                    outlength,
                    mask,
                    keepdims,
                )
            )

        return ak._v2.contents.RecordArray(
            contents,
            self._keys,
            outlength,
            None,
            None,
        )
=======
    def _validityerror(self, path):
        for i in range(len(self.contents)):
            if len(self.contents[i]) < len(self):
                return 'at {0} ("{1}"): len(field({2})) < len(recordarray)'.format(
                    path, type(self), i
                )
        for i in range(len(self.contents)):
            sub = self.contents[i].validityerror(path + ".field({0})".format(i))
            if sub != "":
                return sub
        return ""
>>>>>>> 8aa771b0
<|MERGE_RESOLUTION|>--- conflicted
+++ resolved
@@ -396,7 +396,6 @@
                 contents, recordlookup, len(self), self._identifier, self._parameters
             )
 
-<<<<<<< HEAD
     def _reduce_next(
         self,
         reducer,
@@ -430,7 +429,7 @@
             None,
             None,
         )
-=======
+
     def _validityerror(self, path):
         for i in range(len(self.contents)):
             if len(self.contents[i]) < len(self):
@@ -441,5 +440,4 @@
             sub = self.contents[i].validityerror(path + ".field({0})".format(i))
             if sub != "":
                 return sub
-        return ""
->>>>>>> 8aa771b0
+        return ""