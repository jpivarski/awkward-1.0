# BSD 3-Clause License; see https://github.com/scikit-hep/awkward-1.0/blob/main/LICENSE

from __future__ import absolute_import

import json

try:
    from collections.abc import Iterable
except ImportError:
    from collections import Iterable

import numpy as np

import awkward as ak
from awkward._v2.record import Record
from awkward._v2._slicing import NestedIndexError
from awkward._v2.contents.content import Content
from awkward._v2.forms.recordform import RecordForm


class RecordArray(Content):
    def __init__(self, contents, keys, length=None, identifier=None, parameters=None):
        if not isinstance(contents, Iterable):
            raise TypeError(
                "{0} 'contents' must be iterable, not {1}".format(
                    type(self).__name__, repr(contents)
                )
            )
        if not isinstance(contents, list):
            contents = list(contents)

        if len(contents) == 0 and length is None:
            raise TypeError(
                "{0} if len(contents) == 0, a 'length' must be specified".format(
                    type(self).__name__
                )
            )
        elif length is None:
            length = min(len(x) for x in contents)
        if not (ak._util.isint(length) and length >= 0):
            raise TypeError(
                "{0} 'length' must be a non-negative integer or None, not {1}".format(
                    type(self).__name__, repr(length)
                )
            )
        for content in contents:
            if not isinstance(content, Content):
                raise TypeError(
                    "{0} all 'contents' must be Content subclasses, not {1}".format(
                        type(self).__name__, repr(content)
                    )
                )
            if not len(content) >= length:
                raise ValueError(
                    "{0} len(content) ({1}) must be <= length ({2}) for all 'contents'".format(
                        type(self).__name__, len(content), length
                    )
                )

        if isinstance(keys, Iterable):
            if not isinstance(keys, list):
                keys = list(keys)
            if not all(ak._util.isstr(x) for x in keys):
                raise TypeError(
                    "{0} 'keys' must all be strings, not {1}".format(
                        type(self).__name__, repr(keys)
                    )
                )
            if not len(contents) == len(keys):
                raise ValueError(
                    "{0} len(contents) ({1}) must be equal to len(keys) ({2})".format(
                        type(self).__name__, len(contents), len(keys)
                    )
                )
        elif keys is not None:
            raise TypeError(
                "{0} 'keys' must be iterable or None, not {1}".format(
                    type(self).__name__, repr(keys)
                )
            )

        self._contents = contents
        self._keys = keys
        self._length = length
        self._init(identifier, parameters)

    @property
    def contents(self):
        return self._contents

    @property
    def keys(self):
        if self._keys is None:
            return [str(i) for i in range(len(self._contents))]
        else:
            return self._keys

    @property
    def is_tuple(self):
        return self._keys is None

    @property
    def as_tuple(self):
        return RecordArray(
            self._contents,
            None,
            length=self._length,
            identifier=None,
            parameters=None,
        )

    @property
    def nplike(self):
        if len(self._contents) == 0:
            return ak.nplike.Numpy.instance()
        else:
            return self._contents[0].nplike

    Form = RecordForm

    @property
    def form(self):
        return self.Form(
            [x.form for x in self._contents],
            self._keys,
            has_identifier=self._identifier is not None,
            parameters=self._parameters,
            form_key=None,
        )

    def __len__(self):
        return self._length

    def __repr__(self):
        return self._repr("", "", "")

    def _repr(self, indent, pre, post):
        out = [indent, pre, "<RecordArray is_tuple="]
        out.append(repr(json.dumps(self.is_tuple)))
        out.append(" len=")
        out.append(repr(str(len(self))))
        out.append(">")
        out.extend(self._repr_extra(indent + "    "))
        out.append("\n")

        if self._keys is None:
            for i, x in enumerate(self._contents):
                out.append("{0}    <content index={1}>\n".format(indent, repr(str(i))))
                out.append(x._repr(indent + "        ", "", "\n"))
                out.append(indent + "    </content>\n")
        else:
            for i, x in enumerate(self._contents):
                out.append(
                    "{0}    <content index={1} key={2}>\n".format(
                        indent, repr(str(i)), repr(self._keys[i])
                    )
                )
                out.append(x._repr(indent + "        ", "", "\n"))
                out.append(indent + "    </content>\n")

        out.append(indent + "</RecordArray>")
        out.append(post)
        return "".join(out)

    def index_to_key(self, index):
        return self.Form.index_to_key(self, index)

    def key_to_index(self, key):
        return self.Form.key_to_index(self, key)

    def haskey(self, key):
        return self.Form.haskey(self, key)

    def content(self, index_or_key):
        return self.Form.content(self, index_or_key)[: self._length]

    def _getitem_nothing(self):
        return self._getitem_range(slice(0, 0))

    def _getitem_at(self, where):
        if where < 0:
            where += len(self)
        if not (0 <= where < len(self)):
            raise NestedIndexError(self, where)
        return Record(self, where)

    def _getitem_range(self, where):
        start, stop, step = where.indices(len(self))
        assert step == 1
        if len(self._contents) == 0:
            start = min(max(start, 0), self._length)
            stop = min(max(stop, 0), self._length)
            if stop < start:
                stop = start
            return RecordArray(
                [],
                self._keys,
                stop - start,
                self._range_identifier(start, stop),
                self._parameters,
            )
        else:
            nextslice = slice(start, stop)
            return RecordArray(
                [x._getitem_range(nextslice) for x in self._contents],
                self._keys,
                stop - start,
                self._range_identifier(start, stop),
                self._parameters,
            )

    def _getitem_field(self, where, only_fields=()):
        if len(only_fields) == 0:
            return self.content(where)

        else:
<<<<<<< HEAD
            nexthead, nexttail = self._headtail(only_fields)
            if ak._util.isstr(nexthead):
=======
            nexthead, nexttail = ak._v2._slicing.headtail(only_fields)
            if ak.util.isstr(nexthead):
>>>>>>> 3048908f
                return self.content(where)._getitem_field(nexthead, nexttail)
            else:
                return self.content(where)._getitem_fields(nexthead, nexttail)

    def _getitem_fields(self, where, only_fields=()):
        indexes = [self.key_to_index(key) for key in where]
        if self._keys is None:
            keys = None
        else:
            keys = [self._keys[i] for i in indexes]

        if len(only_fields) == 0:
            contents = [self.content(i) for i in indexes]
        else:
            nexthead, nexttail = ak._v2._slicing.headtail(only_fields)
            if ak._util.isstr(nexthead):
                contents = [
                    self.content(i)._getitem_field(nexthead, nexttail) for i in indexes
                ]
            else:
                contents = [
                    self.content(i)._getitem_fields(nexthead, nexttail) for i in indexes
                ]

        return RecordArray(
            contents,
            keys,
            self._fields_identifier(where),
            None,
        )

    def _carry(self, carry, allow_lazy, exception):
        assert isinstance(carry, ak._v2.index.Index)

        if allow_lazy:
            nplike, where = carry.nplike, carry.data

            if allow_lazy != "copied":
                where = where.copy()

            negative = where < 0
            if nplike.any(negative):
                where[negative] += self._length

            if nplike.any(where >= self._length):
                if issubclass(exception, NestedIndexError):
                    raise exception(self, where)
                else:
                    raise exception("index out of range")

            nextindex = ak._v2.index.Index64(where)
            return ak._v2.contents.indexedarray.IndexedArray(
                nextindex,
                self,
                self._carry_identifier(carry, exception),
                None,
            )

        else:
            contents = [
                self.content(i)._carry(carry, allow_lazy, exception)
                for i in range(len(self._contents))
            ]
            if issubclass(carry.dtype.type, np.integer):
                length = len(carry)
            else:
                length = len(self)
            return RecordArray(
                contents,
                self._keys,
                length,
                self._carry_identifier(carry, exception),
                self._parameters,
            )

    def _getitem_next(self, head, tail, advanced):
        nplike = self.nplike  # noqa: F841

        if head == ():
            return self

        elif ak._util.isstr(head):
            return self._getitem_next_field(head, tail, advanced)

        elif isinstance(head, list):
            return self._getitem_next_fields(head, tail, advanced)

        elif isinstance(head, ak._v2.contents.IndexedOptionArray):
            return self._getitem_next_missing(head, tail, advanced)

        else:
            nexthead, nexttail = ak._v2._slicing.headtail(tail)

            contents = []
            for i in range(len(self._contents)):
                contents.append(self.content(i)._getitem_next(head, (), advanced))

            parameters = None
            if (
                isinstance(
                    head,
                    (
                        slice,
                        ak._v2.contents.ListOffsetArray,
                        ak._v2.contents.IndexedOptionArray,
                    ),
                )
                or head is Ellipsis
                or advanced is None
            ):
                parameters = self._parameters
            next = RecordArray(contents, self._keys, None, self._identifier, parameters)
            return next._getitem_next(nexthead, nexttail, advanced)

    def _localindex(self, axis, depth):
        posaxis = self._axis_wrap_if_negative(axis)
        if posaxis == depth:
            return self._localindex_axis0()
        else:
            contents = []
            for content in self._contents:
                contents.append(content._localindex(posaxis, depth))
            return RecordArray(
                contents, self._keys, len(self), self._identifier, self._parameters
            )

    def _combinations(self, n, replacement, recordlookup, parameters, axis, depth):
        posaxis = self._axis_wrap_if_negative(axis)
        if posaxis == depth:
            return self._combinations_axis0(n, replacement, recordlookup, parameters)
        else:
            contents = []
            for content in self._contents:
                contents.append(
                    content._combinations(
                        n, replacement, recordlookup, parameters, posaxis, depth
                    )
                )
            return ak._v2.contents.recordarray.RecordArray(
                contents, recordlookup, len(self), self._identifier, self._parameters
            )<|MERGE_RESOLUTION|>--- conflicted
+++ resolved
@@ -214,13 +214,8 @@
             return self.content(where)
 
         else:
-<<<<<<< HEAD
-            nexthead, nexttail = self._headtail(only_fields)
+            nexthead, nexttail = ak._v2._slicing.headtail(only_fields)
             if ak._util.isstr(nexthead):
-=======
-            nexthead, nexttail = ak._v2._slicing.headtail(only_fields)
-            if ak.util.isstr(nexthead):
->>>>>>> 3048908f
                 return self.content(where)._getitem_field(nexthead, nexttail)
             else:
                 return self.content(where)._getitem_fields(nexthead, nexttail)
