--- conflicted
+++ resolved
@@ -276,10 +276,6 @@
         else:
             return self.toRegularArray()._localindex(posaxis, depth)
 
-<<<<<<< HEAD
-    def isscalar(self):
-        return self._data.ndim == 0
-=======
     def _combinations(self, n, replacement, recordlookup, parameters, axis, depth):
         posaxis = self._axis_wrap_if_negative(axis)
         if posaxis == depth:
@@ -291,5 +287,4 @@
         else:
             return self.toRegularArray()._combinations(
                 n, replacement, recordlookup, parameters, posaxis, depth
-            )
->>>>>>> b5c2cadf
+            )