# BSD 3-Clause License; see https://github.com/scikit-hep/awkward-1.0/blob/main/LICENSE


import copy

import awkward as ak
from awkward._v2._slicing import NestedIndexError
from awkward._v2.contents.content import Content
from awkward._v2.forms.regularform import RegularForm
from awkward._v2.forms.form import _parameters_equal

np = ak.nplike.NumpyMetadata.instance()
numpy = ak.nplike.Numpy.instance()


class RegularArray(Content):
    is_ListType = True
    is_RegularType = True

    def __init__(
        self,
        content,
        size,
        zeros_length=0,
        identifier=None,
        parameters=None,
        nplike=None,
    ):
        if not isinstance(content, Content):
            raise TypeError(
                "{} 'content' must be a Content subtype, not {}".format(
                    type(self).__name__, repr(content)
                )
            )
        if not isinstance(size, ak._v2._typetracer.UnknownLengthType):
            if not (ak._util.isint(size) and size >= 0):
                raise TypeError(
                    "{} 'size' must be a non-negative integer, not {}".format(
                        type(self).__name__, size
                    )
                )
            else:
                size = int(size)
        if not isinstance(zeros_length, ak._v2._typetracer.UnknownLengthType):
            if not (ak._util.isint(zeros_length) and zeros_length >= 0):
                raise TypeError(
                    "{} 'zeros_length' must be a non-negative integer, not {}".format(
                        type(self).__name__, zeros_length
                    )
                )
        if nplike is None:
            nplike = content.nplike

        self._content = content
        self._size = size
        if size != 0:
            self._length = content.length // size  # floor division
        else:
            self._length = zeros_length
        self._init(identifier, parameters, nplike)

    @property
    def size(self):
        return self._size

    @property
    def content(self):
        return self._content

    Form = RegularForm

    def _form_with_key(self, getkey):
        form_key = getkey(self)
        return self.Form(
            self._content._form_with_key(getkey),
            self._size,
            has_identifier=self._identifier is not None,
            parameters=self._parameters,
            form_key=form_key,
        )

    def _to_buffers(self, form, getkey, container, nplike):
        assert isinstance(form, self.Form)
        self._content._to_buffers(form.content, getkey, container, nplike)

    @property
    def typetracer(self):
        return RegularArray(
            self._content.typetracer,
            self._size,
            self._length,
            self._typetracer_identifier(),
            self._parameters,
            ak._v2._typetracer.TypeTracer.instance(),
        )

    @property
    def length(self):
        return self._length

    def __repr__(self):
        return self._repr("", "", "")

    def _repr(self, indent, pre, post):
        out = [indent, pre, "<RegularArray size="]
        out.append(repr(str(self._size)))
        out.append(" len=")
        out.append(repr(str(self.length)))
        out.append(">")
        out.extend(self._repr_extra(indent + "    "))
        out.append("\n")
        out.append(self._content._repr(indent + "    ", "<content>", "</content>\n"))
        out.append(indent + "</RegularArray>")
        out.append(post)
        return "".join(out)

    def merge_parameters(self, parameters):
        return RegularArray(
            self._content,
            self._size,
            self._length,
            self._identifier,
            ak._v2._util.merge_parameters(self._parameters, parameters),
            self._nplike,
        )

    def toListOffsetArray64(self, start_at_zero=False):
        offsets = self._compact_offsets64(start_at_zero)
        tmp = self._broadcast_tooffsets64(offsets)
        tmp._represents_regular = True
        return tmp

    def toRegularArray(self):
        return self

    def maybe_toNumpyArray(self):
        content = None
        if isinstance(self._content, ak._v2.contents.NumpyArray):
            content = self._content
        elif isinstance(self._content, RegularArray):
            content = self._content.maybe_toNumpyArray()

        if isinstance(content, ak._v2.contents.NumpyArray):
            shape = (self._length, self._size) + content.data.shape[1:]
            return ak._v2.contents.NumpyArray(
                content.data.reshape(shape),
                None,
                ak._v2._util.merge_parameters(
                    self._parameters, content.parameters, True
                ),
                self._nplike,
            )

    def _getitem_nothing(self):
        return self._content._getitem_range(slice(0, 0))

    def _getitem_at(self, where):
        if self._nplike.known_data and where < 0:
            where += self.length

        if where < 0 or where >= self.length:
            raise NestedIndexError(self, where)
        start, stop = (where) * self._size, (where + 1) * self._size
        return self._content._getitem_range(slice(start, stop))

    def _getitem_range(self, where):
        if not self._nplike.known_shape:
            return self

        start, stop, step = where.indices(self.length)
        assert step == 1
        zeros_length = stop - start
        substart, substop = start * self._size, stop * self._size
        return RegularArray(
            self._content._getitem_range(slice(substart, substop)),
            self._size,
            zeros_length,
            self._range_identifier(start, stop),
            self._parameters,
            self._nplike,
        )

    def _getitem_field(self, where, only_fields=()):
        return RegularArray(
            self._content._getitem_field(where, only_fields),
            self._size,
            self._length,
            self._field_identifier(where),
            None,
            self._nplike,
        )

    def _getitem_fields(self, where, only_fields=()):
        return RegularArray(
            self._content._getitem_fields(where, only_fields),
            self._size,
            self._length,
            self._fields_identifier(where),
            None,
            self._nplike,
        )

    def _carry(self, carry, allow_lazy, exception):
        assert isinstance(carry, ak._v2.index.Index)

        where = carry.data

        copied = allow_lazy == "copied"
        if not issubclass(where.dtype.type, np.int64):
            where = where.astype(np.int64)
            copied = True

        negative = where < 0
        if self._nplike.any(negative, prefer=False):
            if not copied:
                where = where.copy()
                copied = True
            where[negative] += self._length

        if self._nplike.any(where >= self._length, prefer=False):
            raise NestedIndexError(self, where)

        nextcarry = ak._v2.index.Index64.empty(
            where.shape[0] * self._size, self._nplike
        )

        self._handle_error(
            self._nplike[
                "awkward_RegularArray_getitem_carry",
                nextcarry.dtype.type,
                where.dtype.type,
            ](
                nextcarry.to(self._nplike),
                where,
                where.shape[0],
                self._size,
            ),
            carry,
        )

        return RegularArray(
            self._content._carry(nextcarry, allow_lazy, exception),
            self._size,
            where.shape[0],
            self._carry_identifier(carry, exception),
            self._parameters,
            self._nplike,
        )

    def _compact_offsets64(self, start_at_zero):
        out = ak._v2.index.Index64.empty(self._length + 1, self._nplike)
        self._handle_error(
            self._nplike["awkward_RegularArray_compact_offsets", out.dtype.type](
                out.to(self._nplike),
                self._length,
                self._size,
            )
        )
        return out

    def _broadcast_tooffsets64(self, offsets):
        if offsets.nplike.known_data and (offsets.length == 0 or offsets[0] != 0):
            raise AssertionError(
                "broadcast_tooffsets64 can only be used with offsets that start at 0, not {}".format(
                    "(empty)" if offsets.length == 0 else str(offsets[0])
                )
            )

        if offsets.nplike.known_shape and offsets.length - 1 != self._length:
            raise AssertionError(
                "cannot broadcast RegularArray of length {} to length {}".format(
                    self._length, offsets.length - 1
                )
            )

        if self._identifier is not None:
            identifier = self._identifier[slice(0, offsets.length - 1)]
        else:
            identifier = self._identifier

        if self._size == 1:
            carrylen = offsets[-1]
            nextcarry = ak._v2.index.Index64.empty(carrylen, self._nplike)
            self._handle_error(
                self._nplike[
                    "awkward_RegularArray_broadcast_tooffsets_size1",
                    nextcarry.dtype.type,
                    offsets.dtype.type,
                ](
                    nextcarry.to(self._nplike),
                    offsets.to(self._nplike),
                    offsets.length,
                )
            )
            nextcontent = self._content._carry(nextcarry, True, NestedIndexError)
            return ak._v2.contents.listoffsetarray.ListOffsetArray(
                offsets, nextcontent, identifier, self._parameters, self._nplike
            )

        else:
            self._handle_error(
                self._nplike[
                    "awkward_RegularArray_broadcast_tooffsets", offsets.dtype.type
                ](
                    offsets.to(self._nplike),
                    offsets.length,
                    self._size,
                )
            )
            return ak._v2.contents.listoffsetarray.ListOffsetArray(
                offsets, self._content, self._identifier, self._parameters, self._nplike
            )

    def _getitem_next_jagged(self, slicestarts, slicestops, slicecontent, tail):
        out = self.toListOffsetArray64(True)
        return out._getitem_next_jagged(slicestarts, slicestops, slicecontent, tail)

    def maybe_to_array(self, nplike):
        out = self._content.maybe_to_array(nplike)
        if out is None:
            return out
        else:
            return out.reshape((self.length, -1) + out.shape[1:])

    def _getitem_next(self, head, tail, advanced):
        if head == ():
            return self

        elif isinstance(head, int):
            nexthead, nexttail = ak._v2._slicing.headtail(tail)
            nextcarry = ak._v2.index.Index64.empty(self._length, self._nplike)
            self._handle_error(
                self._nplike[
                    "awkward_RegularArray_getitem_next_at", nextcarry.dtype.type
                ](
                    nextcarry.to(self._nplike),
                    head,
                    self._length,
                    self._size,
                ),
                head,
            )
            nextcontent = self._content._carry(nextcarry, True, NestedIndexError)
            return nextcontent._getitem_next(nexthead, nexttail, advanced)

        elif isinstance(head, slice):
            nexthead, nexttail = ak._v2._slicing.headtail(tail)
            start, stop, step = head.indices(self._size)

            nextsize = 0
            if step > 0 and stop - start > 0:
                diff = stop - start
                nextsize = diff // step
                if diff % step != 0:
                    nextsize += 1
            elif step < 0 and stop - start < 0:
                diff = start - stop
                nextsize = diff // (step * -1)
                if diff % step != 0:
                    nextsize += 1

            nextcarry = ak._v2.index.Index64.empty(
                self._length * nextsize, self._nplike
            )
            self._handle_error(
                self._nplike[
                    "awkward_RegularArray_getitem_next_range",
                    nextcarry.dtype.type,
                ](
                    nextcarry.to(self._nplike),
                    start,
                    step,
                    self._length,
                    self._size,
                    nextsize,
                ),
                head,
            )

            nextcontent = self._content._carry(nextcarry, True, NestedIndexError)

            if advanced is None or advanced.length == 0:
                return RegularArray(
                    nextcontent._getitem_next(nexthead, nexttail, advanced),
                    nextsize,
                    self._length,
                    self._identifier,
                    self._parameters,
                    self._nplike,
                )
            else:
                nextadvanced = ak._v2.index.Index64.empty(
                    self._length * nextsize, self._nplike
                )
                self._handle_error(
                    self._nplike[
                        "awkward_RegularArray_getitem_next_range_spreadadvanced",
                        nextadvanced.dtype.type,
                        advanced.dtype.type,
                    ](
                        nextadvanced.to(self._nplike),
                        advanced.to(self._nplike),
                        self._length,
                        nextsize,
                    ),
                    head,
                )
                return RegularArray(
                    nextcontent._getitem_next(nexthead, nexttail, nextadvanced),
                    nextsize,
                    self._length,
                    self._identifier,
                    self._parameters,
                    self._nplike,
                )

        elif ak._util.isstr(head):
            return self._getitem_next_field(head, tail, advanced)

        elif isinstance(head, list):
            return self._getitem_next_fields(head, tail, advanced)

        elif head is np.newaxis:
            return self._getitem_next_newaxis(tail, advanced)

        elif head is Ellipsis:
            return self._getitem_next_ellipsis(tail, advanced)

        elif isinstance(head, ak._v2.index.Index64):
            nexthead, nexttail = ak._v2._slicing.headtail(tail)
            flathead = self._nplike.asarray(head.data.reshape(-1))

            regular_flathead = ak._v2.index.Index64.empty(
                flathead.shape[0], self._nplike
            )
            self._handle_error(
                self._nplike[
                    "awkward_RegularArray_getitem_next_array_regularize",
                    regular_flathead.dtype.type,
                    flathead.dtype.type,
                ](
                    regular_flathead.to(self._nplike),
                    flathead,
                    flathead.shape[0],
                    self._size,
                ),
                head,
            )

            if advanced is None or advanced.length == 0:
                nextcarry = ak._v2.index.Index64.empty(
                    self._length * flathead.shape[0], self._nplike
                )
                nextadvanced = ak._v2.index.Index64.empty(
                    self._length * flathead.shape[0], self._nplike
                )
                self._handle_error(
                    self._nplike[
                        "awkward_RegularArray_getitem_next_array",
                        nextcarry.dtype.type,
                        nextadvanced.dtype.type,
                        regular_flathead.dtype.type,
                    ](
                        nextcarry.to(self._nplike),
                        nextadvanced.to(self._nplike),
                        regular_flathead.to(self._nplike),
                        self._length,
                        regular_flathead.length,
                        self._size,
                    ),
                    head,
                )
                nextcontent = self._content._carry(nextcarry, True, NestedIndexError)

                out = nextcontent._getitem_next(nexthead, nexttail, nextadvanced)
                if advanced is None:
                    return ak._v2._slicing.getitem_next_array_wrap(
                        out, head.metadata.get("shape", (head.length,))
                    )
                else:
                    return out

            elif self._size == 0:
                nextcarry = ak._v2.index.Index64.empty(0, self._nplike)
                nextadvanced = ak._v2.index.Index64.empty(0, self._nplike)
                nextcontent = self._content._carry(nextcarry, True, NestedIndexError)
                return nextcontent._getitem_next(nexthead, nexttail, nextadvanced)

            else:
                nextcarry = ak._v2.index.Index64.empty(self._length, self._nplike)
                nextadvanced = ak._v2.index.Index64.empty(self._length, self._nplike)
                self._handle_error(
                    self._nplike[
                        "awkward_RegularArray_getitem_next_array_advanced",
                        nextcarry.dtype.type,
                        nextadvanced.dtype.type,
                        advanced.dtype.type,
                        regular_flathead.dtype.type,
                    ](
                        nextcarry.to(self._nplike),
                        nextadvanced.to(self._nplike),
                        advanced.to(self._nplike),
                        regular_flathead.to(self._nplike),
                        self._length,
                        regular_flathead.length,
                        self._size,
                    ),
                    head,
                )
                nextcontent = self._content._carry(nextcarry, True, NestedIndexError)
                return nextcontent._getitem_next(nexthead, nexttail, nextadvanced)

        elif isinstance(head, ak._v2.contents.ListOffsetArray):
            if advanced is not None:
                raise NestedIndexError(
                    self,
                    head,
                    "cannot mix jagged slice with NumPy-style advanced indexing",
                )

            if head.length != self._size and self._nplike.known_shape:
                raise NestedIndexError(
                    self,
                    head,
                    "cannot fit jagged slice with length {} into {} of size {}".format(
                        head.length, type(self).__name__, self._size
                    ),
                )

            regularlength = self._length
            singleoffsets = head._offsets
            multistarts = ak._v2.index.Index64.empty(
                head.length * regularlength, self._nplike
            )
            multistops = ak._v2.index.Index64.empty(
                head.length * regularlength, self._nplike
            )

            self._handle_error(
                self._nplike[
                    "awkward_RegularArray_getitem_jagged_expand",
                    multistarts.dtype.type,
                    multistops.dtype.type,
                    singleoffsets.dtype.type,
                ](
                    multistarts.to(self._nplike),
                    multistops.to(self._nplike),
                    singleoffsets.to(self._nplike),
                    head.length,
                    regularlength,
                ),
            )
            down = self._content._getitem_next_jagged(
                multistarts, multistops, head._content, tail
            )

            return RegularArray(
                down, head.length, self._length, None, self._parameters, self._nplike
            )

        elif isinstance(head, ak._v2.contents.IndexedOptionArray):
            return self._getitem_next_missing(head, tail, advanced)

        else:
            raise AssertionError(repr(head))

    def num(self, axis, depth=0):
        posaxis = self.axis_wrap_if_negative(axis)
        if posaxis == depth:
            out = ak._v2.index.Index64.empty(1, self._nplike)
            out[0] = self.length
            return ak._v2.contents.numpyarray.NumpyArray(out, None, None, self._nplike)[
                0
            ]
        elif posaxis == depth + 1:
            tonum = ak._v2.index.Index64.empty(self.length, self._nplike)
            self._handle_error(
                self._nplike["awkward_RegularArray_num", tonum.dtype.type](
                    tonum.to(self._nplike), self._size, self.length
                )
            )
            return ak._v2.contents.numpyarray.NumpyArray(
                tonum, None, None, self._nplike
            )
        else:
            next = self._content.num(posaxis, depth + 1)
            return ak._v2.contents.regulararray.RegularArray(
                next, self._size, self.length, None, self._parameters, self._nplike
            )

    def _offsets_and_flattened(self, axis, depth):
        return self.toListOffsetArray64(True)._offsets_and_flattened(axis, depth)

    def mergeable(self, other, mergebool):
        if not _parameters_equal(self._parameters, other._parameters):
            return False

        if isinstance(
            other,
            (
                ak._v2.contents.emptyarray.EmptyArray,
                ak._v2.contents.unionarray.UnionArray,
            ),
        ):
            return True

        elif isinstance(
            other,
            (
                ak._v2.contents.indexedarray.IndexedArray,
                ak._v2.contents.indexedoptionarray.IndexedOptionArray,
                ak._v2.contents.bytemaskedarray.ByteMaskedArray,
                ak._v2.contents.bitmaskedarray.BitMaskedArray,
                ak._v2.contents.unmaskedarray.UnmaskedArray,
            ),
        ):
            return self.mergeable(other.content, mergebool)

        elif isinstance(
            other,
            (
                ak._v2.contents.regulararray.RegularArray,
                ak._v2.contents.listarray.ListArray,
                ak._v2.contents.listoffsetarray.ListOffsetArray,
            ),
        ):
            return self._content.mergeable(other.content, mergebool)

        else:
            return False

    def mergemany(self, others):
        if len(others) == 0:
            return self
        return self.toListOffsetArray64(True).mergemany(others)

    def fillna(self, value):
        return RegularArray(
            self._content.fillna(value),
            self._size,
            self._length,
            self._identifier,
            self._parameters,
            self._nplike,
        )

    def _localindex(self, axis, depth):
        posaxis = self.axis_wrap_if_negative(axis)
        if posaxis == depth:
            return self._localindex_axis0()
        elif posaxis == depth + 1:
            localindex = ak._v2.index.Index64.empty(
                self._length * self._size, self._nplike
            )
            self._handle_error(
                self._nplike["awkward_RegularArray_localindex", np.int64](
                    localindex.to(self._nplike),
                    self._size,
                    self._length,
                )
            )
            return ak._v2.contents.RegularArray(
                ak._v2.contents.numpyarray.NumpyArray(localindex),
                self._size,
                self._length,
                self._identifier,
                self._parameters,
                self._nplike,
            )
        else:
            return ak._v2.contents.RegularArray(
                self._content._localindex(posaxis, depth + 1),
                self._size,
                self._length,
                self._identifier,
                self._parameters,
                self._nplike,
            )

    def numbers_to_type(self, name):
        return ak._v2.contents.regulararray.RegularArray(
            self._content.numbers_to_type(name),
            self._size,
            self.length,
            self._identifier,
            self._parameters,
            self._nplike,
        )

    def _is_unique(self, negaxis, starts, parents, outlength):
        if self._length == 0:
            return True

        return self.toListOffsetArray64(True)._is_unique(
            negaxis,
            starts,
            parents,
            outlength,
        )

    def _unique(self, negaxis, starts, parents, outlength):
        if self._length == 0:
            return self
        out = self.toListOffsetArray64(True)._unique(
            negaxis,
            starts,
            parents,
            outlength,
        )

        if isinstance(out, ak._v2.contents.RegularArray):
            if isinstance(out._content, ak._v2.contents.ListOffsetArray):
                return ak._v2.contents.RegularArray(
                    out._content.toRegularArray(),
                    out._size,
                    out._length,
                    None,
                    out._parameters,
                    self._nplike,
                )

        return out

    def _argsort_next(
        self,
        negaxis,
        starts,
        shifts,
        parents,
        outlength,
        ascending,
        stable,
        kind,
        order,
    ):
        if self._length == 0:
            return ak._v2.contents.NumpyArray(
                self._nplike.empty(0, np.int64), None, None, self._nplike
            )

        next = self.toListOffsetArray64(True)
        out = next._argsort_next(
            negaxis,
            starts,
            shifts,
            parents,
            outlength,
            ascending,
            stable,
            kind,
            order,
        )

        if isinstance(out, ak._v2.contents.RegularArray):
            if isinstance(out._content, ak._v2.contents.ListOffsetArray):
                return ak._v2.contents.RegularArray(
                    out._content.toRegularArray(),
                    out._size,
                    out._length,
                    None,
                    out._parameters,
                    self._nplike,
                )

        return out

    def _sort_next(
        self, negaxis, starts, parents, outlength, ascending, stable, kind, order
    ):
        out = self.toListOffsetArray64(True)._sort_next(
            negaxis,
            starts,
            parents,
            outlength,
            ascending,
            stable,
            kind,
            order,
        )

        # FIXME
        # if isinstance(out, ak._v2.contents.RegularArray):
        #     if isinstance(out._content, ak._v2.contents.ListOffsetArray):
        #         return ak._v2.contents.RegularArray(
        #             out._content.toRegularArray(),
        #             out._size,
        #             out._length,
        #             None,
        #             out._parameters,
        #             self._nplike,
        #         )

        return out

    def _combinations(self, n, replacement, recordlookup, parameters, axis, depth):
        posaxis = self.axis_wrap_if_negative(axis)
        if posaxis == depth:
            return self._combinations_axis0(n, replacement, recordlookup, parameters)
        elif posaxis == depth + 1:
            if (
                self.parameter("__array__") == "string"
                or self.parameter("__array__") == "bytestring"
            ):
                raise ValueError(
                    "ak.combinations does not compute combinations of the characters of a string; please split it into lists"
                )

            size = self._size
            if replacement:
                size = size + (n - 1)
            thisn = n
            if thisn > size:
                combinationslen = 0
            elif thisn == size:
                combinationslen = 1
            else:
                if thisn * 2 > size:
                    thisn = size - thisn
                combinationslen = size
                for j in range(2, thisn + 1):
                    combinationslen = combinationslen * (size - j + 1)
                    combinationslen = combinationslen // j

            totallen = combinationslen * self.length
            tocarryraw = self._nplike.empty(n, dtype=np.intp)
            tocarry = []
            for i in range(n):
                ptr = ak._v2.index.Index64.empty(totallen, self._nplike, dtype=np.int64)
                tocarry.append(ptr)
                if self._nplike.known_data:
                    tocarryraw[i] = ptr.ptr

            toindex = ak._v2.index.Index64.empty(n, self._nplike, dtype=np.int64)
            fromindex = ak._v2.index.Index64.empty(n, self._nplike, dtype=np.int64)

            if self._size != 0:
                self._handle_error(
                    self._nplike[
                        "awkward_RegularArray_combinations_64",
                        np.int64,
                        toindex.to(self._nplike).dtype.type,
                        fromindex.to(self._nplike).dtype.type,
                    ](
                        tocarryraw,
                        toindex.to(self._nplike),
                        fromindex.to(self._nplike),
                        n,
                        replacement,
                        self._size,
                        self.length,
                    )
                )

            contents = []
            length = None
            for ptr in tocarry:
                contents.append(self._content._carry(ptr, True, NestedIndexError))
                length = contents[-1].length
            assert length is not None
            recordarray = ak._v2.contents.recordarray.RecordArray(
                contents, recordlookup, length, None, parameters, self._nplike
            )
            return ak._v2.contents.regulararray.RegularArray(
                recordarray,
                combinationslen,
                self.length,
                self._identifier,
                self._parameters,
                self._nplike,
            )
        else:
            next = self._content._getitem_range(
                slice(0, self.length * self._size)
            )._combinations(
                n, replacement, recordlookup, parameters, posaxis, depth + 1
            )
            return ak._v2.contents.regulararray.RegularArray(
                next,
                self._size,
                self.length,
                self._identifier,
                self._parameters,
                self._nplike,
            )

    def _reduce_next(
        self,
        reducer,
        negaxis,
        starts,
        shifts,
        parents,
        outlength,
        mask,
        keepdims,
    ):
        out = self.toListOffsetArray64(True)._reduce_next(
            reducer,
            negaxis,
            starts,
            shifts,
            parents,
            outlength,
            mask,
            keepdims,
        )

        if not self._content.dimension_optiontype:
            branch, depth = self.branch_depth
            convert_shallow = negaxis == depth
            convert_deep = negaxis + 2 == depth

            if keepdims:
                convert_shallow = False
                convert_deep = True

            if convert_deep:
                if isinstance(out, ak._v2.contents.ListOffsetArray):
                    if isinstance(out.content, ak._v2.contents.ListOffsetArray):
                        out = ak._v2.contents.ListOffsetArray(
                            out._offsets,
                            out._content.toRegularArray(),
                            out._identifier,
                            out._parameters,
                            self._nplike,
                        )
                    elif isinstance(out.content, ak._v2.contents.ListArray):
                        out = ak._v2.contents.ListOffsetArray(
                            out._offsets,
                            out._content.toRegularArray(),
                            out._identifier,
                            out._parameters,
                            self._nplike,
                        )
                elif isinstance(out, ak._v2.contents.ListArray):
                    if isinstance(out.content, ak._v2.contents.ListOffsetArray):
                        out = ak._v2.contents.ListOffsetArray(
                            out._offsets,
                            out._content.toRegularArray(),
                            out._identifier,
                            out._parameters,
                            self._nplike,
                        )
                    elif isinstance(out.content, ak._v2.contents.ListArray):
                        out = ak._v2.contents.ListOffsetArray(
                            out._offsets,
                            out._content.toRegularArray(),
                            out._identifier,
                            out._parameters,
                            self._nplike,
                        )

            if convert_shallow:
                if isinstance(out, ak._v2.contents.ListOffsetArray):
                    out = out.toRegularArray()
                elif isinstance(out, ak._v2.contents.ListArray):
                    out = out.toRegularArray()

        return out

    def _validityerror(self, path):
        if self.size < 0:
            return f'at {path} ("{type(self)}"): size < 0'
        if (
            self.parameter("__array__") == "string"
            or self.parameter("__array__") == "bytestring"
        ):
            return ""
        else:
            return self._content.validityerror(path + ".content")

    def _nbytes_part(self):
        result = self.content._nbytes_part()
        if self.identifier is not None:
            result = result + self.identifier._nbytes_part()
        return result

    def _rpad(self, target, axis, depth, clip):
        posaxis = self.axis_wrap_if_negative(axis)
        if posaxis == depth:
            return self.rpad_axis0(target, clip)

        elif posaxis == depth + 1:
            if not clip:
                if target < self._size:
                    return self
                else:
                    return self._rpad(target, posaxis, depth, True)

            else:
                index = ak._v2.index.Index64.empty(self.length * target, self._nplike)
                self._handle_error(
                    self._nplike[
                        "awkward_RegularArray_rpad_and_clip_axis1", index.dtype.type
                    ](index.to(self._nplike), target, self._size, self.length)
                )
                next = ak._v2.contents.indexedoptionarray.IndexedOptionArray(
                    index,
                    self._content,
                    None,
                    self._parameters,
                    self._nplike,
                )
                return ak._v2.contents.regulararray.RegularArray(
                    next.simplify_optiontype(),
                    target,
                    self.length,
                    None,
                    self._parameters,
                    self._nplike,
                )

        else:
            return ak._v2.contents.regulararray.RegularArray(
                self._content._rpad(target, posaxis, depth + 1, clip),
                self._size,
                self.length,
                None,
                self._parameters,
                self._nplike,
            )

    def _to_numpy(self, allow_missing):
        out = ak._v2.operations.convert.to_numpy(
            self.content, allow_missing=allow_missing
        )
        head, tail = out.shape[0], out.shape[1:]
        if self.size == 0:
            shape = (0, 0) + tail
        else:
            shape = (head // self.size, self.size) + tail
        return out[: shape[0] * self.size].reshape(shape)

    def _to_arrow(self, pyarrow, mask_node, validbytes, length, options):
        if self.parameter("__array__") == "string":
            return self.toListOffsetArray64(False)._to_arrow(
                pyarrow, mask_node, validbytes, length, options
            )

        is_bytestring = self.parameter("__array__") == "bytestring"

        akcontent = self._content[: self._length * self._size]

        if is_bytestring:
            assert isinstance(akcontent, ak._v2.contents.NumpyArray)

            return pyarrow.Array.from_buffers(
                ak._v2._connect.pyarrow.to_awkwardarrow_type(
                    pyarrow.binary(self._size),
                    options["extensionarray"],
                    mask_node,
                    self,
                ),
                self._length,
                [
                    ak._v2._connect.pyarrow.to_validbits(validbytes),
                    pyarrow.py_buffer(akcontent.to(numpy)),
                ],
            )

        else:
            paarray = akcontent._to_arrow(
                pyarrow, None, None, self._length * self._size, options
            )

            content_type = pyarrow.list_(paarray.type).value_field.with_nullable(
                akcontent.is_OptionType
            )

            return pyarrow.Array.from_buffers(
                ak._v2._connect.pyarrow.to_awkwardarrow_type(
                    pyarrow.list_(content_type, self._size),
                    options["extensionarray"],
                    mask_node,
                    self,
                ),
                self._length,
                [
                    ak._v2._connect.pyarrow.to_validbits(validbytes),
                ],
                children=[paarray],
                null_count=ak._v2._connect.pyarrow.to_null_count(
                    validbytes, options["count_nulls"]
                ),
            )

    def _completely_flatten(self, nplike, options):
        if (
            self.parameter("__array__") == "string"
            or self.parameter("__array__") == "bytestring"
        ):
            return [ak._v2.operations.convert.to_numpy(self)]
        else:
            flat = self._content[: self._length * self._size]
            return flat._completely_flatten(nplike, options)

    def _recursively_apply(
        self, action, depth, depth_context, lateral_context, options
    ):
        if options["return_array"]:

            def continuation():
                return RegularArray(
                    self._content._recursively_apply(
                        action,
                        depth + 1,
                        copy.copy(depth_context),
                        lateral_context,
                        options,
                    ),
                    self._size,
                    self._length,
                    self._identifier,
                    self._parameters if options["keep_parameters"] else None,
                    self._nplike,
                )

        else:

            def continuation():
                self._content._recursively_apply(
                    action,
                    depth + 1,
                    copy.copy(depth_context),
                    lateral_context,
                    options,
                )

        result = action(
            self,
            depth=depth,
            depth_context=depth_context,
            lateral_context=lateral_context,
            continuation=continuation,
            options=options,
        )

        if isinstance(result, Content):
            return result
        elif result is None:
            return continuation()
        else:
            raise AssertionError(result)

    def packed(self):
        length = self._length * self._size
        if self._content.length == length:
            content = self._content.packed()
        else:
            content = self._content[:length].packed()

        return RegularArray(
            content,
            self._size,
            self._length,
            self._identifier,
            self._parameters,
            self._nplike,
        )

    def _to_list(self, behavior):
        if self.parameter("__array__") == "bytestring":
            content = ak._v2._util.tobytes(self._content.data)
            length, size = self._length, self._size
            out = [None] * length
            for i in range(length):
                out[i] = content[(i) * size : (i + 1) * size]
            return out

        elif self.parameter("__array__") == "string":
            content = ak._v2._util.tobytes(self._content.data)
            length, size = self._length, self._size
            out = [None] * length
            for i in range(length):
                out[i] = content[(i) * size : (i + 1) * size].decode(
                    errors="surrogateescape"
                )
            return out

        else:
            out = self._to_list_custom(behavior)
            if out is not None:
                return out

            content = self._content._to_list(behavior)
            length, size = self._length, self._size
            out = [None] * length
            for i in range(length):
                out[i] = content[(i) * size : (i + 1) * size]
            return out

<<<<<<< HEAD
    def _to_backend(self, backend):
        content = self._content._to_backend(backend)
        return RegularArray(
            content,
            self._size,
            zeros_length=self._length,
            identifier=self.identifier,
            parameters=self.parameters,
            nplike=backend,
        )
=======
    def _to_json(
        self,
        nan_string,
        infinity_string,
        minus_infinity_string,
        complex_real_string,
        complex_imag_string,
    ):
        if (
            self.parameter("__array__") == "bytestring"
            or self.parameter("__array__") == "string"
        ):
            content = ak._v2._util.tobytes(self._content.data)
            length, size = self._length, self._size
            out = [None] * length
            for i in range(length):
                out[i] = content[(i) * size : (i + 1) * size].decode(
                    errors="surrogateescape"
                )
            return out

        else:
            out = self._to_json_custom()
            if out is not None:
                return out

            content = self._content._to_json(
                nan_string,
                infinity_string,
                minus_infinity_string,
                complex_real_string,
                complex_imag_string,
            )
            length, size = self._length, self._size
            out = [None] * length
            for i in range(length):
                out[i] = content[(i) * size : (i + 1) * size]
            return out
>>>>>>> 4c5fa98a
<|MERGE_RESOLUTION|>--- conflicted
+++ resolved
@@ -1189,7 +1189,6 @@
                 out[i] = content[(i) * size : (i + 1) * size]
             return out
 
-<<<<<<< HEAD
     def _to_backend(self, backend):
         content = self._content._to_backend(backend)
         return RegularArray(
@@ -1200,7 +1199,7 @@
             parameters=self.parameters,
             nplike=backend,
         )
-=======
+
     def _to_json(
         self,
         nan_string,
@@ -1238,5 +1237,4 @@
             out = [None] * length
             for i in range(length):
                 out[i] = content[(i) * size : (i + 1) * size]
-            return out
->>>>>>> 4c5fa98a
+            return out