--- conflicted
+++ resolved
@@ -38,36 +38,10 @@
                     type(self).__name__, repr(contents)
                 )
             )
-<<<<<<< HEAD
-        if has_identities is not None and not isinstance(has_identities, bool):
-            raise TypeError(
-                "{0} 'has_identities' must be of type bool or None, not {1}".format(
-                    type(self).__name__, repr(has_identities)
-                )
-            )
-        if parameters is not None and not isinstance(parameters, dict):
-            raise TypeError(
-                "{0} 'parameters' must be of type dict or None, not {1}".format(
-                    type(self).__name__, repr(parameters)
-                )
-            )
-        if form_key is not None and not isinstance(form_key, str):
-            raise TypeError(
-                "{0} 'form_key' must be of type string or None, not {1}".format(
-                    type(self).__name__, repr(form_key)
-                )
-            )
-        self._keys = keys
-        self._contents = contents
-        self._has_identities = has_identities
-        self._parameters = parameters
-        self._form_key = form_key
-=======
 
         self._recordlookup = recordlookup
         self._contents = list(contents)
         self._init(has_identities, parameters, form_key)
->>>>>>> 4d4dba98
 
     @property
     def keys(self):
@@ -86,13 +60,10 @@
         contents_tolist = [
             content._tolist_part(verbose, toplevel=False) for content in self._contents
         ]
-<<<<<<< HEAD
+
         if self._keys is not None:
             out["contents"] = dict(zip(self._keys, contents_tolist))
         else:
-=======
-        if self._recordlookup is None:
->>>>>>> 4d4dba98
             out["contents"] = contents_tolist
         else:
             out["contents"] = dict(zip(self._recordlookup, contents_tolist))
