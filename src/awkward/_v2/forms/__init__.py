# BSD 3-Clause License; see https://github.com/scikit-hep/awkward-1.0/blob/main/LICENSE

from __future__ import absolute_import

<<<<<<< HEAD
from awkward._v2.forms.form import Form  # noqa: F401
=======
from awkward._v2.forms.form import Form, from_iter, from_json  # noqa: F401
>>>>>>> 4d4dba98
from awkward._v2.forms.emptyform import EmptyForm  # noqa: F401
from awkward._v2.forms.numpyform import NumpyForm, from_dtype  # noqa: F401
from awkward._v2.forms.regularform import RegularForm  # noqa: F401
from awkward._v2.forms.listform import ListForm  # noqa: F401
from awkward._v2.forms.listoffsetform import ListOffsetForm  # noqa: F401
from awkward._v2.forms.recordform import RecordForm  # noqa: F401
from awkward._v2.forms.indexedform import IndexedForm  # noqa: F401
from awkward._v2.forms.indexedoptionform import IndexedOptionForm  # noqa: F401
from awkward._v2.forms.bytemaskedform import ByteMaskedForm  # noqa: F401
from awkward._v2.forms.bitmaskedform import BitMaskedForm  # noqa: F401
from awkward._v2.forms.unmaskedform import UnmaskedForm  # noqa: F401
from awkward._v2.forms.unionform import UnionForm  # noqa: F401
from awkward._v2.forms.virtualform import VirtualForm  # noqa: F401<|MERGE_RESOLUTION|>--- conflicted
+++ resolved
@@ -2,11 +2,7 @@
 
 from __future__ import absolute_import
 
-<<<<<<< HEAD
-from awkward._v2.forms.form import Form  # noqa: F401
-=======
 from awkward._v2.forms.form import Form, from_iter, from_json  # noqa: F401
->>>>>>> 4d4dba98
 from awkward._v2.forms.emptyform import EmptyForm  # noqa: F401
 from awkward._v2.forms.numpyform import NumpyForm, from_dtype  # noqa: F401
 from awkward._v2.forms.regularform import RegularForm  # noqa: F401
