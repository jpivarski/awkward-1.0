# BSD 3-Clause License; see https://github.com/scikit-hep/awkward-1.0/blob/main/LICENSE

import awkward as ak


def from_parquet(
    path,
    columns=None,
    row_groups=None,
    storage_options=None,
    max_gap=64_000,
    max_block=256_000_000,
    footer_sample_size=1_000_000,
    generate_bitmasks=False,
    highlevel=True,
    behavior=None,
):
    """
    Args:
        path (str): Local filename or remote URL, passed to fsspec for resolution.
            May contain glob patterns.
        columns (None, str, or list of str): Glob pattern(s) with bash-like curly
            brackets for matching column names. Nested records are separated by dots.
            If a list of patterns, the logical-or is matched. If None, all columns
            are read.
        row_groups (None or set of int): Row groups to read; must be non-negative.
            Order is ignored: the output array is presented in the order specified by
            Parquet metadata. If None, all row groups/all rows are read.
        storage_options: Passed to `fsspec.parquet.open_parquet_file`.
        max_gap (int): Passed to `fsspec.parquet.open_parquet_file`.
        max_block (int): Passed to `fsspec.parquet.open_parquet_file`.
        footer_sample_size (int): Passed to `fsspec.parquet.open_parquet_file`.
        generate_bitmasks (bool): If enabled and Arrow/Parquet does not have Awkward
            metadata, `generate_bitmasks=True` creates empty bitmasks for nullable
            types that don't have bitmasks in the Arrow/Parquet data, so that the
            Form (BitMaskedForm vs UnmaskedForm) is predictable.
        highlevel (bool): If True, return an #ak.Array; otherwise, return
            a low-level #ak.layout.Content subclass.
        behavior (None or dict): Custom #ak.behavior for the output array, if
            high-level.

    Reads data from a local or remote Parquet file or collection of files.

    The data are eagerly (not lazily) read and must fit into memory. Use `columns`
    and/or `row_groups` to select and filter manageable subsets of the data, and
    use #ak.metadata_from_parquet to find column names and the range of row groups
    that a dataset has.

    See also #ak.to_parquet, #ak.metadata_from_parquet.
    """
    with ak._v2._util.OperationErrorContext(
        "ak._v2.from_parquet",
        dict(
            path=path,
            columns=columns,
            row_groups=row_groups,
            storage_options=storage_options,
            max_gap=max_gap,
            max_block=max_block,
            footer_sample_size=footer_sample_size,
            generate_bitmasks=generate_bitmasks,
            highlevel=highlevel,
            behavior=behavior,
        ),
    ):
        import awkward._v2._connect.pyarrow  # noqa: F401

        parquet_columns, subform, actual_paths, fs, subrg, row_counts, meta = metadata(
            path,
            storage_options,
            row_groups,
            columns,
        )
        return _load(
            actual_paths,
            parquet_columns,
            subrg,
            max_gap,
            max_block,
            footer_sample_size,
            generate_bitmasks,
            subform,
            highlevel,
            behavior,
            fs,
        )


def metadata(
    path,
    storage_options=None,
    row_groups=None,
    columns=None,
    ignore_metadata=False,
    scan_files=True,
):
    import awkward._v2._connect.pyarrow

    # early exit if missing deps
    pyarrow_parquet = awkward._v2._connect.pyarrow.import_pyarrow_parquet(
        "ak._v2.from_parquet"
    )
    import fsspec.parquet

    if row_groups is not None:
        if not all(ak._v2._util.isint(x) and x >= 0 for x in row_groups):
            raise ak._v2._util.error(
                ValueError("row_groups must be a set of non-negative integers")
            )
        if len(set(row_groups)) < len(row_groups):
            raise ak._v2._util.error(ValueError("row group indices must not repeat"))

    fs, _, paths = fsspec.get_fs_token_paths(
        path, mode="rb", storage_options=storage_options
    )
    all_paths, path_for_schema, can_sub = _all_and_metadata_paths(
        path, fs, paths, ignore_metadata, scan_files
    )

    subrg = [None] * len(all_paths)
    actual_paths = all_paths
    with fs.open(
        path_for_schema,
    ) as file_for_metadata:
        parquetfile_for_metadata = pyarrow_parquet.ParquetFile(file_for_metadata)

    list_indicator = "list.item"
    for column_metadata in parquetfile_for_metadata.schema:
        if (
            column_metadata.max_repetition_level > 0
            and ".list.element." in column_metadata.path
        ):
            list_indicator = "list.element"
            break
    if columns is not None:

        form = ak._v2._connect.pyarrow.form_handle_arrow(
            parquetfile_for_metadata.schema_arrow, pass_empty_field=True
        )
        subform = form.select_columns(columns)
    else:
        subform = ak._v2._connect.pyarrow.form_handle_arrow(
            parquetfile_for_metadata.schema_arrow, pass_empty_field=True
        )

    metadata = parquetfile_for_metadata.metadata
    if scan_files and not path_for_schema.endswith("/_metadata"):
        if path_for_schema in all_paths:
            scan_paths = all_paths[1:]
        else:
            scan_paths = all_paths
        for apath in scan_paths:
            with fs.open(apath, "rb") as f:
                md = pyarrow_parquet.ParquetFile(f).metadata
                # TODO: not nested directory structure yet
                md.set_file_path(apath.rsplit("/", 1)[-1])
                metadata.append_row_groups(md)
    if row_groups is not None:
<<<<<<< HEAD
        if any(_ >= metadata.num_row_groups for _ in row_groups):
            raise ValueError(f"Row group selection out of bounds 0..{metadata.num_row_groups - 1}")
=======
        if not can_sub:
            raise TypeError(
                "Requested selection of row-groups, but not scanning metadata"
            )
>>>>>>> 179fb64c

        path_rgs = {}
        rgs_path = {}
        subrg = []
        col_counts = []
        for i in range(metadata.num_row_groups):
            fp = metadata.row_group(i).column(0).file_path
            path_rgs.setdefault(fp, []).append(i)
            rgs_path[i] = fp

        actual_paths = []
        for select in row_groups:
            path = rgs_path[select]
            path2 = [_ for _ in all_paths if _.endswith(path)][0]
            if path2 not in actual_paths:
                actual_paths.append(path2)
                subrg.append([path_rgs[path].index(select)])
            else:
                subrg[-1].append(path_rgs[path].index(select))
            col_counts.append(metadata.row_group(select).num_rows)
    else:
        if can_sub:
            col_counts = [
                metadata.row_group(i).num_rows for i in range(metadata.num_row_groups)
            ]
        else:
            col_counts = None

    parquet_columns = subform.columns(list_indicator=list_indicator)

    return parquet_columns, subform, actual_paths, fs, subrg, col_counts, metadata


def _load(
    actual_paths,
    parquet_columns,
    subrg,
    max_gap,
    max_block,
    footer_sample_size,
    generate_bitmasks,
    subform,
    highlevel,
    behavior,
    fs,
    metadata=None,
):
    arrays = []
    for i, p in enumerate(actual_paths):
        arrays.append(
            _read_parquet_file(
                p,
                fs=fs,
                parquet_columns=parquet_columns,
                row_groups=subrg[i],
                max_gap=max_gap,
                max_block=max_block,
                footer_sample_size=footer_sample_size,
                generate_bitmasks=generate_bitmasks,
                metadata=metadata,
            )
        )

    if len(arrays) == 0:
        numpy = ak.nplike.Numpy.instance()
        return ak._v2.operations.ak_from_buffers._impl(
            subform, 0, _DictOfEmptyBuffers(), "", numpy, highlevel, behavior
        )
    else:
        return ak._v2.operations.ak_concatenate._impl(
            arrays, 0, True, True, highlevel, behavior
        )


def _open_file(
    path, fs, columns, row_groups, max_gap, max_block, footer_sample_size, metadata
):
    """Picks between fsspec.parquet and normal fs.open"""
    import fsspec.parquet

    # condition should be if columns and ow_groups are not all the possible ones
    if (columns or row_groups) and getattr(fs, "async_impl", False):
        return fsspec.parquet.open_parquet_file(
            path,
            fs=fs,
            engine="pyarrow",
            columns=columns,
            row_groups=row_groups,
            max_gap=max_gap,
            metadata=metadata,
            max_block=max_block,
            footer_sample_size=footer_sample_size,
        )
    else:
        return fs.open(path, "rb")


def _read_parquet_file(
    path,
    fs,
    parquet_columns,
    row_groups,
    footer_sample_size,
    max_gap,
    max_block,
    generate_bitmasks,
    metadata=None,
):
    import pyarrow.parquet as pyarrow_parquet

    with _open_file(
        path,
        fs,
        parquet_columns,
        row_groups,
        max_gap,
        max_block,
        footer_sample_size,
        metadata,
    ) as file:
        parquetfile = pyarrow_parquet.ParquetFile(file)

        if row_groups is None:
            arrow_table = parquetfile.read(parquet_columns)
        else:
            arrow_table = parquetfile.read_row_groups(row_groups, parquet_columns)

    return ak._v2.operations.ak_from_arrow._impl(
        arrow_table,
        generate_bitmasks,
        False,
        None,
    )


class _DictOfEmptyBuffers:
    def __getitem__(self, where):
        return b"\x00\x00\x00\x00\x00\x00\x00\x00"


def _all_and_metadata_paths(path, fs, paths, ignore_metadata=False, scan_files=True):
    all_paths = []
    for x in paths:
        if fs.isfile(x):
            is_meta = x.rsplit("/", 1)[-1] == "_metadata"
            if is_meta and ignore_metadata:
                continue
            is_comm = x.rsplit("/", 1)[-1] == "_common_metadata"
            if is_comm and scan_files:
                continue
            all_paths.append((x, is_meta, is_comm))
        elif fs.isdir(x):
            for f, fdata in fs.find(x, detail=True).items():
                is_meta = f.endswith("_metadata")
                if is_meta and ignore_metadata:
                    continue
                is_comm = f.endswith("_common_metadata")
                if is_comm and scan_files:
                    continue
                if f.endswith((".parq", ".parquet")) or is_meta or is_comm:
                    if fdata["type"] == "file":
                        all_paths.append((f, is_meta, is_comm))

    path_for_metadata = [x for x, is_meta, is_comm in all_paths if is_meta]
    if len(path_for_metadata) != 0:
        path_for_metadata = path_for_metadata[0]
        can_sub = True
    else:
        path_for_metadata = [x for x, is_meta, is_comm in all_paths if is_comm]
        if len(path_for_metadata) != 0:
            path_for_metadata = path_for_metadata[0]
        else:
            if len(all_paths) != 0:
                path_for_metadata = all_paths[0][0]
        # we will still know rew-groups and counts if we scan, so can sub-select
        can_sub = scan_files or len(all_paths) == 1

    all_paths = [x for x, is_meta, is_comm in all_paths if not is_meta and not is_comm]

    if len(all_paths) == 0:
        raise ak._v2._util.error(
            ValueError(f"no *.parquet or *.parq matches for path {path!r}")
        )

    return all_paths, path_for_metadata, can_sub<|MERGE_RESOLUTION|>--- conflicted
+++ resolved
@@ -156,15 +156,12 @@
                 md.set_file_path(apath.rsplit("/", 1)[-1])
                 metadata.append_row_groups(md)
     if row_groups is not None:
-<<<<<<< HEAD
         if any(_ >= metadata.num_row_groups for _ in row_groups):
             raise ValueError(f"Row group selection out of bounds 0..{metadata.num_row_groups - 1}")
-=======
         if not can_sub:
             raise TypeError(
                 "Requested selection of row-groups, but not scanning metadata"
             )
->>>>>>> 179fb64c
 
         path_rgs = {}
         rgs_path = {}
