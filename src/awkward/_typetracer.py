# BSD 3-Clause License; see https://github.com/scikit-hep/awkward-1.0/blob/main/LICENSE
from __future__ import annotations

import numbers
from functools import reduce

import numpy
from numpy.lib import stride_tricks

import awkward as ak
from awkward import _nplikes, index
from awkward.typing import TypeVar

np = _nplikes.NumpyMetadata.instance()


class NoError:
    def __init__(self):
        self.str = None
        self.filename = None
        self.pass_through = False
        self.attempt = ak._util.kSliceNone
        self.id = ak._util.kSliceNone


class NoKernel:
    def __init__(self, index):
        self._name_and_types = index

    def __call__(self, *args):
        return NoError()

    def __repr__(self):
        return "<{} {}{}>".format(
            type(self).__name__,
            self._name_and_types[0],
            "".join(", " + str(numpy.dtype(x)) for x in self._name_and_types[1:]),
        )


class UnknownLengthType:
    @property
    def nplike(self) -> TypeTracer:
        return TypeTracer.instance()

    def __repr__(self):
        return "UnknownLength"

    def __str__(self):
        return "??"

    def __eq__(self, other):
        return isinstance(other, UnknownLengthType)

    def __add__(self, other):
        return UnknownLength

    def __radd__(self, other):
        return UnknownLength

    def __sub__(self, other):
        return UnknownLength

    def __rsub__(self, other):
        return UnknownLength

    def __mul__(self, other):
        return UnknownLength

    def __rmul__(self, other):
        return UnknownLength

    def __truediv__(self, other):
        return UnknownLength

    def __floordiv__(self, other):
        return UnknownLength

    def __rdiv__(self, other):
        return UnknownLength

    def __rfloordiv__(self, other):
        return UnknownLength

    def __lt__(self, other):
        return False

    def __le__(self, other):
        return False

    def __gt__(self, other):
        return False

    def __ge__(self, other):
        return False


UnknownLength = UnknownLengthType()


def _empty_array(x):
    if isinstance(x, UnknownScalar):
        return numpy.empty(0, x._dtype)
    elif hasattr(x, "dtype"):
        return numpy.empty(0, x.dtype)
    else:
        raise ak._errors.wrap_error(TypeError)


def _empty_scalar(x):
    assert TypeTracer.instance().isscalar(x)
    if isinstance(x, UnknownScalar):
        return numpy.ones(1, x._dtype)[()]
    elif isinstance(x, "dtype"):
        return numpy.ones(1, x.dtype)[()]
    else:
        return numpy.ones(1, numpy.min_scalar_type(x))[()]


class UnknownScalar:
    def __init__(self, dtype):
        self._dtype = np.dtype(dtype)

    @property
    def nplike(self) -> TypeTracer:
        return TypeTracer.instance()

    @property
    def dtype(self):
        return self._dtype

    def __repr__(self):
        return f"UnknownScalar({self._dtype!r})"

    def __str__(self):
        return f"unknown-{str(self._dtype)}"

    def __add__(self, other):
        if self.nplike.isscalar(other):
            return UnknownScalar(
                self.nplike.promote_types(self.dtype, self.nplike.dtype_of(other))
            )
        else:
            return NotImplemented

    __sub__ = __add__
    __rsub__ = __add__
    __mul__ = __add__
    __rmul__ = __add__

    def __truediv__(self, other):
        if issubclass(self._dtype.type, np.number):
            # TODO: implement type conversion table to predict this
            return UnknownScalar((_empty_scalar(self) / _empty_scalar(other)).dtype)
        else:
            raise ak._errors.wrap_error(
                TypeError("division operation cannot be performed on non-numeric types")
            )

    def __floordiv__(self, other):
        if issubclass(self._dtype.type, np.number):
            return UnknownScalar((_empty_scalar(self) // _empty_scalar(other)).dtype)
        else:
            raise ak._errors.wrap_error(
                TypeError("division operation cannot be performed on non-numeric types")
            )

    def __le__(self, other):
        if self.nplike.isscalar(other):
            return UnknownScalar(np.bool_)
        else:
            return NotImplemented

    __lt__ = __le__
    __gt__ = __le__
    __ge__ = __le__
    __eq__ = __le__

    def __bool__(self) -> bool:
        raise ak._errors.wrap_error(
            TypeError("UnknownScalar cannot be realised as a concrete value")
        )

    __int__ = __bool__
    __float__ = __bool__
    __complex__ = __bool__

    def __neg__(self):
        if issubclass(self._dtype.type, np.number):
            return UnknownScalar(self._dtype)
        else:
            raise ak._errors.wrap_error(
                TypeError("unary operator cannot be performed on non-numeric types")
            )

    __pos__ = __neg__

    def __abs__(self):
        if issubclass(self._dtype.type, (np.number, np.bool_)):
            return UnknownScalar(self._dtype)
        else:
            raise ak._errors.wrap_error(
                TypeError(
                    "unary operator cannot be performed on non-numeric / non-boolean types"
                )
            )

    __invert__ = __abs__


class MaybeNone:
    def __init__(self, content):
        self._content = content

    @property
    def nplike(self):
        return TypeTracer.instance()

    @property
    def content(self):
        return self._content

    def __eq__(self, other):
        if isinstance(other, MaybeNone):
            return self._content == other._content
        else:
            return False

    def __repr__(self):
        return f"MaybeNone({self._content!r})"

    def __str__(self):
        return f"maybe-{self._content}"


class OneOf:
    def __init__(self, contents):
        self._contents = contents

    @property
    def nplike(self):
        return TypeTracer.instance()

    @property
    def contents(self):
        return self._contents

    def __eq__(self, other):
        if isinstance(other, OneOf):
            return set(self._contents) == set(other._contents)
        else:
            return False

    def __repr__(self):
        return f"OneOf({self._contents!r})"

    def __str__(self):
        return (
            f"oneof-{'-'.join(str(x).replace('unknown-', '') for x in self._contents)}"
        )


def _length_after_slice(slice, original_length):
    start, stop, step = slice.indices(original_length)
    assert step != 0

    if (step > 0 and stop - start > 0) or (step < 0 and stop - start < 0):
        d, m = divmod(abs(start - stop), abs(step))
        return d + (1 if m != 0 else 0)
    else:
        return 0


TTypeTracerArray = TypeVar("TTypeTracerArray", bound="TypeTracerArray")


class TypeTracerArray:
    def __init__(self, dtype, shape=None):
        self._dtype = np.dtype(dtype)
        self.shape = shape

    def __repr__(self):
        dtype = repr(self._dtype)
        shape = ""
        if self._shape != (UnknownLength,):
            shape = ", " + repr(self._shape)
        return f"TypeTracerArray({dtype}{shape})"

    @property
    def dtype(self):
        return self._dtype

    @property
    def shape(self):
        return self._shape

    @shape.setter
    def shape(self, value):
        if ak._util.is_integer(value):
            value = (value,)
        elif value is None or isinstance(value, (UnknownLengthType, UnknownScalar)):
            value = (UnknownLength,)
        elif not isinstance(value, tuple):
            value = tuple(value)
        self._shape = value

    @property
    def strides(self):
        out = (self._dtype.itemsize,)
        for x in self._shape[:0:-1]:
            out = (x * out[0],) + out
        return out

    @property
    def nplike(self):
        return TypeTracer.instance()

    @property
    def ndim(self):
        return len(self._shape)

    def astype(self, dtype):
        return self.__class__(np.dtype(dtype), self._shape)

    def view(self, dtype):
        if (
            self.itemsize != np.dtype(dtype).itemsize
            and self._shape[-1] != UnknownLength
        ):
            last = int(
                round(self._shape[-1] * self.itemsize / np.dtype(dtype).itemsize)
            )
            shape = self._shape[:-1] + (last,)
        else:
            shape = self._shape
        dtype = np.dtype(dtype)
        return self.__class__(dtype, shape)

    def forget_length(self):
        return type(self)(self._dtype, (UnknownLength,) + self._shape[1:])

    def __iter__(self):
        raise ak._errors.wrap_error(
            AssertionError(
                "bug in Awkward Array: attempt to convert TypeTracerArray into a concrete array"
            )
        )

    def __array__(self, *args, **kwargs):
        raise ak._errors.wrap_error(
            AssertionError(
                "bug in Awkward Array: attempt to convert TypeTracerArray into a concrete array"
            )
        )

    @property
    def itemsize(self):
        return self._dtype.itemsize

    class _CTypes:
        data = 0

    @property
    def ctypes(self):
        return self._CTypes

    def __len__(self):
        raise ak._errors.wrap_error(
            AssertionError(
                "bug in Awkward Array: attempt to get length of a TypeTracerArray"
            )
        )

    def __setitem__(self, where, what):
        raise ak._errors.wrap_error(
            AssertionError(
                "bug in Awkward Array: attempt to set values of a TypeTracerArray"
            )
        )

    def __getitem__(self, where):
        if isinstance(where, tuple):
            try:
                i = where.index(Ellipsis)
            except ValueError:
                pass
            else:
                before, after = where[:i], where[i + 1 :]
                missing = max(0, len(self._shape) - (len(before) + len(after)))
                where = before + (slice(None, None, None),) * missing + after

        if ak._util.is_integer(where):
            if len(self._shape) == 1:
                if where == 0:
                    return UnknownScalar(self._dtype)
                else:
                    return UnknownScalar(self._dtype)
            else:
                return TypeTracerArray(self._dtype, self._shape[1:])

        elif isinstance(where, slice):
            return TypeTracerArray(self._dtype, (UnknownLength,) + self._shape[1:])

        elif (
            hasattr(where, "dtype")
            and hasattr(where, "shape")
            and issubclass(where.dtype.type, np.integer)
        ):
            assert len(self._shape) != 0
            return TypeTracerArray(self._dtype, where.shape + self._shape[1:])

        elif (
            hasattr(where, "dtype")
            and hasattr(where, "shape")
            and issubclass(where.dtype.type, (np.bool_, bool))
        ):
            assert len(self._shape) != 0
            return TypeTracerArray(self._dtype, (UnknownLength,) + self._shape[1:])

        elif isinstance(where, tuple) and any(
            hasattr(x, "dtype") and hasattr(x, "shape") for x in where
        ):
            for num_basic, wh in enumerate(where):  # noqa: B007
                if not isinstance(wh, slice):
                    break

            if num_basic != 0:
                tmp = self.__getitem__(where[:num_basic])
                basic_shape = tmp._shape[:num_basic]
            else:
                basic_shape = ()

            shapes = []
            for j in range(num_basic, len(where)):
                wh = where[j]
                if ak._util.is_integer(wh):
                    shapes.append(numpy.asarray(0))
                elif hasattr(wh, "dtype") and hasattr(wh, "shape"):
                    sh = [
                        1 if isinstance(x, UnknownLengthType) else int(x)
                        for x in wh.shape
                    ]
                    shapes.append(
                        stride_tricks.as_strided(
                            numpy.asarray(0), shape=sh, strides=[0] * len(sh)
                        )
                    )
                else:
                    raise ak._errors.wrap_error(NotImplementedError(repr(wh)))

            slicer_shape = numpy.broadcast_arrays(*shapes)[0].shape

            shape = basic_shape + slicer_shape + self._shape[num_basic + len(shapes) :]
            assert len(shape) != 0

            return TypeTracerArray(self._dtype, (UnknownLength,) + shape[1:])

        elif (
            isinstance(where, tuple)
            and len(where) > 0
            and (ak._util.is_integer(where[0]) or isinstance(where[0], slice))
        ):
            head, tail = where[0], where[1:]
            next = self.__getitem__(head)

            inner_shape = next.shape[1:]
            after_shape = []
            for i, wh in enumerate(tail):
                if isinstance(wh, int):
                    pass
                elif isinstance(wh, slice):
                    after_shape.append(_length_after_slice(wh, inner_shape[i]))
                else:
                    raise ak._errors.wrap_error(NotImplementedError(repr(wh)))

            shape = (next._shape[0],) + tuple(after_shape)
            return TypeTracerArray(self._dtype, shape)

        else:
            raise ak._errors.wrap_error(NotImplementedError(repr(where)))

    def __eq__(self, other):
        if isinstance(other, numbers.Real):
            return TypeTracerArray(np.bool_, self._shape)
        else:
            return NotImplemented

    def __ne__(self, other):
        if isinstance(other, numbers.Real):
            return TypeTracerArray(np.bool_, self._shape)
        else:
            return NotImplemented

    def __lt__(self, other):
        if isinstance(other, numbers.Real):
            return TypeTracerArray(np.bool_, self._shape)
        else:
            return NotImplemented

    def __le__(self, other):
        if isinstance(other, numbers.Real):
            return TypeTracerArray(np.bool_, self._shape)
        else:
            return NotImplemented

    def __gt__(self, other):
        if isinstance(other, numbers.Real):
            return TypeTracerArray(np.bool_, self._shape)
        else:
            return NotImplemented

    def __ge__(self, other):
        if isinstance(other, numbers.Real):
            return TypeTracerArray(np.bool_, self._shape)
        else:
            return NotImplemented

    def reshape(self, *args):
        if len(args) == 1 and isinstance(args[0], tuple):
            args = args[0]

        assert len(args) != 0
        assert ak._util.is_integer(args[0]) or isinstance(args[0], UnknownLengthType)
        assert all(ak._util.is_integer(x) for x in args[1:])
        assert all(x >= 0 for x in args[1:])

        return TypeTracerArray(self._dtype, (UnknownLength,) + args[1:])

    def copy(self):
        return self

    def __array_ufunc__(self, ufunc, method, *inputs, **kwargs):
        replacements = [
            numpy.empty(0, x.dtype) if hasattr(x, "dtype") else x for x in inputs
        ]
        result = getattr(ufunc, method)(*replacements, **kwargs)
        return TypeTracerArray(result.dtype, shape=self._shape)


class TypeTracer(ak._nplikes.NumpyLike):
    known_data = False
    known_shape = False

    @property
    def index_nplike(self):
        return self

    def to_rectilinear(self, array, *args, **kwargs):
        raise ak._errors.wrap_error(NotImplementedError)

    def __getitem__(self, name_and_types):
        return NoKernel(name_and_types)

    @property
    def ma(self):
        raise ak._errors.wrap_error(NotImplementedError)

    @property
    def char(self):
        raise ak._errors.wrap_error(NotImplementedError)

    @property
    def ndarray(self):
        return TypeTracerArray

    def raw(self, array, nplike):
        if isinstance(nplike, TypeTracer):
            return self.asarray(array)
        elif isinstance(array, TypeTracerArray):
            return self
        elif hasattr(nplike, "known_data") and nplike.known_data:
            raise ak._errors.wrap_error(
                TypeError(
                    "Converting a TypeTracer nplike to a nplike with `known_data=True` is not possible"
                )
            )
        else:
            raise ak._errors.wrap_error(
                TypeError(
                    "Invalid nplike, choose between nplike.Numpy, nplike.Cupy, Typetracer"
                )
            )

    ############################ array creation

    def asarray(self, data, dtype=None, **kwargs):
        if isinstance(data, UnknownScalar):
            array_shape = ()
            array_dtype = data.dtype
        elif numpy.isscalar(data):
            data = numpy.asarray(data)
            array_shape = ()
            array_dtype = data.dtype
        elif isinstance(data, index.Index):
            array_shape = (data.length,)
            array_dtype = data.dtype
        elif hasattr(data, "shape"):
            array_shape = data.shape
            array_dtype = data.dtype
        elif ak._util.is_sized_iterable(data):
            dtypes = []
            untyped_scalars = []

            for obj in data:
                if self.isscalar(obj):
                    if hasattr(obj, "dtype"):
                        dtypes.append(obj.dtype)
                    else:
                        untyped_scalars.append(obj)
                else:
                    raise ak._errors.wrap_error(
                        TypeError(
                            "TypeTracer.asarray only accepts iterables if they are "
                            "one-dimensional and contain scalar types"
                        )
                    )

            # Find dtype of unknown-type scalars (Python scalars)
            if len(untyped_scalars):
                non_scalar_array = numpy.asarray(untyped_scalars)
                dtypes.append(non_scalar_array.dtype)

            if not dtypes:
                raise ak._errors.wrap_error(
                    ValueError(
                        f"bug in Awkward Array: attempt to construct `TypeTracerArray` "
                        f"from a sized iterable with no discernible dtype: {data}"
                    )
                )

            # Construct array
            array_dtype = reduce(numpy.promote_types, dtypes)
            array_shape = (len(data),)
        else:
            raise ak._errors.wrap_error(
                ValueError(
                    f"bug in Awkward Array: attempt to construct `TypeTracerArray` "
                    f"from a non-sized iterable: {data}"
                )
            )

        if array_dtype == np.dtype("O"):
            raise ak._errors.wrap_error(
                ValueError(
                    f"bug in Awkward Array: attempt to construct `TypeTracerArray` "
                    f"from a sequence of non-primitive types: {data}"
                )
            )

        if dtype is None:
            dtype = array_dtype

        return TypeTracerArray(dtype, shape=array_shape)

    def ascontiguousarray(self, array, dtype=None, **kwargs):
        # array[, dtype=]
        return self.asarray(array, dtype=dtype)

    def isscalar(self, element):
        return numpy.isscalar(element) or isinstance(element, UnknownScalar)

    def frombuffer(self, *args, **kwargs):
        # array[, dtype=]
        raise ak._errors.wrap_error(NotImplementedError)

    def zeros(self, shape, dtype=np.float64, **kwargs):
        # shape/len[, dtype=]
        return TypeTracerArray(dtype, shape)

    def ones(self, shape, dtype=np.float64, **kwargs):
        # shape/len[, dtype=]
        return TypeTracerArray(dtype, shape)

    def empty(self, shape, dtype=np.float64, **kwargs):
        # shape/len[, dtype=]
        return TypeTracerArray(dtype, shape)

    def full(self, shape, value, dtype=None, **kwargs):
        value_array = self.asarray(value, dtype=dtype)
        return TypeTracerArray(value_array.dtype, shape)

    def zeros_like(self, a, dtype=None, **kwargs):
        return self.asarray(a, dtype=dtype)

    def ones_like(self, a, dtype=None, **kwargs):
        return self.asarray(a, dtype=dtype)

    def full_like(self, a, fill_value, dtype=None, **kwargs):
        return self.asarray(a, dtype=dtype)

    def arange(self, *args, **kwargs):
        # stop[, dtype=]
        # start, stop[, dtype=]
        # start, stop, step[, dtype=]
        assert 1 <= len(args) <= 3
        assert (
            "dtype" in kwargs
        ), "internal error: calling arange without dtype (platform dependence)"

        if len(args) == 1:
            start, stop, step = 0, args[0], 1
        elif len(args) == 2:
            start, stop, step = args[0], args[1], 1
        elif len(args) == 3:
            start, stop, step = args[0], args[1], args[2]

        if (
            ak._util.is_integer(start)
            and ak._util.is_integer(stop)
            and ak._util.is_integer(step)
        ):
            length = max(0, (stop - start + (step - (1 if step > 0 else -1))) // step)
        else:
<<<<<<< HEAD
            raise ak._errors.wrap_error(
                ValueError(
                    "internal error: calling arange without integer value for start, stop, or step"
                )
            )
=======
            length = UnknownLength
>>>>>>> b83d9dca

        return TypeTracerArray(kwargs["dtype"], (length,))

    def meshgrid(self, *args, **kwargs):
        # *arrays, indexing="ij"
        raise ak._errors.wrap_error(NotImplementedError)

    ############################ testing

    def shape(self, *args, **kwargs):
        # array
        raise ak._errors.wrap_error(NotImplementedError)

    def array_equal(self, *args, **kwargs):
        # array1, array2
        return False

    def size(self, *args, **kwargs):
        # array
        raise ak._errors.wrap_error(NotImplementedError)

    def searchsorted(self, *args, **kwargs):
        # haystack, needle, side="right"
        raise ak._errors.wrap_error(NotImplementedError)

    ############################ manipulation

    def broadcast_arrays(self, *arrays):
        # array1[, array2[, ...]]

        if len(arrays) == 0:
            return []

        next = []
        maxdim = 0
        for x in arrays:
            if not hasattr(x, "shape"):
                next.append(numpy.asarray(x))
            else:
                next.append(x)
                maxdim = max(maxdim, len(x.shape))

        if maxdim == 0:
            return next

        first, *rest = next
        shape = list(first.shape[1:])
        for x in rest:
            thisshape = x.shape[1:]
            if len(shape) < len(thisshape):
                shape = [1] * (len(thisshape) - len(shape)) + shape
            elif len(shape) > len(thisshape):
                thisshape = (1,) * (len(shape) - len(thisshape)) + thisshape
            for i in range(len(shape)):  # pylint: disable=consider-using-enumerate
                if shape[i] == 1 and thisshape[i] != 1:
                    shape[i] = thisshape[i]
                elif shape[i] != 1 and thisshape[i] != 1 and shape[i] != thisshape[i]:
                    raise ak._errors.wrap_error(
                        ValueError(
                            "shape mismatch: objects cannot be broadcast to a single shape"
                        )
                    )

        return [
            TypeTracerArray(x.dtype, [UnknownLength] + shape) for x in [first] + rest
        ]

    def add(self, x, y):
        # array1, array2[, out=]
        is_array = False
        if isinstance(x, TypeTracerArray):
            is_array = True
            x = x[0]
        if isinstance(y, TypeTracerArray):
            is_array = True
            y = y[0]
        out = x + y
        if is_array:
            return TypeTracerArray(out.dtype)
        else:
            return out

    def multiply(self, x, y):
        # array1, array2[, out=]
        return self.add(x, y)

    def maximum(self, x, y):
        # array1, array2[, out=]
        is_array = False
        if isinstance(x, TypeTracerArray):
            is_array = True
            x = x[0]
        if isinstance(y, TypeTracerArray):
            is_array = True
            y = y[0]
        is_maybenone = False
        if isinstance(x, MaybeNone):
            is_maybenone = True
            x = x.content
        if isinstance(y, MaybeNone):
            is_maybenone = True
            y = y.content
        out = x + y
        if is_array:
            return TypeTracerArray(out.dtype)
        elif is_maybenone:
            return MaybeNone(out)
        else:
            return out

    def minimum(self, x, y):
        return self.maximum(x, y)

    def cumsum(self, *args, **kwargs):
        # arrays[, out=]
        raise ak._errors.wrap_error(NotImplementedError)

    def nonzero(self, array):
        # array
        return (TypeTracerArray(np.int64, (UnknownLength,)),) * len(array.shape)

    def unique(self, *args, **kwargs):
        # array
        raise ak._errors.wrap_error(NotImplementedError)

    def concatenate(self, arrays):
        inner_shape = None
        emptyarrays = []
        for x in arrays:
            if inner_shape is None:
                inner_shape = x.shape[1:]
            elif inner_shape != x.shape[1:]:
                raise ak._errors.wrap_error(
                    ValueError(
                        "inner dimensions don't match in concatenate: {} vs {}".format(
                            inner_shape, x.shape[1:]
                        )
                    )
                )
            emptyarrays.append(_empty_array(x))

        if inner_shape is None:
            raise ak._errors.wrap_error(
                ValueError("need at least one array to concatenate")
            )

        return TypeTracerArray(
            numpy.concatenate(emptyarrays).dtype, (UnknownLength,) + inner_shape
        )

    def repeat(self, *args, **kwargs):
        # array, int
        # array1, array2
        raise ak._errors.wrap_error(NotImplementedError)

    def tile(self, *args, **kwargs):
        # array, int
        raise ak._errors.wrap_error(NotImplementedError)

    def stack(self, *args, **kwargs):
        # arrays
        raise ak._errors.wrap_error(NotImplementedError)

    def packbits(self, *args, **kwargs):
        # array
        raise ak._errors.wrap_error(NotImplementedError)

    def unpackbits(self, *args, **kwargs):
        # array
        raise ak._errors.wrap_error(NotImplementedError)

    def broadcast_to(self, *args, **kwargs):
        # array, shape
        raise ak._errors.wrap_error(NotImplementedError)

    def where(self, *args, **kwargs):
        # array, element
        raise ak._errors.wrap_error(NotImplementedError)

    ############################ ufuncs

    def sqrt(self, *args, **kwargs):
        # array
        raise ak._errors.wrap_error(NotImplementedError)

    def exp(self, *args, **kwargs):
        # array
        raise ak._errors.wrap_error(NotImplementedError)

    def true_divide(self, *args, **kwargs):
        # array1, array2
        raise ak._errors.wrap_error(NotImplementedError)

    def logical_and(self, x, y, *, dtype=None):
        if dtype is None:
            dtype = np.bool_

        is_array = False
        if isinstance(x, TypeTracerArray):
            is_array = True
        if isinstance(y, TypeTracerArray):
            is_array = True
        if is_array:
            return TypeTracerArray(dtype)
        else:
            return UnknownScalar(dtype)

    def logical_or(self, x, y, *, dtype=None):
        if dtype is None:
            dtype = np.bool_

        is_array = False
        if isinstance(x, TypeTracerArray):
            is_array = True
        if isinstance(y, TypeTracerArray):
            is_array = True
        if is_array:
            return TypeTracerArray(dtype)
        else:
            return UnknownScalar(dtype)

    def logical_not(self, x, *, dtype=None):
        if dtype is None:
            dtype = np.bool_

        is_array = False
        if isinstance(x, TypeTracerArray):
            is_array = True
        if is_array:
            return TypeTracerArray(dtype)
        else:
            return UnknownScalar(dtype)

    def equal(self, *args, **kwargs):
        # array1, array2
        raise ak._errors.wrap_error(NotImplementedError)

    ############################ almost-ufuncs

    def nan_to_num(self, *args, **kwargs):
        # array, copy=True, nan=0.0, posinf=None, neginf=None
        raise ak._errors.wrap_error(NotImplementedError)

    def isclose(self, *args, **kwargs):
        # a, b, rtol=1e-05, atol=1e-08, equal_nan=False
        raise ak._errors.wrap_error(NotImplementedError)

    ############################ reducers

    def all(self, array, prefer):
        # array
        return prefer

    def any(self, array, prefer):
        # array
        return prefer

    def count_nonzero(self, *args, **kwargs):
        # array
        raise ak._errors.wrap_error(NotImplementedError)

    def sum(self, *args, **kwargs):
        # array
        raise ak._errors.wrap_error(NotImplementedError)

    def prod(self, *args, **kwargs):
        # array
        raise ak._errors.wrap_error(NotImplementedError)

    def min(self, *args, **kwargs):
        # array
        raise ak._errors.wrap_error(NotImplementedError)

    def max(self, *args, **kwargs):
        # array
        raise ak._errors.wrap_error(NotImplementedError)

    def argmin(self, *args, **kwargs):
        # array[, axis=]
        raise ak._errors.wrap_error(NotImplementedError)

    def argmax(self, *args, **kwargs):
        # array[, axis=]
        raise ak._errors.wrap_error(NotImplementedError)

    def array_str(
        self, array, max_line_width=None, precision=None, suppress_small=None
    ):
        # array, max_line_width, precision=None, suppress_small=None
        return "[?? ... ??]"

    def promote_types(self, type1, type2):
        return numpy.promote_types(type1, type2)

    def min_scalar_type(self, a) -> np.dtype:
        if isinstance(a, UnknownScalar):
            # NumPy wants to compute the smallest containing dtype for a scalar
            # value. This is not possible in the case that we don't have a value here
            raise ak._errors.wrap_error(
                ValueError(
                    "cannot determine the minimum scalar type of an unknown value"
                )
            )
        elif isinstance(a, TypeTracerArray):
            return a.dtype
        else:
            return numpy.min_scalar_type(a)

    def result_type(self, *arrays_and_dtypes) -> np.dtype:
        dtypes = []
        arrays = []
        for obj in arrays_and_dtypes:
            if self.isscalar(obj):
                dtypes.append(self.min_scalar_type(obj))
            else:
                arrays.append(_empty_array(obj))
        return numpy.result_type(*dtypes, *arrays)

    @classmethod
    def is_own_array(cls, obj) -> bool:
        return isinstance(obj, TypeTracerArray)

    # TypeTracer-only methods
    def dtype_of(self, value):
        if hasattr(value, "dtype"):
            return value.dtype
        elif self.isscalar(value):
            return self.min_scalar_type(value)
        else:
            raise ak._errors.wrap_error(TypeError(value))

    def is_c_contiguous(self, array) -> bool:
        return True<|MERGE_RESOLUTION|>--- conflicted
+++ resolved
@@ -711,15 +711,7 @@
         ):
             length = max(0, (stop - start + (step - (1 if step > 0 else -1))) // step)
         else:
-<<<<<<< HEAD
-            raise ak._errors.wrap_error(
-                ValueError(
-                    "internal error: calling arange without integer value for start, stop, or step"
-                )
-            )
-=======
             length = UnknownLength
->>>>>>> b83d9dca
 
         return TypeTracerArray(kwargs["dtype"], (length,))
 
