--- conflicted
+++ resolved
@@ -2,13 +2,7 @@
 
 from collections.abc import Iterable
 from itertools import permutations
-
-<<<<<<< HEAD
-import awkward as ak
 from awkward._parameters import parameters_are_equal, type_parameters_equal
-=======
-from awkward._parameters import type_parameters_equal
->>>>>>> ec98c635
 from awkward._typing import final
 from awkward.types.type import Type
 
