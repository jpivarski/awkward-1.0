--- conflicted
+++ resolved
@@ -409,13 +409,6 @@
         return ak.operations.convert.to_numpy(array, *args, **kwargs)
 
     def __getitem__(self, name_and_types):
-<<<<<<< HEAD
-        # for key in ak._cpu_kernels.kernel.keys():
-        #     if "UnionArray_flatten_length" in key[0]:
-        #         print(key)
-
-=======
->>>>>>> 9e9dda20
         return NumpyKernel(ak._cpu_kernels.kernel[name_and_types], name_and_types)
 
     def __init__(self):
