// BSD 3-Clause License; see https://github.com/jpivarski/awkward-1.0/blob/master/LICENSE

#ifndef AWKWARDCPU_GETITEM_H_
#define AWKWARDCPU_GETITEM_H_

#include "awkward/cpu-kernels/util.h"
#include <memory>

extern "C" {
  EXPORT_SYMBOL void awkward_regularize_rangeslice(int64_t* start, int64_t* stop, bool posstep, bool hasstart, bool hasstop, int64_t length);
  EXPORT_SYMBOL struct Error awkward_regularize_arrayslice_64(int64_t* flatheadptr, int64_t lenflathead, int64_t length);

  EXPORT_SYMBOL struct Error awkward_index8_to_index64(int64_t* toptr, const int8_t* fromptr, int64_t length);
  EXPORT_SYMBOL struct Error awkward_indexU8_to_index64(int64_t* toptr, const uint8_t* fromptr, int64_t length);
  EXPORT_SYMBOL struct Error awkward_index32_to_index64(int64_t* toptr, const int32_t* fromptr, int64_t length);
  EXPORT_SYMBOL struct Error awkward_indexU32_to_index64(int64_t* toptr, const uint32_t* fromptr, int64_t length);

  EXPORT_SYMBOL struct Error awkward_index8_carry_64(int8_t* toindex, const int8_t* fromindex, const int64_t* carry, int64_t fromindexoffset, int64_t lenfromindex, int64_t length);
  EXPORT_SYMBOL struct Error awkward_indexU8_carry_64(uint8_t* toindex, const uint8_t* fromindex, const int64_t* carry, int64_t fromindexoffset, int64_t lenfromindex, int64_t length);
  EXPORT_SYMBOL struct Error awkward_index32_carry_64(int32_t* toindex, const int32_t* fromindex, const int64_t* carry, int64_t fromindexoffset, int64_t lenfromindex, int64_t length);
  EXPORT_SYMBOL struct Error awkward_indexU32_carry_64(uint32_t* toindex, const uint32_t* fromindex, const int64_t* carry, int64_t fromindexoffset, int64_t lenfromindex, int64_t length);
  EXPORT_SYMBOL struct Error awkward_index64_carry_64(int64_t* toindex, const int64_t* fromindex, const int64_t* carry, int64_t fromindexoffset, int64_t lenfromindex, int64_t length);

  EXPORT_SYMBOL struct Error awkward_index8_carry_nocheck_64(int8_t* toindex, const int8_t* fromindex, const int64_t* carry, int64_t fromindexoffset, int64_t length);
  EXPORT_SYMBOL struct Error awkward_indexU8_carry_nocheck_64(uint8_t* toindex, const uint8_t* fromindex, const int64_t* carry, int64_t fromindexoffset, int64_t length);
  EXPORT_SYMBOL struct Error awkward_index32_carry_nocheck_64(int32_t* toindex, const int32_t* fromindex, const int64_t* carry, int64_t fromindexoffset, int64_t length);
  EXPORT_SYMBOL struct Error awkward_indexU32_carry_nocheck_64(uint32_t* toindex, const uint32_t* fromindex, const int64_t* carry, int64_t fromindexoffset, int64_t length);
  EXPORT_SYMBOL struct Error awkward_index64_carry_nocheck_64(int64_t* toindex, const int64_t* fromindex, const int64_t* carry, int64_t fromindexoffset, int64_t length);

  EXPORT_SYMBOL struct Error awkward_slicearray_ravel_64(int64_t* toptr, const int64_t* fromptr, int64_t ndim, const int64_t* shape, const int64_t* strides);

  EXPORT_SYMBOL struct Error awkward_slicemissing_check_same(bool* same, const int8_t* bytemask, int64_t bytemaskoffset, const int64_t* missingindex, int64_t missingindexoffset, int64_t length);

  EXPORT_SYMBOL struct Error awkward_carry_arange_64(int64_t* toptr, int64_t length);

  EXPORT_SYMBOL struct Error awkward_identities32_getitem_carry_64(int32_t* newidentitiesptr, const int32_t* identitiesptr, const int64_t* carryptr, int64_t lencarry, int64_t offset, int64_t width, int64_t length);
  EXPORT_SYMBOL struct Error awkward_identities64_getitem_carry_64(int64_t* newidentitiesptr, const int64_t* identitiesptr, const int64_t* carryptr, int64_t lencarry, int64_t offset, int64_t width, int64_t length);

  EXPORT_SYMBOL struct Error awkward_numpyarray_contiguous_init_64(int64_t* toptr, int64_t skip, int64_t stride);
  EXPORT_SYMBOL struct Error awkward_numpyarray_contiguous_copy_64(uint8_t* toptr, const uint8_t* fromptr, int64_t len, int64_t stride, int64_t offset, const int64_t* pos);
  EXPORT_SYMBOL struct Error awkward_numpyarray_contiguous_next_64(int64_t* topos, const int64_t* frompos, int64_t len, int64_t skip, int64_t stride);

  EXPORT_SYMBOL struct Error awkward_numpyarray_getitem_next_null_64(uint8_t* toptr, const uint8_t* fromptr, int64_t len, int64_t stride, int64_t offset, const int64_t* pos);
  EXPORT_SYMBOL struct Error awkward_numpyarray_getitem_next_at_64(int64_t* nextcarryptr, const int64_t* carryptr, int64_t lencarry, int64_t skip, int64_t at);
  EXPORT_SYMBOL struct Error awkward_numpyarray_getitem_next_range_64(int64_t* nextcarryptr, const int64_t* carryptr, int64_t lencarry, int64_t lenhead, int64_t skip, int64_t start, int64_t step);
  EXPORT_SYMBOL struct Error awkward_numpyarray_getitem_next_range_advanced_64(int64_t* nextcarryptr, int64_t* nextadvancedptr, const int64_t* carryptr, const int64_t* advancedptr, int64_t lencarry, int64_t lenhead, int64_t skip, int64_t start, int64_t step);
  EXPORT_SYMBOL struct Error awkward_numpyarray_getitem_next_array_64(int64_t* nextcarryptr, int64_t* nextadvancedptr, const int64_t* carryptr, const int64_t* flatheadptr, int64_t lencarry, int64_t lenflathead, int64_t skip);
  EXPORT_SYMBOL struct Error awkward_numpyarray_getitem_next_array_advanced_64(int64_t* nextcarryptr, const int64_t* carryptr, const int64_t* advancedptr, const int64_t* flatheadptr, int64_t lencarry, int64_t skip);

  EXPORT_SYMBOL struct Error awkward_numpyarray_getitem_boolean_numtrue(int64_t* numtrue, const int8_t* fromptr, int64_t byteoffset, int64_t length, int64_t stride);
  EXPORT_SYMBOL struct Error awkward_numpyarray_getitem_boolean_nonzero_64(int64_t* toptr, const int8_t* fromptr, int64_t byteoffset, int64_t length, int64_t stride);

  EXPORT_SYMBOL struct Error awkward_listarray32_getitem_next_at_64(int64_t* tocarry, const int32_t* fromstarts, const int32_t* fromstops, int64_t lenstarts, int64_t startsoffset, int64_t stopsoffset, int64_t at);
  EXPORT_SYMBOL struct Error awkward_listarrayU32_getitem_next_at_64(int64_t* tocarry, const uint32_t* fromstarts, const uint32_t* fromstops, int64_t lenstarts, int64_t startsoffset, int64_t stopsoffset, int64_t at);
  EXPORT_SYMBOL struct Error awkward_listarray64_getitem_next_at_64(int64_t* tocarry, const int64_t* fromstarts, const int64_t* fromstops, int64_t lenstarts, int64_t startsoffset, int64_t stopsoffset, int64_t at);

  EXPORT_SYMBOL struct Error awkward_listarray32_getitem_next_range_carrylength(int64_t* carrylength, const int32_t* fromstarts, const int32_t* fromstops, int64_t lenstarts, int64_t startsoffset, int64_t stopsoffset, int64_t start, int64_t stop, int64_t step);
  EXPORT_SYMBOL struct Error awkward_listarrayU32_getitem_next_range_carrylength(int64_t* carrylength, const uint32_t* fromstarts, const uint32_t* fromstops, int64_t lenstarts, int64_t startsoffset, int64_t stopsoffset, int64_t start, int64_t stop, int64_t step);
  EXPORT_SYMBOL struct Error awkward_listarray64_getitem_next_range_carrylength(int64_t* carrylength, const int64_t* fromstarts, const int64_t* fromstops, int64_t lenstarts, int64_t startsoffset, int64_t stopsoffset, int64_t start, int64_t stop, int64_t step);

  EXPORT_SYMBOL struct Error awkward_listarray32_getitem_next_range_64(int32_t* tooffsets, int64_t* tocarry, const int32_t* fromstarts, const int32_t* fromstops, int64_t lenstarts, int64_t startsoffset, int64_t stopsoffset, int64_t start, int64_t stop, int64_t step);
  EXPORT_SYMBOL struct Error awkward_listarrayU32_getitem_next_range_64(uint32_t* tooffsets, int64_t* tocarry, const uint32_t* fromstarts, const uint32_t* fromstops, int64_t lenstarts, int64_t startsoffset, int64_t stopsoffset, int64_t start, int64_t stop, int64_t step);
  EXPORT_SYMBOL struct Error awkward_listarray64_getitem_next_range_64(int64_t* tooffsets, int64_t* tocarry, const int64_t* fromstarts, const int64_t* fromstops, int64_t lenstarts, int64_t startsoffset, int64_t stopsoffset, int64_t start, int64_t stop, int64_t step);

  EXPORT_SYMBOL struct Error awkward_listarray32_getitem_next_range_counts_64(int64_t* total, const int32_t* fromoffsets, int64_t lenstarts);
  EXPORT_SYMBOL struct Error awkward_listarrayU32_getitem_next_range_counts_64(int64_t* total, const uint32_t* fromoffsets, int64_t lenstarts);
  EXPORT_SYMBOL struct Error awkward_listarray64_getitem_next_range_counts_64(int64_t* total, const int64_t* fromoffsets, int64_t lenstarts);

  EXPORT_SYMBOL struct Error awkward_listarray32_getitem_next_range_spreadadvanced_64(int64_t* toadvanced, const int64_t* fromadvanced, const int32_t* fromoffsets, int64_t lenstarts);
  EXPORT_SYMBOL struct Error awkward_listarrayU32_getitem_next_range_spreadadvanced_64(int64_t* toadvanced, const int64_t* fromadvanced, const uint32_t* fromoffsets, int64_t lenstarts);
  EXPORT_SYMBOL struct Error awkward_listarray64_getitem_next_range_spreadadvanced_64(int64_t* toadvanced, const int64_t* fromadvanced, const int64_t* fromoffsets, int64_t lenstarts);

  EXPORT_SYMBOL struct Error awkward_listarray32_getitem_next_array_64(int64_t* tocarry, int64_t* toadvanced, const int32_t* fromstarts, const int32_t* fromstops, const int64_t* fromarray, int64_t startsoffset, int64_t stopsoffset, int64_t lenstarts, int64_t lenarray, int64_t lencontent);
  EXPORT_SYMBOL struct Error awkward_listarrayU32_getitem_next_array_64(int64_t* tocarry, int64_t* toadvanced, const uint32_t* fromstarts, const uint32_t* fromstops, const int64_t* fromarray, int64_t startsoffset, int64_t stopsoffset, int64_t lenstarts, int64_t lenarray, int64_t lencontent);
  EXPORT_SYMBOL struct Error awkward_listarray64_getitem_next_array_64(int64_t* tocarry, int64_t* toadvanced, const int64_t* fromstarts, const int64_t* fromstops, const int64_t* fromarray, int64_t startsoffset, int64_t stopsoffset, int64_t lenstarts, int64_t lenarray, int64_t lencontent);

  EXPORT_SYMBOL struct Error awkward_listarray32_getitem_next_array_advanced_64(int64_t* tocarry, int64_t* toadvanced, const int32_t* fromstarts, const int32_t* fromstops, const int64_t* fromarray, const int64_t* fromadvanced, int64_t startsoffset, int64_t stopsoffset, int64_t lenstarts, int64_t lenarray, int64_t lencontent);
  EXPORT_SYMBOL struct Error awkward_listarrayU32_getitem_next_array_advanced_64(int64_t* tocarry, int64_t* toadvanced, const uint32_t* fromstarts, const uint32_t* fromstops, const int64_t* fromarray, const int64_t* fromadvanced, int64_t startsoffset, int64_t stopsoffset, int64_t lenstarts, int64_t lenarray, int64_t lencontent);
  EXPORT_SYMBOL struct Error awkward_listarray64_getitem_next_array_advanced_64(int64_t* tocarry, int64_t* toadvanced, const int64_t* fromstarts, const int64_t* fromstops, const int64_t* fromarray, const int64_t* fromadvanced, int64_t startsoffset, int64_t stopsoffset, int64_t lenstarts, int64_t lenarray, int64_t lencontent);

  EXPORT_SYMBOL struct Error awkward_listarray32_getitem_carry_64(int32_t* tostarts, int32_t* tostops, const int32_t* fromstarts, const int32_t* fromstops, const int64_t* fromcarry, int64_t startsoffset, int64_t stopsoffset, int64_t lenstarts, int64_t lencarry);
  EXPORT_SYMBOL struct Error awkward_listarrayU32_getitem_carry_64(uint32_t* tostarts, uint32_t* tostops, const uint32_t* fromstarts, const uint32_t* fromstops, const int64_t* fromcarry, int64_t startsoffset, int64_t stopsoffset, int64_t lenstarts, int64_t lencarry);
  EXPORT_SYMBOL struct Error awkward_listarray64_getitem_carry_64(int64_t* tostarts, int64_t* tostops, const int64_t* fromstarts, const int64_t* fromstops, const int64_t* fromcarry, int64_t startsoffset, int64_t stopsoffset, int64_t lenstarts, int64_t lencarry);

  EXPORT_SYMBOL struct Error awkward_regulararray_getitem_next_at_64(int64_t* tocarry, int64_t at, int64_t len, int64_t size);
  EXPORT_SYMBOL struct Error awkward_regulararray_getitem_next_range_64(int64_t* tocarry, int64_t regular_start, int64_t step, int64_t len, int64_t size, int64_t nextsize);
  EXPORT_SYMBOL struct Error awkward_regulararray_getitem_next_range_spreadadvanced_64(int64_t* toadvanced, const int64_t* fromadvanced, int64_t len, int64_t nextsize);
  EXPORT_SYMBOL struct Error awkward_regulararray_getitem_next_array_regularize_64(int64_t* toarray, const int64_t* fromarray, int64_t lenarray, int64_t size);
  EXPORT_SYMBOL struct Error awkward_regulararray_getitem_next_array_64(int64_t* tocarry, int64_t* toadvanced, const int64_t* fromarray, int64_t len, int64_t lenarray, int64_t size);
  EXPORT_SYMBOL struct Error awkward_regulararray_getitem_next_array_advanced_64(int64_t* tocarry, int64_t* toadvanced, const int64_t* fromadvanced, const int64_t* fromarray, int64_t len, int64_t lenarray, int64_t size);
  EXPORT_SYMBOL struct Error awkward_regulararray_getitem_carry_64(int64_t* tocarry, const int64_t* fromcarry, int64_t lencarry, int64_t size);

  EXPORT_SYMBOL struct Error awkward_indexedarray32_numnull(int64_t* numnull, const int32_t* fromindex, int64_t indexoffset, int64_t lenindex);
  EXPORT_SYMBOL struct Error awkward_indexedarrayU32_numnull(int64_t* numnull, const uint32_t* fromindex, int64_t indexoffset, int64_t lenindex);
  EXPORT_SYMBOL struct Error awkward_indexedarray64_numnull(int64_t* numnull, const int64_t* fromindex, int64_t indexoffset, int64_t lenindex);

  EXPORT_SYMBOL struct Error awkward_indexedarray32_getitem_nextcarry_outindex_64(int64_t* tocarry, int32_t* toindex, const int32_t* fromindex, int64_t indexoffset, int64_t lenindex, int64_t lencontent);
  EXPORT_SYMBOL struct Error awkward_indexedarrayU32_getitem_nextcarry_outindex_64(int64_t* tocarry, uint32_t* toindex, const uint32_t* fromindex, int64_t indexoffset, int64_t lenindex, int64_t lencontent);
  EXPORT_SYMBOL struct Error awkward_indexedarray64_getitem_nextcarry_outindex_64(int64_t* tocarry, int64_t* toindex, const int64_t* fromindex, int64_t indexoffset, int64_t lenindex, int64_t lencontent);

  EXPORT_SYMBOL struct Error awkward_indexedarray32_getitem_nextcarry_outindex_mask_64(int64_t* tocarry, int64_t* toindex, const int32_t* fromindex, int64_t indexoffset, int64_t lenindex, int64_t lencontent);
  EXPORT_SYMBOL struct Error awkward_indexedarrayU32_getitem_nextcarry_outindex_mask_64(int64_t* tocarry, int64_t* toindex, const uint32_t* fromindex, int64_t indexoffset, int64_t lenindex, int64_t lencontent);
  EXPORT_SYMBOL struct Error awkward_indexedarray64_getitem_nextcarry_outindex_mask_64(int64_t* tocarry, int64_t* toindex, const int64_t* fromindex, int64_t indexoffset, int64_t lenindex, int64_t lencontent);

  EXPORT_SYMBOL struct Error awkward_listoffsetarray_getitem_adjust_offsets_64(int64_t* tooffsets, int64_t* tononzero, const int64_t* fromoffsets, int64_t offsetsoffset, int64_t length, const int64_t* nonzero, int64_t nonzerooffset, int64_t nonzerolength);

  EXPORT_SYMBOL struct Error awkward_listoffsetarray_getitem_adjust_offsets_index_64(int64_t* tooffsets, int64_t* tononzero, const int64_t* fromoffsets, int64_t offsetsoffset, int64_t length, const int64_t* index, int64_t indexoffset, int64_t indexlength, const int64_t* nonzero, int64_t nonzerooffset, int64_t nonzerolength, const int8_t* originalmask, int64_t maskoffset, int64_t masklength);

  EXPORT_SYMBOL struct Error awkward_indexedarray_getitem_adjust_outindex_64(int8_t* tomask, int64_t* toindex, int64_t* tononzero, const int64_t* fromindex, int64_t fromindexoffset, int64_t fromindexlength, const int64_t* nonzero, int64_t nonzerooffset, int64_t nonzerolength);

  EXPORT_SYMBOL struct Error awkward_indexedarray32_getitem_nextcarry_64(int64_t* tocarry, const int32_t* fromindex, int64_t indexoffset, int64_t lenindex, int64_t lencontent);
  EXPORT_SYMBOL struct Error awkward_indexedarrayU32_getitem_nextcarry_64(int64_t* tocarry, const uint32_t* fromindex, int64_t indexoffset, int64_t lenindex, int64_t lencontent);
  EXPORT_SYMBOL struct Error awkward_indexedarray64_getitem_nextcarry_64(int64_t* tocarry, const int64_t* fromindex, int64_t indexoffset, int64_t lenindex, int64_t lencontent);

  EXPORT_SYMBOL struct Error awkward_indexedarray32_getitem_carry_64(int32_t* toindex, const int32_t* fromindex, const int64_t* fromcarry, int64_t indexoffset, int64_t lenindex, int64_t lencarry);
  EXPORT_SYMBOL struct Error awkward_indexedarrayU32_getitem_carry_64(uint32_t* toindex, const uint32_t* fromindex, const int64_t* fromcarry, int64_t indexoffset, int64_t lenindex, int64_t lencarry);
  EXPORT_SYMBOL struct Error awkward_indexedarray64_getitem_carry_64(int64_t* toindex, const int64_t* fromindex, const int64_t* fromcarry, int64_t indexoffset, int64_t lenindex, int64_t lencarry);

  EXPORT_SYMBOL struct Error awkward_unionarray8_32_regular_index(int32_t* toindex, const int8_t* fromtags, int64_t tagsoffset, int64_t length);
  EXPORT_SYMBOL struct Error awkward_unionarray8_U32_regular_index(uint32_t* toindex, const int8_t* fromtags, int64_t tagsoffset, int64_t length);
  EXPORT_SYMBOL struct Error awkward_unionarray8_64_regular_index(int64_t* toindex, const int8_t* fromtags, int64_t tagsoffset, int64_t length);

  EXPORT_SYMBOL struct Error awkward_unionarray8_32_project_64(int64_t* lenout, int64_t* tocarry, const int8_t* fromtags, int64_t tagsoffset, const int32_t* fromindex, int64_t indexoffset, int64_t length, int64_t which);
  EXPORT_SYMBOL struct Error awkward_unionarray8_U32_project_64(int64_t* lenout, int64_t* tocarry, const int8_t* fromtags, int64_t tagsoffset, const uint32_t* fromindex, int64_t indexoffset, int64_t length, int64_t which);
  EXPORT_SYMBOL struct Error awkward_unionarray8_64_project_64(int64_t* lenout, int64_t* tocarry, const int8_t* fromtags, int64_t tagsoffset, const int64_t* fromindex, int64_t indexoffset, int64_t length, int64_t which);

  EXPORT_SYMBOL struct Error awkward_missing_repeat_64(int64_t* outindex, const int64_t* index, int64_t indexoffset, int64_t indexlength, int64_t repetitions, int64_t regularsize);

  EXPORT_SYMBOL struct Error awkward_regulararray_getitem_jagged_expand_64(int64_t* multistarts, int64_t* multistops, const int64_t* singleoffsets, int64_t regularsize, int64_t regularlength);

  EXPORT_SYMBOL struct Error awkward_listarray32_getitem_jagged_expand_64(int64_t* multistarts, int64_t* multistops, const int64_t* singleoffsets, int64_t* tocarry, const int32_t* fromstarts, int64_t fromstartsoffset, const int32_t* fromstops, int64_t fromstopsoffset, int64_t jaggedsize, int64_t length);
  EXPORT_SYMBOL struct Error awkward_listarrayU32_getitem_jagged_expand_64(int64_t* multistarts, int64_t* multistops, const int64_t* singleoffsets, int64_t* tocarry, const uint32_t* fromstarts, int64_t fromstartsoffset, const uint32_t* fromstops, int64_t fromstopsoffset, int64_t jaggedsize, int64_t length);
  EXPORT_SYMBOL struct Error awkward_listarray64_getitem_jagged_expand_64(int64_t* multistarts, int64_t* multistops, const int64_t* singleoffsets, int64_t* tocarry, const int64_t* fromstarts, int64_t fromstartsoffset, const int64_t* fromstops, int64_t fromstopsoffset, int64_t jaggedsize, int64_t length);

  EXPORT_SYMBOL struct Error awkward_listarray_getitem_jagged_carrylen_64(int64_t* carrylen, const int64_t* slicestarts, int64_t slicestartsoffset, const int64_t* slicestops, int64_t slicestopsoffset, int64_t sliceouterlen);

  EXPORT_SYMBOL struct Error awkward_listarray32_getitem_jagged_apply_64(int64_t* tooffsets, int64_t* tocarry, const int64_t* slicestarts, int64_t slicestartsoffset, const int64_t* slicestops, int64_t slicestopsoffset, int64_t sliceouterlen, const int64_t* sliceindex, int64_t sliceindexoffset, int64_t sliceinnerlen, const int32_t* fromstarts, int64_t fromstartsoffset, const int32_t* fromstops, int64_t fromstopsoffset, int64_t contentlen);
  EXPORT_SYMBOL struct Error awkward_listarrayU32_getitem_jagged_apply_64(int64_t* tooffsets, int64_t* tocarry, const int64_t* slicestarts, int64_t slicestartsoffset, const int64_t* slicestops, int64_t slicestopsoffset, int64_t sliceouterlen, const int64_t* sliceindex, int64_t sliceindexoffset, int64_t sliceinnerlen, const uint32_t* fromstarts, int64_t fromstartsoffset, const uint32_t* fromstops, int64_t fromstopsoffset, int64_t contentlen);
  EXPORT_SYMBOL struct Error awkward_listarray64_getitem_jagged_apply_64(int64_t* tooffsets, int64_t* tocarry, const int64_t* slicestarts, int64_t slicestartsoffset, const int64_t* slicestops, int64_t slicestopsoffset, int64_t sliceouterlen, const int64_t* sliceindex, int64_t sliceindexoffset, int64_t sliceinnerlen, const int64_t* fromstarts, int64_t fromstartsoffset, const int64_t* fromstops, int64_t fromstopsoffset, int64_t contentlen);

  EXPORT_SYMBOL struct Error awkward_listarray_getitem_jagged_numvalid_64(int64_t* numvalid, const int64_t* slicestarts, int64_t slicestartsoffset, const int64_t* slicestops, int64_t slicestopsoffset, int64_t length, const int64_t* missing, int64_t missingoffset, int64_t missinglength);

  EXPORT_SYMBOL struct Error awkward_listarray_getitem_jagged_shrink_64(int64_t* tocarry, int64_t* tosmalloffsets, int64_t* tolargeoffsets, const int64_t* slicestarts, int64_t slicestartsoffset, const int64_t* slicestops, int64_t slicestopsoffset, int64_t length, const int64_t* missing, int64_t missingoffset);

  EXPORT_SYMBOL struct Error awkward_listarray32_getitem_jagged_descend_64(int64_t* tooffsets, const int64_t* slicestarts, int64_t slicestartsoffset, const int64_t* slicestops, int64_t slicestopsoffset, int64_t sliceouterlen, const int32_t* fromstarts, int64_t fromstartsoffset, const int32_t* fromstops, int64_t fromstopsoffset);
  EXPORT_SYMBOL struct Error awkward_listarrayU32_getitem_jagged_descend_64(int64_t* tooffsets, const int64_t* slicestarts, int64_t slicestartsoffset, const int64_t* slicestops, int64_t slicestopsoffset, int64_t sliceouterlen, const uint32_t* fromstarts, int64_t fromstartsoffset, const uint32_t* fromstops, int64_t fromstopsoffset);
  EXPORT_SYMBOL struct Error awkward_listarray64_getitem_jagged_descend_64(int64_t* tooffsets, const int64_t* slicestarts, int64_t slicestartsoffset, const int64_t* slicestops, int64_t slicestopsoffset, int64_t sliceouterlen, const int64_t* fromstarts, int64_t fromstartsoffset, const int64_t* fromstops, int64_t fromstopsoffset);

<<<<<<< HEAD
  EXPORT_SYMBOL int8_t awkward_index8_getitem_at_nowrap(const int8_t* ptr, int64_t offset, int64_t at);
  EXPORT_SYMBOL uint8_t awkward_indexU8_getitem_at_nowrap(const uint8_t* ptr, int64_t offset, int64_t at);
  EXPORT_SYMBOL int32_t awkward_index32_getitem_at_nowrap(const int32_t* ptr, int64_t offset, int64_t at);
  EXPORT_SYMBOL uint32_t awkward_indexU32_getitem_at_nowrap(const uint32_t* ptr, int64_t offset, int64_t at);
  EXPORT_SYMBOL int64_t awkward_index64_getitem_at_nowrap(const int64_t* ptr, int64_t offset, int64_t at);

  EXPORT_SYMBOL void awkward_index8_setitem_at_nowrap(int8_t* ptr, int64_t offset, int64_t at, int8_t value);
  EXPORT_SYMBOL void awkward_indexU8_setitem_at_nowrap(uint8_t* ptr, int64_t offset, int64_t at, uint8_t value);
  EXPORT_SYMBOL void awkward_index32_setitem_at_nowrap(int32_t* ptr, int64_t offset, int64_t at, int32_t value);
  EXPORT_SYMBOL void awkward_indexU32_setitem_at_nowrap(uint32_t* ptr, int64_t offset, int64_t at, uint32_t value);
  EXPORT_SYMBOL void awkward_index64_setitem_at_nowrap(int64_t* ptr, int64_t offset, int64_t at, int64_t value);
=======
  EXPORT_SYMBOL struct Error awkward_bytemaskedarray_getitem_carry_64(int8_t* tomask, const int8_t* frommask, int64_t frommaskoffset, int64_t lenmask, const int64_t* fromcarry, int64_t lencarry);

  EXPORT_SYMBOL struct Error awkward_bytemaskedarray_numnull(int64_t* numnull, const int8_t* mask, int64_t maskoffset, int64_t length, bool validwhen);
  EXPORT_SYMBOL struct Error awkward_bytemaskedarray_getitem_nextcarry_64(int64_t* tocarry, const int8_t* mask, int64_t maskoffset, int64_t length, bool validwhen);
  EXPORT_SYMBOL struct Error awkward_bytemaskedarray_getitem_nextcarry_outindex_64(int64_t* tocarry, int64_t* outindex, const int8_t* mask, int64_t maskoffset, int64_t length, bool validwhen);

  EXPORT_SYMBOL struct Error awkward_bytemaskedarray_toindexedarray_64(int64_t* toindex, const int8_t* mask, int64_t maskoffset, int64_t length, bool validwhen);

}
>>>>>>> bf44d024

}
#endif // AWKWARDCPU_GETITEM_H_<|MERGE_RESOLUTION|>--- conflicted
+++ resolved
@@ -146,7 +146,6 @@
   EXPORT_SYMBOL struct Error awkward_listarrayU32_getitem_jagged_descend_64(int64_t* tooffsets, const int64_t* slicestarts, int64_t slicestartsoffset, const int64_t* slicestops, int64_t slicestopsoffset, int64_t sliceouterlen, const uint32_t* fromstarts, int64_t fromstartsoffset, const uint32_t* fromstops, int64_t fromstopsoffset);
   EXPORT_SYMBOL struct Error awkward_listarray64_getitem_jagged_descend_64(int64_t* tooffsets, const int64_t* slicestarts, int64_t slicestartsoffset, const int64_t* slicestops, int64_t slicestopsoffset, int64_t sliceouterlen, const int64_t* fromstarts, int64_t fromstartsoffset, const int64_t* fromstops, int64_t fromstopsoffset);
 
-<<<<<<< HEAD
   EXPORT_SYMBOL int8_t awkward_index8_getitem_at_nowrap(const int8_t* ptr, int64_t offset, int64_t at);
   EXPORT_SYMBOL uint8_t awkward_indexU8_getitem_at_nowrap(const uint8_t* ptr, int64_t offset, int64_t at);
   EXPORT_SYMBOL int32_t awkward_index32_getitem_at_nowrap(const int32_t* ptr, int64_t offset, int64_t at);
@@ -158,7 +157,7 @@
   EXPORT_SYMBOL void awkward_index32_setitem_at_nowrap(int32_t* ptr, int64_t offset, int64_t at, int32_t value);
   EXPORT_SYMBOL void awkward_indexU32_setitem_at_nowrap(uint32_t* ptr, int64_t offset, int64_t at, uint32_t value);
   EXPORT_SYMBOL void awkward_index64_setitem_at_nowrap(int64_t* ptr, int64_t offset, int64_t at, int64_t value);
-=======
+
   EXPORT_SYMBOL struct Error awkward_bytemaskedarray_getitem_carry_64(int8_t* tomask, const int8_t* frommask, int64_t frommaskoffset, int64_t lenmask, const int64_t* fromcarry, int64_t lencarry);
 
   EXPORT_SYMBOL struct Error awkward_bytemaskedarray_numnull(int64_t* numnull, const int8_t* mask, int64_t maskoffset, int64_t length, bool validwhen);
@@ -168,7 +167,5 @@
   EXPORT_SYMBOL struct Error awkward_bytemaskedarray_toindexedarray_64(int64_t* toindex, const int8_t* mask, int64_t maskoffset, int64_t length, bool validwhen);
 
 }
->>>>>>> bf44d024
 
-}
 #endif // AWKWARDCPU_GETITEM_H_