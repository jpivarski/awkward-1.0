// BSD 3-Clause License; see https://github.com/jpivarski/awkward-1.0/blob/master/LICENSE

#ifndef AWKWARD_CONTENT_H_
#define AWKWARD_CONTENT_H_

#include <algorithm>
#include <cstdio>
#include <map>
#include <numeric>

#include "awkward/cpu-kernels/util.h"
#include "awkward/Identities.h"
#include "awkward/Slice.h"
#include "awkward/io/json.h"
#include "awkward/type/Type.h"
#include "awkward/Index.h"
#include "awkward/Reducer.h"

namespace awkward {
  class Content;
  using ContentPtr    = std::shared_ptr<Content>;
  using ContentPtrVec = std::vector<std::shared_ptr<Content>>;

  /// @class Content
  ///
  /// @brief Abstract superclass of all array node types (flat hierarchy).
  /// Any Content can be nested within any other Content.
  class EXPORT_SYMBOL Content {
  public:
    /// @brief Called by all subclass constructors; assigns #identities and
    /// #parameters upon construction.
    Content(const IdentitiesPtr& identities,
            const util::Parameters& parameters);

    /// @brief Empty destructor; required for some C++ reason.
    virtual ~Content();

    /// @brief Returns `true` if the data represented by this node is scalar,
    /// not a true array.
    ///
    /// Scalars are not valid inputs to many operations, but they are
    /// instances of Content so that they can be outputs of some operations.
    ///
    /// Formally, scalars and arrays should probably be distinct C++ types
    /// to eliminate this ambiguity, but that would introduce excessive
    /// type-testing and casting in all the algorithms that chain operations
    /// (output of one is input to another). It is more convenient to test
    /// for scalars at runtime with this method.
    ///
    /// The only scalars are:
    ///
    ///    - NumpyArray with `shape.empty()` (zero-dimensional array), which
    ///      represents scalar numbers and booleans. (Immediately converted
    ///      to a number object in Python.)
    ///    - None, which represents missing values. (Immediately converted
    ///      to `None` in Python.)
    ///    - Record, which represents one item from a RecordArray.
    virtual bool
      isscalar() const;

    /// @brief User-friendly name of this class, including integer-type
    /// specialization.
    virtual const std::string
      classname() const = 0;

    /// @brief Optional Identities for each element of the array
    /// (may be `nullptr`).
    virtual const IdentitiesPtr
      identities() const;

    /// @brief Assign a surrogate index of Identities to this array (in-place).
    ///
    /// This also assigns and possibly replaces Identities in nested arrays.
    ///
    /// @note This mutability is temporary:
    /// [scikit-hep/awkward-1.0#116](https://github.com/scikit-hep/awkward-1.0/issues/176)
    /// Eventually, this interface will be deprecated and all Content
    /// instances will be immutable.
    virtual void
      setidentities() = 0;

    /// @brief Assign a specified set of Identities to this array (in-place).
    ///
    /// This also assigns and possibly replaces Identities in nested arrays.
    ///
    /// @note This mutability is temporary:
    /// [scikit-hep/awkward-1.0#116](https://github.com/scikit-hep/awkward-1.0/issues/176)
    /// Eventually, this interface will be deprecated and all Content
    /// instances will be immutable.
    virtual void
      setidentities(const IdentitiesPtr& identities) = 0;

    /// @brief High-level Type describing this array.
    ///
    /// @param typestrs A mapping from `"__record__"` parameters to string
    /// representations of those types, to override the derived strings.
    virtual const TypePtr
      type(const util::TypeStrs& typestrs) const = 0;

    /// @brief Internal function to build an output string for #tostring.
    ///
    /// @param indent Indentation depth as a string of spaces.
    /// @param pre Prefix string, usually an opening XML tag.
    /// @param post Postfix string, usually a closing XML tag and carriage
    /// return.
    virtual const std::string
      tostring_part(const std::string& indent,
                    const std::string& pre,
                    const std::string& post) const = 0;

    /// @brief Internal function to produce a JSON representation one node at
    /// a time.
    virtual void
      tojson_part(ToJson& builder) const = 0;

    /// @brief Internal function used to calculate #nbytes.
    ///
    /// @param largest The largest range of bytes used in each
    /// reference-counted pointer (`size_t`).
    ///
    /// @note This method of accounting for overlapping buffers is
    /// insufficient: two nodes could use parts of the same buffer in which
    /// one doesn't completely overlap the other. It's not likely, but
    /// currently the calculation of #nbytes is an underestimate.
    virtual void
      nbytes_part(std::map<size_t, int64_t>& largest) const = 0;

    /// @brief The number of elements in the array.
    virtual int64_t
      length() const = 0;

    /// @brief Copies this node without copying any nodes hierarchically
    /// nested within it or any array/index/identity buffers.
    ///
    /// See also #deep_copy.
    virtual const ContentPtr
      shallow_copy() const = 0;

    /// @brief Copies this node and all nodes hierarchically
    /// nested within it, optionally copying the associated arrays, indexes,
    /// and identities, too.
    ///
    /// See also #shallow_copy.
    ///
    /// @param copyarrays If `true`, copy the associated array buffers (in
    /// NumpyArray and {@link RawArrayOf RawArray}), not just the lightweight
    /// objects that point to them.
    /// @param copyindexes If `true`, copy the {@link IndexOf Index} objects
    /// and their buffers as well.
    /// @param copyidentities If `true`, copy the
    /// {@link IdentitiesOf Identities} objects and their buffers as well.
    virtual const ContentPtr
      deep_copy(bool copyarrays,
                bool copyindexes,
                bool copyidentities) const = 0;

    /// @brief Performs up-front validity checks on an array so that they don't
    /// have to be checked in #getitem_at_nowrap for each item.
    virtual void
      check_for_iteration() const = 0;

    /// @brief Internal function to get an empty slice (with the correct
    /// type).
    virtual const ContentPtr
      getitem_nothing() const = 0;

    /// @brief Returns the element at a given position in the array, handling
    /// negative indexing and bounds-checking like Python.
    ///
    /// The first item in the array is at `0`, the second at `1`, the last at
    /// `-1`, the penultimate at `-2`, etc.
    virtual const ContentPtr
      getitem_at(int64_t at) const = 0;

    /// @brief Returns the element at a given position in the array, without
    /// handling negative indexing or bounds-checking.
    ///
    /// If the array has Identities, the identity bounds are checked.
    virtual const ContentPtr
      getitem_at_nowrap(int64_t at) const = 0;

    /// @brief Subinterval of this array, handling negative indexing
    /// and bounds-checking like Python.
    ///
    /// The first item in the array is at `0`, the second at `1`, the last at
    /// `-1`, the penultimate at `-2`, etc.
    ///
    /// Ranges beyond the array are not an error; they are trimmed to
    /// `start = 0` on the left and `stop = length() - 1` on the right.
    ///
    /// This operation only affects the node metadata; its calculation time
    /// does not scale with the size of the array.
    virtual const ContentPtr
      getitem_range(int64_t start, int64_t stop) const = 0;

    /// @brief Subinterval of this array, without handling negative
    /// indexing or bounds-checking.
    ///
    /// If the array has Identities, the identity bounds are checked.
    ///
    /// This operation only affects the node metadata; its calculation time
    /// does not scale with the size of the array.
    virtual const ContentPtr
      getitem_range_nowrap(int64_t start, int64_t stop) const = 0;

    /// @brief This array with the first nested RecordArray replaced by
    /// the field at `key`.
    virtual const ContentPtr
      getitem_field(const std::string& key) const = 0;

    /// @brief This array with the first nested RecordArray replaced by
    /// a RecordArray of a given subset of `keys`.
    virtual const ContentPtr
      getitem_fields(const std::vector<std::string>& keys) const = 0;

    /// @brief Entry point for general slicing: Slice represents a tuple of
    /// SliceItem nodes applying to each level of nested lists.
    virtual const ContentPtr
      getitem(const Slice& where) const;

    /// @brief Internal function that propagates a generic #getitem request
    /// through one axis (including advanced indexing).
    ///
    /// @param head First element of the Slice tuple.
    /// @param tail The rest of the elements of the Slice tuple.
    /// @param advanced If empty, no array slices (integer or boolean) have
    /// been encountered yet; otherwise, positions in any subsequent array
    /// slices to select.
    ///
    /// In the [NumPy documentation](https://docs.scipy.org/doc/numpy/reference/arrays.indexing.html#integer-array-indexing),
    /// advanced indexes are described as iterating "as one," which requires
    /// an {@link IndexOf Index} to be propagated when implemented recursively.
    virtual const ContentPtr
      getitem_next(const SliceItemPtr& head,
                   const Slice& tail,
                   const Index64& advanced) const;

    /// @brief Internal function that propagates a jagged array (array with
    /// irregular-length dimensions) slice through one axis.
    ///
    /// @param slicestarts Effective `starts` (similar to
    /// {@link ListArrayOf ListArray}'s `starts`) of the jagged slice.
    /// @param slicestops Effective `stops` of the jagged slice.
    /// @param slicecontent Nested `content` within the jagged slice.
    /// @param tail Subsequent SliceItem elements beyond the jagged array
    /// hierarchy.
    virtual const ContentPtr
      getitem_next_jagged(const Index64& slicestarts,
                          const Index64& slicestops,
                          const SliceItemPtr& slicecontent,
                          const Slice& tail) const;

    /// @brief Returns an array of the same type with elements filtered,
    /// rearranged, and possibly duplicated by the `carry` array of integers.
    ///
    /// The output has the same length as the `carry` index, not the `array`
    /// that is being manipulated. For each item `i` in `carry`, the output
    /// is `array[index[i]]`.
    ///
    /// This operation is called
    /// [take](https://docs.scipy.org/doc/numpy/reference/generated/numpy.take.html)
    /// in NumPy and Arrow, although this #carry is a low-level function that
    /// does not handle negative indexes and is not exposed to the Python
    /// layer. It is used by many operations to pass
    /// filters/rearrangements/duplications from one typed array node to
    /// another without knowing the latter's type.
    ///
    /// Taking #getitem_at_nowrap as a function from integers to the array's
    /// item type, `A: [0, len(a)) → T`, and the `carry` array's
    /// {@link IndexOf#getitem_at_nowrap Index64::getitem_at_nowrap} as a
    /// function `C: [0, len(c)) → [0, len(a))`, this method represents
    /// function composition, `A ∘ C: [0, len(c)) → T`.
    ///
    /// @note If the `carry` array has duplicate elements, the array is only
    /// duplicated one level deep. For instance, on a
    /// {@link ListArrayOf ListArray}, only the `starts` and `stops` get
    /// duplicated, not the `content` (and similarly for all other node types).
    virtual const ContentPtr
      carry(const Index64& carry) const = 0;

    /// @brief The parameter associated with `key` at the first level
    /// that has a non-null value, descending only as deep as the first
    /// RecordArray.
    virtual const std::string
      purelist_parameter(const std::string& key) const = 0;

    /// @brief Returns `true` if all nested lists down to the first RecordArray
    /// are RegularArray nodes; `false` otherwise.
    virtual bool
      purelist_isregular() const = 0;

    /// @brief The list-depth of this array, not counting any contained
    /// within a RecordArray.
    ///
    /// The `purelist_depth` of a Record is `0`, and a RecordArray is `1`
    /// (regardless of what its fields contain).
    ///
    /// If this array contains a {@link UnionArrayOf UnionArray} with
    /// different depths, the return value is `-1`.
    virtual int64_t
      purelist_depth() const = 0;

    /// @brief Returns (a) the minimum list-depth and (b) the maximum
    /// list-depth of the array, which can differ if this array "branches"
    /// (differs when followed through different fields of a RecordArray or
    /// {@link UnionArrayOf UnionArray}).
    virtual const std::pair<int64_t, int64_t>
      minmax_depth() const = 0;

    /// @brief Returns (a) whether the list-depth of this array "branches,"
    /// or differs when followed through different fields of a RecordArray or
    /// {@link UnionArrayOf UnionArray} and (b) the minimum list-depth.
    ///
    /// If the array does not contain any records or heterogeneous data, the
    /// `first` element is always `true` and the `second` is simply the depth.
    virtual const std::pair<bool, int64_t>
      branch_depth() const = 0;

    /// @brief The number of fields in the first nested tuple or
    /// records or `-1` if this array does not contain a RecordArray.
    virtual int64_t
      numfields() const = 0;

    /// @brief The position of a tuple or record key name if this array
    /// contains a RecordArray.
    virtual int64_t
      fieldindex(const std::string& key) const = 0;

    /// @brief The record name associated with a given field index or
    /// the tuple index as a string (e.g. `"0"`, `"1"`, `"2"`) if a tuple.
    ///
    /// Raises an error if the array does not contain a RecordArray.
    virtual const std::string
      key(int64_t fieldindex) const = 0;

    /// @brief Returns `true` if the array contains a RecordArray with the
    /// specified `key`; `false` otherwise.
    virtual bool
      haskey(const std::string& key) const = 0;

    /// @brief A list of RecordArray keys or an empty list if this
    /// array does not contain a RecordArray.
    virtual const std::vector<std::string>
      keys() const = 0;

    /// @brief Returns an error message if this array is invalid; otherwise,
    /// returns an empty string.
    virtual const std::string
      validityerror(const std::string& path) const = 0;

    /// @brief Returns an equivalent array simplified at one level only using
    /// {@link IndexedArrayOf#simplify_optiontype simplify_optiontype}
    /// if an option-type array and
    /// {@link UnionArrayOf#simplify_uniontype simplify_uniontype}
    /// if a union-type array.
    ///
    /// For all other types of arrays, this operation is a pass-through.
    virtual const ContentPtr
      shallow_simplify() const = 0;

    /// @brief The length of this array (as a NumpyArray scalar) if `axis = 0`
    /// or the lengths of subarrays (as an array or nested array) if
    /// `axis != 0`.
    ///
    /// @param axis The axis whose length or lengths to quantify.
    /// Negative `axis` counts backward from the deepest levels (`-1` is
    /// the last valid `axis`).
    /// @param depth The current depth while stepping into the array: this
    /// value is set to `0` on the array node where the user starts the
    /// process and is increased at each level of list-depth (instead of
    /// decreasing the user-specified `axis`).
    virtual const ContentPtr
      num(int64_t axis, int64_t depth) const = 0;

    /// @brief Returns (a) an offsets {@link IndexOf Index} and (b) a flattened
    /// version of the array at some `axis` depth.
    ///
    /// If `axis > 1` (or its negative equivalent), the offsets is empty.
    ///
    /// @param axis The axis to eliminate by flattening. `axis = 0` is
    /// invalid.
    /// Negative `axis` counts backward from the deepest levels (`-1` is
    /// the last valid `axis`).
    /// @param depth The current depth while stepping into the array: this
    /// value is set to `0` on the array node where the user starts the
    /// process and is increased at each level of list-depth (instead of
    /// decreasing the user-specified `axis`).
    virtual const std::pair<Index64, ContentPtr>
      offsets_and_flattened(int64_t axis, int64_t depth) const = 0;

    /// @brief Returns `true` if this array can be merged with the `other`;
    /// `false` otherwise.
    ///
    /// The #merge method will complete without errors if this function
    /// returns `true`.
    ///
    /// @param other The other array to merge with.
    /// @param mergebool If `true`, consider boolean types to be equivalent
    /// to integers.
    virtual bool
      mergeable(const ContentPtr& other, bool mergebool) const = 0;

    /// @brief An array with this and the `other` concatenated (this
    /// first, `other` last).
    virtual const ContentPtr
      merge(const ContentPtr& other) const = 0;

    /// @brief Converts this array into a SliceItem that can be used in
    /// getitem.
    virtual const SliceItemPtr
      asslice() const = 0;

    /// @brief Returns this array with `None` values replaced by a given
    /// `value`.
    ///
    /// @param value An array of exactly one element, which need not have
    /// the same type as the missing values it's replacing.
    virtual const ContentPtr
      fillna(const ContentPtr& value) const = 0;

    /// @brief If `axis = 0`, returns a view of this array padded on the
    /// right with `None` values to have a minimum length; otherwise, returns
    /// an array with nested lists all padded to the minimum length.
    ///
    /// @param target The intended length. The output may be longer than this
    /// target length, but not shorter (using {@link ListArrayOf ListArray}).
    /// @param axis The axis at which to apply padding.
    /// Negative `axis` counts backward from the deepest levels (`-1` is
    /// the last valid `axis`).
    /// @param depth The current depth while stepping into the array: this
    /// value is set to `0` on the array node where the user starts the
    /// process and is increased at each level of list-depth (instead of
    /// decreasing the user-specified `axis`).
    virtual const ContentPtr
      rpad(int64_t target, int64_t axis, int64_t depth) const = 0;

    /// @brief If `axis = 0`, returns a view of this array padded on the right
    //// with `None` values to have exactly the specified length; otherwise,
    /// returns an array with nested lists all padded to the specified length.
    ///
    /// @param target The intended length; the output has exactly this target
    /// length (using RegularArray).
    /// @param axis The axis at which to apply padding.
    /// Negative `axis` counts backward from the deepest levels (`-1` is
    /// the last valid `axis`).
    /// @param depth The current depth while stepping into the array: this
    /// value is set to `0` on the array node where the user starts the
    /// process and is increased at each level of list-depth (instead of
    /// decreasing the user-specified `axis`).
    virtual const ContentPtr
      rpad_and_clip(int64_t target, int64_t axis, int64_t depth) const = 0;

    /// @brief This array with one axis removed by applying a Reducer
    /// (e.g. "sum", "max", "any", "all).
    ///
    /// The user's entry point for this operation is #reduce.
    ///
    /// @param reducer The choice of Reducer algorithm.
    /// @param negaxis The negative axis: `-axis`. That is, `negaxis = 1`
    /// means the deepest axis level.
    /// @param starts Staring positions of each group to combine as an
    /// {@link IndexOf Index}. These are downward pointers from an outer
    /// structure into this structure with the same meaning as in
    /// {@link ListArrayOf ListArray}.
    /// @param parents Groups to combine as an {@link IndexOf Index} of
    /// upward pointers from this structure to the outer structure to reduce.
    /// @param outlength The length of the reduced array, after the operation
    /// completes.
    /// @param mask If `true`, the Reducer's identity values will be covered
    /// by `None` using a ByteMaskedArray. This is desirable for ReducerMin,
    /// ReducerMax, ReducerArgmin, and ReducerArgmax to indicate that empty
    /// lists have no minimum or maximum.
    /// @param keepdims If `true`, the reduced values will be wrapped by a
    /// singleton RegularArray to maintain the same number of dimensions in
    /// the output.
    virtual const ContentPtr
      reduce_next(const Reducer& reducer,
                  int64_t negaxis,
                  const Index64& starts,
                  const Index64& parents,
                  int64_t outlength,
                  bool mask,
                  bool keepdims) const = 0;

    /// @brief This array with one axis removed by applying a Reducer
    ///
    /// The user's entry point for this operation is #sort.
    ///
    /// @param negaxis The negative axis: `-axis`. That is, `negaxis = 1`
    /// means the deepest axis level.
    /// @param starts Staring positions of each group to combine as an
    /// {@link IndexOf Index}. These are downward pointers from an outer
    /// structure into this structure with the same meaning as in
    /// {@link ListArrayOf ListArray}.
    /// @param parents Groups to combine as an {@link IndexOf Index} of
    /// upward pointers from this structure to the outer structure to reduce.
    /// @param outlength The length of the array, after the operation
    /// completes.
    /// @param ascending If `true`, the values will be sorted in an ascending
    /// order.
    /// @param stable If `true`, the values will be sorted by a
    /// stable sort algorithm to maintain the relative order of records with
    /// equal keys (i.e. values).
    virtual const ContentPtr
      sort_next(int64_t negaxis,
                const Index64& starts,
                const Index64& parents,
                int64_t outlength,
                bool ascending,
                bool stable) const = 0;

    virtual const ContentPtr
      argsort_next(int64_t negaxis,
                   const Index64& starts,
                   const Index64& parents,
                   int64_t outlength,
                   bool ascending,
                   bool stable) const = 0;

    /// @brief A (possibly nested) array of integers indicating the
    /// positions of elements within each nested list.
    ///
    /// @param axis The nesting depth at which this operation is applied.
    /// If `axis = 0`, the output is simply an array of integers from `0`
    /// to `length()`. If `axis = 1`, the output has one level of nesting
    /// containing integers from `0` to the length of the nested list.
    /// Higher values of `axis` leave outer layers of the structure untouched.
    /// Negative `axis` counts backward from the deepest levels (`-1` is
    /// the last valid `axis`).
    /// @param depth The current depth while stepping into the array: this
    /// value is set to `0` on the array node where the user starts the
    /// process and is increased at each level of list-depth (instead of
    /// decreasing the user-specified `axis`).
    virtual const ContentPtr
      localindex(int64_t axis, int64_t depth) const = 0;

    /// @brief Tuples or records of all `n`-tuple combinations of
    /// list items at some `axis` depth.
    ///
    /// For example, the `n = 2` combinations at `axis = 0` of
    ///
    /// @code{.py}
    /// [a, b, c, d, e]
    /// @endcode
    ///
    /// would be
    ///
    /// @code{.py}
    /// [[(a, b), (a, c), (a, d), (a, e)],
    ///  [(b, c), (b, d), (b, e)],
    ///  [(c, d), (c, e)],
    ///  [(d, e)]]
    /// @endcode
    ///
    /// and the `n = 3` combinations at `axis = 1` of
    ///
    /// @code{.py}
    /// [[a, b, c, d], [], [e, f], [g, h, i]]
    /// @endcode
    ///
    /// would be
    ///
    /// @code{.py}
    /// [[[(a, b, c), (a, b, d), (a, c, d)], [(b, c, d)]],
    ///  [],
    ///  [],
    ///  [[(g, h, i)]]]
    /// @endcode
    ///
    /// @param n The number of items in each tuple/record.
    /// @param replacement If `true`, the tuples/records are allowed to include
    /// the same item more than once, such as `(a, a, a)` and `(a, a, b)`.
    /// In the above examples, `replacement = false`. (If the output of this
    /// function is thought of as the "upper triangle" elements of the
    /// Cartesian product of the input with itself `n` times, the `replacement`
    /// parameter determines whether elements on the diagonal are allowed.)
    /// @param recordlookup If `nullptr`, the output consists of tuples, a
    /// RecordArray indexed by `"0"`, `"1"`, `"2"`, etc. If `recordlookup`
    /// is a `std::vector<std::string>`, the output consists of records,
    /// a RecordArray indexed by names (strings). The length of `recordlookup`
    /// must be equal to `n`.
    /// @param parameters Parameters assigned to the new RecordArray. This
    /// can be used to set `"__record_" = "\"record_name\\""` to give the
    /// records a custom behavior in Python.
    /// @param axis The nesting depth at which this operation is applied.
    /// At `axis = 0`, combinations are formed from elements of the whole
    /// array (see example above); at `axis = 1`, combinations are formed
    /// independently for each element. At a deeper `axis`, outer levels are
    /// left untouched.
    /// Negative `axis` counts backward from the deepest levels (`-1` is
    /// the last valid `axis`).
    /// @param depth The current depth while stepping into the array: this
    /// value is set to `0` on the array node where the user starts the
    /// process and is increased at each level of list-depth (instead of
    /// decreasing the user-specified `axis`).
    ///
    /// Note that `axis = 0` is qualitatively different from any other `axis`
    /// because a dataset is typically much larger than any one of its
    /// elements. As such, `axis = 0` is lazily generated with an
    /// {@link IndexedArrayOf IndexedArray}, while any other `axis` is
    /// eagerly generated by duplicating elements (with #carry).
    virtual const ContentPtr
      combinations(int64_t n,
                   bool replacement,
                   const util::RecordLookupPtr& recordlookup,
                   const util::Parameters& parameters,
                   int64_t axis,
                   int64_t depth) const = 0;

    /// @brief Returns a string representation of this array (multi-line XML).
    ///
    /// Although this XML string has detail about every node in the tree,
    /// it does not show all elements in the array buffers and therefore
    /// does not scale with the size of the dataset (i.e. it is safe to
    /// print to the screen).
    ///
    /// Thus, it's also not a storage format: see #tojson.
    const std::string
      tostring() const;

    /// @brief Returns a JSON representation of this array.
    ///
    /// @param pretty If `true`, add spacing to make the JSON human-readable.
    /// If `false`, return a compact representation.
    /// @param maxdecimals Maximum number of decimals for floating-point
    /// numbers or `-1` for no limit.
    ///
    /// Although the JSON output contains all of the data from the array
    /// (and therefore might not be safe to print to the screen), it
    /// does not preserve the type information of an array. In particular,
    /// the distinction between ListType and RegularType is lost.
    const std::string
      tojson(bool pretty, int64_t maxdecimals) const;

    /// @brief Writes a JSON representation of this array to a `destination`
    /// file.
    ///
    /// @param destination The file to write into.
    /// @param pretty If `true`, add spacing to make the JSON human-readable.
    /// If `false`, return a compact representation.
    /// @param maxdecimals Maximum number of decimals for floating-point
    /// numbers or `-1` for no limit.
    /// @param buffersize Size of a temporary buffer in bytes.
    ///
    /// Although the JSON output contains all of the data from the array
    /// (and therefore might not be safe to print to the screen), it
    /// does not preserve the type information of an array. In particular,
    /// the distinction between ListType and RegularType is lost.
    void
      tojson(FILE* destination,
             bool pretty,
             int64_t maxdecimals,
             int64_t buffersize) const;

    /// @brief The number of bytes contained in all array buffers,
    /// {@link IndexOf Index} buffers, and Identities buffers, not including
    /// the lightweight node objects themselves.
    int64_t
      nbytes() const;

    /// @brief This array with one axis removed by applying a Reducer
    /// (e.g. "sum", "max", "any", "all).
    ///
    /// This operation is implemented on each node through #reduce_next.
    ///
    /// @param reducer The choice of Reducer algorithm.
    /// @param axis The axis to remove by reduction.
    /// Negative `axis` counts backward from the deepest levels (`-1` is
    /// the last valid `axis`).
    /// @param mask If `true`, the Reducer's identity values will be covered
    /// by `None` using a ByteMaskedArray. This is desirable for ReducerMin,
    /// ReducerMax, ReducerArgmin, and ReducerArgmax to indicate that empty
    /// lists have no minimum or maximum.
    /// @param keepdims If `true`, the reduced values will be wrapped by a
    /// singleton RegularArray to maintain the same number of dimensions in
    /// the output.
    const ContentPtr
      reduce(const Reducer& reducer,
             int64_t axis,
             bool mask,
             bool keepdims) const;

    /// @brief This array with one axis sorted by applying a sorting algorithm
    ///
    /// This operation is implemented on each node through #sort_next.
    ///
    /// @param axis The axis to sort.
    /// Negative `axis` counts backward from the deepest levels (`-1` is
    /// the last valid `axis`).
    /// @param ascending If `true`, the values will be sorted in an ascending
    /// order.
    /// @param stable If `true`, the values will be sorted by a
    /// stable sort algorithm to maintain the relative order of records with
    /// equal keys (i.e. values).
    const ContentPtr
      sort(int64_t axis, bool ascending, bool stable) const;

    /// @brief This array indices with one axis sorted by applying
    ///        a sorting algorithm
    ///
    /// This operation is implemented on each node through #argsort_next.
    ///
    /// @param axis The axis to sort.
    /// Negative `axis` counts backward from the deepest levels (`-1` is
    /// the last valid `axis`).
    /// @param ascending If `true`, the values will be sorted in an ascending
    /// order.
    /// @param stable If `true`, the values will be sorted by a
    /// stable sort algorithm to maintain the relative order of records with
    /// equal keys (i.e. values).
    const ContentPtr
      argsort(int64_t axis, bool ascending, bool stable) const;

    /// @brief String-to-JSON map that augments the meaning of this
    /// array.
    ///
    /// Keys are simple strings, but values are JSON-encoded strings.
    /// For this reason, values that represent single strings are
    /// double-quoted: e.g. `"\"actual_value\""`.
    const util::Parameters
      parameters() const;

    /// @brief Assign all the parameters for this array node (in-place).
    ///
    /// Keys are simple strings, but values are JSON-encoded strings.
    /// For this reason, values that represent single strings are
    /// double-quoted: e.g. `"\"actual_value\""`.
    ///
    /// @note This mutability is temporary:
    /// [scikit-hep/awkward-1.0#117](https://github.com/scikit-hep/awkward-1.0/issues/177)
    /// Eventually, this interface will be deprecated and all Content
    /// instances will be immutable.
    void
      setparameters(const util::Parameters& parameters);

    /// @brief Get one parameter from this array node.
    ///
    /// If the `key` does not exist, this function returns `"null"`.
    ///
    /// Keys are simple strings, but values are JSON-encoded strings.
    /// For this reason, values that represent single strings are
    /// double-quoted: e.g. `"\"actual_value\""`.
    const std::string
      parameter(const std::string& key) const;

    /// @brief Assign one parameter for this array node (in-place).
    ///
    /// Keys are simple strings, but values are JSON-encoded strings.
    /// For this reason, values that represent single strings are
    /// double-quoted: e.g. `"\"actual_value\""`.
    ///
    /// @note This mutability is temporary:
    /// [scikit-hep/awkward-1.0#117](https://github.com/scikit-hep/awkward-1.0/issues/177)
    /// Eventually, this interface will be deprecated and all Content
    /// instances will be immutable.
    void
      setparameter(const std::string& key, const std::string& value);

    /// @brief Returns `true` if the parameter associated with `key` exists
    /// and is equal to `value`; `false` otherwise.
    ///
    /// Keys are simple strings, but values are JSON-encoded strings.
    /// For this reason, values that represent single strings are
    /// double-quoted: e.g. `"\"actual_value\""`.
    ///
    /// Equality is checked at the level of JSON DOMs. The `value` does not
    /// need to be exactly the same string; it needs to have equivalent JSON
    /// value.
    bool
      parameter_equals(const std::string& key, const std::string& value) const;

    /// @brief Returns `true` if all parameters of this array node are equal
    /// to the `other` parameters.
    ///
    /// Keys are simple strings, but values are JSON-encoded strings.
    /// For this reason, values that represent single strings are
    /// double-quoted: e.g. `"\"actual_value\""`.
    ///
    /// Equality is checked at the level of JSON DOMs. The `value` does not
    /// need to be exactly the same string; it needs to have equivalent JSON
    /// value.
    bool
      parameters_equal(const util::Parameters& other) const;

    /// @brief Returns `true` if the parameter associated with `key` is a
    /// string; `false` otherwise.
    bool
      parameter_isstring(const std::string& key) const;

    /// @brief Returns `true` if the parameter associated with `key` is a
    /// string that matches `[A-Za-z_][A-Za-z_0-9]*`; `false` otherwise.
    bool
      parameter_isname(const std::string& key) const;

    /// @brief Returns the parameter associated with `key` as a string if
    /// #parameter_isstring; raises an error otherwise.
    const std::string
      parameter_asstring(const std::string& key) const;

    /// @brief Concatenates this array with `other` by creating a
    /// {@link UnionArrayOf UnionArray} instead of actually merging the data.
    const ContentPtr
      merge_as_union(const ContentPtr& other) const;

    /// @brief Internal function to handle the `axis = 0` case of #rpad
    /// and #rpad_and_clip.
    ///
    /// The `axis = 0` case does not depend on array node type, so it is
    /// defined universally in the Content class.
    ///
    /// @param target The intended length. The output may be longer than this
    /// target length, but not shorter (using {@link ListArrayOf ListArray}).
    /// @param clip If `true`, do #rpad_and_clip; if `false`, do #rpad.
    const ContentPtr
      rpad_axis0(int64_t target, bool clip) const;

    /// @brief Internal function to handle the `axis = 0` case of #localindex.
    ///
    /// The `axis = 0` case does not depend on array node type, so it is
    /// defined universally in the Content class.
    const ContentPtr
      localindex_axis0() const;
<<<<<<< HEAD

    /// @brief Internal function to handle the `axis = 0` case of #choose.
=======
    
    /// @brief Internal function to handle the `axis = 0` case of
    /// #combinations.
>>>>>>> 5ef9c9f1
    ///
    /// The `axis = 0` case does not depend on array node type, so it is
    /// defined universally in the Content class.
    ///
    /// @param n The number of items in each tuple/record.
    /// @param replacement If `true`, the tuples/records are allowed to include
    /// the same item more than once, such as `(a, a, a)` and `(a, a, b)`.
    /// In the above examples, `replacement = false`. (If the output of this
    /// function is thought of as the "upper triangle" elements of the
    /// Cartesian product of the input with itself `n` times, the `replacement`
    /// parameter determines whether elements on the diagonal are allowed.)
    /// @param recordlookup If `nullptr`, the output consists of tuples, a
    /// RecordArray indexed by `"0"`, `"1"`, `"2"`, etc. If `recordlookup`
    /// is a `std::vector<std::string>`, the output consists of records,
    /// a RecordArray indexed by names (strings). The length of `recordlookup`
    /// must be equal to `n`.
    /// @param parameters Parameters assigned to the new RecordArray. This
    /// can be used to set `"__record_" = "\"record_name\\""` to give the
    /// records a custom behavior in Python.
    const ContentPtr
      combinations_axis0(int64_t n,
                         bool replacement,
                         const util::RecordLookupPtr& recordlookup,
                         const util::Parameters& parameters) const;

    /// @brief Internal function that propagates a generic #getitem request
    /// through one axis (including advanced indexing).
    ///
    /// See generic #getitem_next for details.
    virtual const ContentPtr
      getitem_next(const SliceAt& at,
                   const Slice& tail,
                   const Index64& advanced) const = 0;

    /// @brief Internal function that propagates a generic #getitem request
    /// through one axis (including advanced indexing).
    ///
    /// See generic #getitem_next for details.
    virtual const ContentPtr
      getitem_next(const SliceRange& range,
                   const Slice& tail,
                   const Index64& advanced) const = 0;

    /// @brief Internal function that propagates a generic #getitem request
    /// through one axis (including advanced indexing).
    ///
    /// See generic #getitem_next for details.
    virtual const ContentPtr
      getitem_next(const SliceEllipsis& ellipsis,
                   const Slice& tail,
                   const Index64& advanced) const;

    /// @brief Internal function that propagates a generic #getitem request
    /// through one axis (including advanced indexing).
    ///
    /// See generic #getitem_next for details.
    virtual const ContentPtr
      getitem_next(const SliceNewAxis& newaxis,
                   const Slice& tail,
                   const Index64& advanced) const;

    /// @brief Internal function that propagates a generic #getitem request
    /// through one axis (including advanced indexing).
    ///
    /// See generic #getitem_next for details.
    virtual const ContentPtr
      getitem_next(const SliceArray64& array,
                   const Slice& tail,
                   const Index64& advanced) const = 0;

    /// @brief Internal function that propagates a generic #getitem request
    /// through one axis (including advanced indexing).
    ///
    /// See generic #getitem_next for details.
    virtual const ContentPtr
      getitem_next(const SliceField& field,
                   const Slice& tail,
                   const Index64& advanced) const;

    /// @brief Internal function that propagates a generic #getitem request
    /// through one axis (including advanced indexing).
    ///
    /// See generic #getitem_next for details.
    virtual const ContentPtr
      getitem_next(const SliceFields& fields,
                   const Slice& tail,
                   const Index64& advanced) const;

    /// @brief Internal function that propagates a generic #getitem request
    /// through one axis (including advanced indexing).
    ///
    /// See generic #getitem_next for details.
    virtual const ContentPtr
      getitem_next(const SliceMissing64& missing,
                   const Slice& tail,
                   const Index64& advanced) const;

    /// @brief Internal function that propagates a generic #getitem request
    /// through one axis (including advanced indexing).
    ///
    /// See generic #getitem_next for details.
    virtual const ContentPtr
      getitem_next(const SliceJagged64& jagged,
                   const Slice& tail,
                   const Index64& advanced) const = 0;

    /// @brief Internal function that propagates a jagged array (array with
    /// irregular-length dimensions) slice through one axis.
    ///
    /// See generic #getitem_next_jagged for details.
    virtual const ContentPtr
      getitem_next_jagged(const Index64& slicestarts,
                          const Index64& slicestops,
                          const SliceArray64& slicecontent,
                          const Slice& tail) const = 0;

    /// @brief Internal function that propagates a jagged array (array with
    /// irregular-length dimensions) slice through one axis.
    ///
    /// See generic #getitem_next_jagged for details.
    virtual const ContentPtr
      getitem_next_jagged(const Index64& slicestarts,
                          const Index64& slicestops,
                          const SliceMissing64& slicecontent,
                          const Slice& tail) const = 0;

    /// @brief Internal function that propagates a jagged array (array with
    /// irregular-length dimensions) slice through one axis.
    ///
    /// See generic #getitem_next_jagged for details.
    virtual const ContentPtr
      getitem_next_jagged(const Index64& slicestarts,
                          const Index64& slicestops,
                          const SliceJagged64& slicecontent,
                          const Slice& tail) const = 0;

  protected:
    /// @brief Internal function to wrap putative #getitem output with enough
    /// RegularArray nodes to satisfy a given `shape`.
    ///
    /// The `shape` is intended to match a
    /// {@link SliceArrayOf#shape SliceArray::shape}.
    const ContentPtr
      getitem_next_array_wrap(const ContentPtr& outcontent,
                              const std::vector<int64_t>& shape) const;

    /// @brief Internal function to convert #parameters into a string fragment
    /// for #tostring.
    ///
    /// @param indent Indentation depth as a string of spaces.
    /// @param pre Prefix string, usually an opening XML tag.
    /// @param post Postfix string, usually a closing XML tag and carriage
    /// return.
    const std::string
      parameters_tostring(const std::string& indent,
                          const std::string& pre,
                          const std::string& post) const;

    /// @brief Internal function defining the negative axis handling for many
    /// operations.
    ///
    /// Returns a non-negative equivalent `axis` if unambiguous and passes
    /// the negative `axis` through if ambiguous. A negative `axis` can be
    /// ambiguous if the list-depth "branches" in a RecordArray or a
    /// {@link UnionArrayOf UnionArray} with different `contents` having
    /// different depths. As an operation descends through the nodes of
    /// an array, it repeatedly calls `axis_wrap_if_negative` until an
    /// unambiguous non-negative `axis` can be identified.
    ///
    /// This allows a RecordArray or {@link UnionArrayOf UnionArray} with
    /// different depths to accept `axis = -1` as the last axis, regardless
    /// of how deep that is in different record fields or union possibilities.
    ///
    /// @note This function has not been implemented:
    /// [scikit-hep/awkward-1.0#163](https://github.com/scikit-hep/awkward-1.0/issues/163).
    const int64_t
      axis_wrap_if_negative(int64_t axis) const;

  protected:
    /// @brief See #identities.
    IdentitiesPtr identities_;
    /// @brief See #parameters.
    util::Parameters parameters_;
  };
}

#endif // AWKWARD_CONTENT_H_<|MERGE_RESOLUTION|>--- conflicted
+++ resolved
@@ -820,14 +820,9 @@
     /// defined universally in the Content class.
     const ContentPtr
       localindex_axis0() const;
-<<<<<<< HEAD
-
-    /// @brief Internal function to handle the `axis = 0` case of #choose.
-=======
-    
+
     /// @brief Internal function to handle the `axis = 0` case of
     /// #combinations.
->>>>>>> 5ef9c9f1
     ///
     /// The `axis = 0` case does not depend on array node type, so it is
     /// defined universally in the Content class.
