--- conflicted
+++ resolved
@@ -386,18 +386,6 @@
     const IdentitiesPtr
       getitem_range(int64_t start, int64_t stop) const;
 
-<<<<<<< HEAD
-    /// @brief Moves the identity ptr buffer of the array between devices
-    ///
-    /// Returns a std::shared_ptr<IdentitiesOf> which is, by default, allocated
-    /// on the first device(device [0])
-    ///
-    /// @note This function has not been implemented to handle Multi-GPU setups
-    const std::shared_ptr<IdentitiesOf<T>>
-      copy_to(kernel::lib ptr_lib) const;
-
-=======
->>>>>>> b2093819
   private:
     /// @brief See #ptr.
     const std::shared_ptr<T> ptr_;
