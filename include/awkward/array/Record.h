// BSD 3-Clause License; see https://github.com/jpivarski/awkward-1.0/blob/master/LICENSE

#ifndef AWKWARD_RECORD_H_
#define AWKWARD_RECORD_H_

#include "awkward/array/RecordArray.h"

namespace awkward {
  class Record: public Content {
  public:
    Record(const std::shared_ptr<RecordArray>& array, int64_t at);
    const std::shared_ptr<RecordArray> array() const;
    int64_t at() const;
    const std::vector<std::shared_ptr<Content>> contents() const;
    const std::shared_ptr<util::RecordLookup> recordlookup() const;
    bool istuple() const;

    bool isscalar() const override;
    const std::string classname() const override;
    const std::shared_ptr<Identities> identities() const override;
    void setidentities() override;
    void setidentities(const std::shared_ptr<Identities>& identities) override;
    const std::shared_ptr<Type> type() const override;
    const std::shared_ptr<Content> astype(const std::shared_ptr<Type>& type) const override;
    const std::string tostring_part(const std::string& indent, const std::string& pre, const std::string& post) const override;
    void tojson_part(ToJson& builder) const override;
    void nbytes_part(std::map<size_t, int64_t>& largest) const override;
    int64_t length() const override;
    const std::shared_ptr<Content> shallow_copy() const override;
    const std::shared_ptr<Content> deep_copy(bool copyarrays, bool copyindexes, bool copyidentities) const override;
    void check_for_iteration() const override;
    const std::shared_ptr<Content> getitem_nothing() const override;
    const std::shared_ptr<Content> getitem_at(int64_t at) const override;
    const std::shared_ptr<Content> getitem_at_nowrap(int64_t at) const override;
    const std::shared_ptr<Content> getitem_range(int64_t start, int64_t stop) const override;
    const std::shared_ptr<Content> getitem_range_nowrap(int64_t start, int64_t stop) const override;
    const std::shared_ptr<Content> getitem_field(const std::string& key) const override;
    const std::shared_ptr<Content> getitem_fields(const std::vector<std::string>& keys) const override;
    const std::shared_ptr<Content> carry(const Index64& carry) const override;
    const std::string purelist_parameter(const std::string& key) const override;
    bool purelist_isregular() const override;
    int64_t purelist_depth() const override;
    const std::pair<int64_t, int64_t> minmax_depth() const override;
    const std::pair<bool, int64_t> branch_depth() const override;
    int64_t numfields() const override;
    int64_t fieldindex(const std::string& key) const override;
    const std::string key(int64_t fieldindex) const override;
    bool haskey(const std::string& key) const override;
    const std::vector<std::string> keys() const override;

    // operations
    const Index64 count64() const override;
    const std::shared_ptr<Content> count(int64_t axis) const override;
    const std::shared_ptr<Content> flatten(int64_t axis) const override;
    bool mergeable(const std::shared_ptr<Content>& other, bool mergebool) const override;
    const std::shared_ptr<Content> merge(const std::shared_ptr<Content>& other) const override;
    const std::shared_ptr<SliceItem> asslice() const override;
<<<<<<< HEAD
    const std::shared_ptr<Content> pad(int64_t length, int64_t axis) const override;
=======
    const std::shared_ptr<Content> reduce_next(const Reducer& reducer, int64_t negaxis, const Index64& parents, int64_t outlength, bool mask, bool keepdims) const override;
>>>>>>> b25d31bc

    const std::shared_ptr<Content> field(int64_t fieldindex) const;
    const std::shared_ptr<Content> field(const std::string& key) const;
    const std::vector<std::shared_ptr<Content>> fields() const;
    const std::vector<std::pair<std::string, std::shared_ptr<Content>>> fielditems() const;
    const std::shared_ptr<Record> astuple() const;

    const std::shared_ptr<Content> getitem_next(const SliceAt& at, const Slice& tail, const Index64& advanced) const override;
    const std::shared_ptr<Content> getitem_next(const SliceRange& range, const Slice& tail, const Index64& advanced) const override;
    const std::shared_ptr<Content> getitem_next(const SliceArray64& array, const Slice& tail, const Index64& advanced) const override;
    const std::shared_ptr<Content> getitem_next(const SliceField& field, const Slice& tail, const Index64& advanced) const override;
    const std::shared_ptr<Content> getitem_next(const SliceFields& fields, const Slice& tail, const Index64& advanced) const override;
    const std::shared_ptr<Content> getitem_next(const SliceJagged64& jagged, const Slice& tail, const Index64& advanced) const override;
    const std::shared_ptr<Content> getitem_next_jagged(const Index64& slicestarts, const Index64& slicestops, const SliceArray64& slicecontent, const Slice& tail) const override;
    const std::shared_ptr<Content> getitem_next_jagged(const Index64& slicestarts, const Index64& slicestops, const SliceMissing64& slicecontent, const Slice& tail) const override;
    const std::shared_ptr<Content> getitem_next_jagged(const Index64& slicestarts, const Index64& slicestops, const SliceJagged64& slicecontent, const Slice& tail) const override;

  private:
    std::shared_ptr<RecordArray> array_;
    int64_t at_;
  };
}

#endif // AWKWARD_RECORD_H_<|MERGE_RESOLUTION|>--- conflicted
+++ resolved
@@ -55,11 +55,8 @@
     bool mergeable(const std::shared_ptr<Content>& other, bool mergebool) const override;
     const std::shared_ptr<Content> merge(const std::shared_ptr<Content>& other) const override;
     const std::shared_ptr<SliceItem> asslice() const override;
-<<<<<<< HEAD
     const std::shared_ptr<Content> pad(int64_t length, int64_t axis) const override;
-=======
     const std::shared_ptr<Content> reduce_next(const Reducer& reducer, int64_t negaxis, const Index64& parents, int64_t outlength, bool mask, bool keepdims) const override;
->>>>>>> b25d31bc
 
     const std::shared_ptr<Content> field(int64_t fieldindex) const;
     const std::shared_ptr<Content> field(const std::string& key) const;
