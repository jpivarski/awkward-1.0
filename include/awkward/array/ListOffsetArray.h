// BSD 3-Clause License; see https://github.com/jpivarski/awkward-1.0/blob/master/LICENSE

#ifndef AWKWARD_LISTOFFSETARRAY_H_
#define AWKWARD_LISTOFFSETARRAY_H_

#include <memory>

#include "awkward/cpu-kernels/util.h"
#include "awkward/Index.h"
#include "awkward/Identities.h"
#include "awkward/Content.h"

namespace awkward {
  template <typename T>
  class ListOffsetArrayOf: public Content {
  public:
    ListOffsetArrayOf<T>(const std::shared_ptr<Identities>& identities, const util::Parameters& parameters, const IndexOf<T>& offsets, const std::shared_ptr<Content>& content);
    const IndexOf<T> starts() const;
    const IndexOf<T> stops() const;
    const IndexOf<T> offsets() const;
    const std::shared_ptr<Content> content() const;
    Index64 compact_offsets64() const;
    const std::shared_ptr<Content> broadcast_tooffsets64(const Index64& offsets) const;
    const std::shared_ptr<Content> toRegularArray() const;
    const std::shared_ptr<Content> toListOffsetArray64() const;

    const std::string classname() const override;
    void setidentities() override;
    void setidentities(const std::shared_ptr<Identities>& identities) override;
    const std::shared_ptr<Type> type() const override;
    const std::shared_ptr<Content> astype(const std::shared_ptr<Type>& type) const override;
    const std::string tostring_part(const std::string& indent, const std::string& pre, const std::string& post) const override;
    void tojson_part(ToJson& builder) const override;
    void nbytes_part(std::map<size_t, int64_t>& largest) const override;
    int64_t length() const override;
    const std::shared_ptr<Content> shallow_copy() const override;
    const std::shared_ptr<Content> deep_copy(bool copyarrays, bool copyindexes, bool copyidentities) const override;
    void check_for_iteration() const override;
    const std::shared_ptr<Content> getitem_nothing() const override;
    const std::shared_ptr<Content> getitem_at(int64_t at) const override;
    const std::shared_ptr<Content> getitem_at_nowrap(int64_t at) const override;
    const std::shared_ptr<Content> getitem_range(int64_t start, int64_t stop) const override;
    const std::shared_ptr<Content> getitem_range_nowrap(int64_t start, int64_t stop) const override;
    const std::shared_ptr<Content> getitem_field(const std::string& key) const override;
    const std::shared_ptr<Content> getitem_fields(const std::vector<std::string>& keys) const override;
    const std::shared_ptr<Content> getitem_next_jagged(const Index64& slicestarts, const Index64& slicestops, const std::shared_ptr<SliceItem>& slicecontent, const Slice& tail) const override;
    const std::shared_ptr<Content> carry(const Index64& carry) const override;
    const std::string purelist_parameter(const std::string& key) const override;
    bool purelist_isregular() const override;
    int64_t purelist_depth() const override;
    const std::pair<int64_t, int64_t> minmax_depth() const override;
    const std::pair<bool, int64_t> branch_depth() const override;
    int64_t numfields() const override;
    int64_t fieldindex(const std::string& key) const override;
    const std::string key(int64_t fieldindex) const override;
    bool haskey(const std::string& key) const override;
    const std::vector<std::string> keys() const override;

    // operations
    const Index64 count64() const override;
    const std::shared_ptr<Content> count(int64_t axis) const override;
    const std::shared_ptr<Content> flatten(int64_t axis) const override;
    bool mergeable(const std::shared_ptr<Content>& other, bool mergebool) const override;
    const std::shared_ptr<Content> merge(const std::shared_ptr<Content>& other) const override;
    const std::shared_ptr<SliceItem> asslice() const override;
<<<<<<< HEAD
    const std::shared_ptr<Content> pad(int64_t length, int64_t axis) const override;
=======
    const std::shared_ptr<Content> reduce_next(const Reducer& reducer, int64_t negaxis, const Index64& parents, int64_t outlength, bool mask, bool keepdims) const override;
>>>>>>> b25d31bc

    const std::shared_ptr<Content> getitem_next(const SliceAt& at, const Slice& tail, const Index64& advanced) const override;
    const std::shared_ptr<Content> getitem_next(const SliceRange& range, const Slice& tail, const Index64& advanced) const override;
    const std::shared_ptr<Content> getitem_next(const SliceArray64& array, const Slice& tail, const Index64& advanced) const override;
    const std::shared_ptr<Content> getitem_next(const SliceJagged64& jagged, const Slice& tail, const Index64& advanced) const override;
    const std::shared_ptr<Content> getitem_next_jagged(const Index64& slicestarts, const Index64& slicestops, const SliceArray64& slicecontent, const Slice& tail) const override;
    const std::shared_ptr<Content> getitem_next_jagged(const Index64& slicestarts, const Index64& slicestops, const SliceMissing64& slicecontent, const Slice& tail) const override;
    const std::shared_ptr<Content> getitem_next_jagged(const Index64& slicestarts, const Index64& slicestops, const SliceJagged64& slicecontent, const Slice& tail) const override;

  private:
    const IndexOf<T> offsets_;
    const std::shared_ptr<Content> content_;
  };

  typedef ListOffsetArrayOf<int32_t>  ListOffsetArray32;
  typedef ListOffsetArrayOf<uint32_t> ListOffsetArrayU32;
  typedef ListOffsetArrayOf<int64_t>  ListOffsetArray64;
}

#endif // AWKWARD_LISTOFFSETARRAY_H_<|MERGE_RESOLUTION|>--- conflicted
+++ resolved
@@ -63,11 +63,8 @@
     bool mergeable(const std::shared_ptr<Content>& other, bool mergebool) const override;
     const std::shared_ptr<Content> merge(const std::shared_ptr<Content>& other) const override;
     const std::shared_ptr<SliceItem> asslice() const override;
-<<<<<<< HEAD
     const std::shared_ptr<Content> pad(int64_t length, int64_t axis) const override;
-=======
     const std::shared_ptr<Content> reduce_next(const Reducer& reducer, int64_t negaxis, const Index64& parents, int64_t outlength, bool mask, bool keepdims) const override;
->>>>>>> b25d31bc
 
     const std::shared_ptr<Content> getitem_next(const SliceAt& at, const Slice& tail, const Index64& advanced) const override;
     const std::shared_ptr<Content> getitem_next(const SliceRange& range, const Slice& tail, const Index64& advanced) const override;
