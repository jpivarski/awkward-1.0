--- conflicted
+++ resolved
@@ -297,17 +297,10 @@
       mergeable(const ContentPtr& other, bool mergebool) const override;
 
     const ContentPtr
-<<<<<<< HEAD
-      reverse_merge(const ContentPtr& other, int64_t axis, int64_t depth) const;
-
-    const ContentPtr
-      merge(const ContentPtr& other, int64_t axis, int64_t depth) const override;
-=======
-      reverse_merge(const ContentPtr& other) const override;
-
-    const ContentPtr
-      mergemany(const ContentPtrVec& others) const override;
->>>>>>> 20879826
+      reverse_merge(const ContentPtr& other, int64_t axis, int64_t depth) const override;
+
+    const ContentPtr
+      mergemany(const ContentPtrVec& others, int64_t axis, int64_t depth) const override;
 
     const SliceItemPtr
       asslice() const override;
