// BSD 3-Clause License; see https://github.com/scikit-hep/awkward-1.0/blob/master/LICENSE

#ifndef AWKWARD_INDEXEDARRAY_H_
#define AWKWARD_INDEXEDARRAY_H_

#include <string>
#include <memory>
#include <vector>

#include "awkward/common.h"
#include "awkward/Slice.h"
#include "awkward/Index.h"
#include "awkward/Content.h"
#include "awkward/kernel-dispatch.h"

namespace awkward {
  /// @class IndexedForm
  ///
  /// @brief Form describing IndexedArray (with `OPTION = false`).
  class LIBAWKWARD_EXPORT_SYMBOL IndexedForm: public Form {
  public:
    /// @brief Creates a IndexedForm. See {@link IndexedArrayOf IndexedArray}
    /// for documentation.
    IndexedForm(bool has_identities,
                const util::Parameters& parameters,
                const FormKey& form_key,
                Index::Form index,
                const FormPtr& content);

    Index::Form
      index() const;

    const FormPtr
      content() const;

    const TypePtr
      type(const util::TypeStrs& typestrs) const override;

    void
      tojson_part(ToJson& builder, bool verbose) const override;

    const FormPtr
      shallow_copy() const override;

    const std::string
      purelist_parameter(const std::string& key) const override;

    bool
      purelist_isregular() const override;

    int64_t
      purelist_depth() const override;

    bool
      dimension_optiontype() const override;

    const std::pair<int64_t, int64_t>
      minmax_depth() const override;

    const std::pair<bool, int64_t>
      branch_depth() const override;

    int64_t
      numfields() const override;

    int64_t
      fieldindex(const std::string& key) const override;

    const std::string
      key(int64_t fieldindex) const override;

    bool
      haskey(const std::string& key) const override;

    const std::vector<std::string>
      keys() const override;

    bool
      equal(const FormPtr& other,
            bool check_identities,
            bool check_parameters,
            bool check_form_key,
            bool compatibility_check) const override;

    const FormPtr
      getitem_field(const std::string& key) const override;

  private:
    Index::Form index_;
    const FormPtr content_;
  };

  /// @class IndexedOptionForm
  ///
  /// @brief Form describing IndexedOptionArray.
  class LIBAWKWARD_EXPORT_SYMBOL IndexedOptionForm: public Form {
  public:
    /// @brief Creates a IndexedOptionForm. See IndexedArray for documentation.
    IndexedOptionForm(bool has_identities,
                      const util::Parameters& parameters,
                      const FormKey& form_key,
                      Index::Form index,
                      const FormPtr& content);

    Index::Form index() const;

    const FormPtr content() const;

    const TypePtr
      type(const util::TypeStrs& typestrs) const override;

    void
      tojson_part(ToJson& builder, bool verbose) const override;

    const FormPtr
      shallow_copy() const override;

    const std::string
      purelist_parameter(const std::string& key) const override;

    bool
      purelist_isregular() const override;

    int64_t
      purelist_depth() const override;

    bool
      dimension_optiontype() const override;

    const std::pair<int64_t, int64_t>
      minmax_depth() const override;

    const std::pair<bool, int64_t>
      branch_depth() const override;

    int64_t
      numfields() const override;

    int64_t
      fieldindex(const std::string& key) const override;

    const std::string
      key(int64_t fieldindex) const override;

    bool
      haskey(const std::string& key) const override;

    const std::vector<std::string>
      keys() const override;

    bool
      equal(const FormPtr& other,
            bool check_identities,
            bool check_parameters,
            bool check_form_key,
            bool compatibility_check) const override;

    const FormPtr
      getitem_field(const std::string& key) const override;

  private:
    Index::Form index_;
    const FormPtr content_;
  };

  /// @class IndexedArrayOf
  ///
  /// @brief Filters, rearranges, and/or duplicates items in its #content
  /// through an #index, which has the same effect as lazily-applied #carry.
  ///
  /// If `ISOPTION = true`, the array is an IndexedOptionArray with OptionType,
  /// and negative values in the #index correspond to `None`. Otherwise, the
  /// IndexedArray has the same type as its #content.
  ///
  /// See #IndexedArrayOf for the meaning of each parameter.
  template <typename T, bool ISOPTION>
  class
#ifdef AWKWARD_INDEXEDARRAY_NO_EXTERN_TEMPLATE
  LIBAWKWARD_EXPORT_SYMBOL
#endif
  IndexedArrayOf: public Content {
  public:
    /// @brief Creates an IndexedArray or IndexedOptionArray from a full set
    /// of parameters.
    ///
    /// @param identities Optional Identities for each element of the array
    /// (may be `nullptr`).
    /// @param parameters String-to-JSON map that augments the meaning of this
    /// array.
    /// @param index Item positions to be filtered, rearranged, duplicated, or
    /// masked as `None`.
    /// If #isoption is `true`, negative values are interpreted as `None`.
    /// If #isoption is `false`, negative values are invalid. Values
    /// greater than or equal to `len(content)` are invalid in either case.
    /// @param content Data to be filtered, rearranged, and/or duplicated.
    /// Values in `content[i]` where `i` is not in `index` are
    /// "unreachable;" they do not exist in the high level view.
    IndexedArrayOf<T, ISOPTION>(const IdentitiesPtr& identities,
                                const util::Parameters& parameters,
                                const IndexOf<T>& index,
                                const ContentPtr& content);

    /// @brief Item positions to be filtered, rearranged, duplicated, or
    /// masked as `None`.
    ///
    /// If #isoption is `true`, negative values are interpreted as `None`.
    /// If #isoption is `false`, negative values are invalid. Values
    /// greater than or equal to `len(content)` are invalid in either case.
    const IndexOf<T>
      index() const;

    /// @brief Data to be filtered, rearranged, and/or duplicated.
    ///
    /// Values in `content[i]` where `i` is not in `index` are
    /// "unreachable;" they do not exist in the high level view.
    const ContentPtr
      content() const;

    /// @brief Returns `true` if this array is an IndexedOptionArray32 or
    /// IndexedOptionArray64.
    bool
      isoption() const;

    /// @brief Eagerly applies the #index as a #carry, removing `None`
    /// elements if an IndexedOptionArray.
    const ContentPtr
      project() const;

    /// @brief Performs a set-union of a given `mask` with the missing values
    /// (if an IndexedOptionArray) and calls #project.
    ///
    /// @param mask A byte mask that is valid when `0`, `None` when `1`.
    const ContentPtr
      project(const Index8& mask) const;

    /// @brief Returns an {@link IndexOf Index8} in which each byte represents
    /// missing values with `1` and non-missing values with `0`. The mask
    /// is all `0` if this is an IndexedArray.
    const Index8
      bytemask() const;

    /// @brief If this is an IndexedOptionArray and the #content also has
    /// OptionType, combine the two indicators of missing values into a single
    /// OptionType array. If this is an IndexedArray and the #content is also
    /// an IndexedArray, combine the two #index arrays.
    ///
    /// This is a shallow operation: it only checks the content one level deep.
    const ContentPtr
      simplify_optiontype() const;

    /// @brief Returns the value of #index at a given position.
    T
      index_at_nowrap(int64_t at) const;

    /// @brief User-friendly name of this class: `"IndexedArray32"`,
    /// `"IndexedArrayU32"`, `"IndexedArray64"`,
    /// `"IndexedOptionArray32"`, or `"IndexedOptionArray64"`.
    const std::string
      classname() const override;

    void
      setidentities() override;

    void
      setidentities(const IdentitiesPtr& identities) override;

    const TypePtr
      type(const util::TypeStrs& typestrs) const override;

    const FormPtr
      form(bool materialize) const override;

    bool
      has_virtual_form() const override;

    bool
      has_virtual_length() const override;

    const std::string
      tostring_part(const std::string& indent,
                    const std::string& pre,
                    const std::string& post) const override;

    void
      tojson_part(ToJson& builder, bool include_beginendlist) const override;

    void
      nbytes_part(std::map<size_t, int64_t>& largest) const override;

    /// @copydoc Content::length()
    ///
    /// Equal to `len(index)`.
    int64_t
      length() const override;

    const ContentPtr
      shallow_copy() const override;

    const ContentPtr
      deep_copy(bool copyarrays,
                bool copyindexes,
                bool copyidentities) const override;

    void
      check_for_iteration() const override;

    const ContentPtr
      getitem_nothing() const override;

    const ContentPtr
      getitem_at(int64_t at) const override;

    const ContentPtr
      getitem_at_nowrap(int64_t at) const override;

    const ContentPtr
      getitem_range(int64_t start, int64_t stop) const override;

    const ContentPtr
      getitem_range_nowrap(int64_t start, int64_t stop) const override;

    const ContentPtr
      getitem_field(const std::string& key) const override;

    const ContentPtr
      getitem_fields(const std::vector<std::string>& keys) const override;

    const ContentPtr
      getitem_next(const SliceItemPtr& head,
                   const Slice& tail,
                   const Index64& advanced) const override;

    const ContentPtr
      carry(const Index64& carry, bool allow_lazy) const override;

    int64_t
      numfields() const override;

    int64_t
      fieldindex(const std::string& key) const override;

    const std::string
      key(int64_t fieldindex) const override;

    bool
      haskey(const std::string& key) const override;

    const std::vector<std::string>
      keys() const override;

    // operations
    const std::string
      validityerror(const std::string& path) const override;

    /// @copydoc Content::shallow_simplify()
    ///
    /// For {@link IndexedArrayOf IndexedArray} and
    /// {@link IndexedArrayOf IndexedOptionArray}, this method returns
    /// #simplify_optiontype.
    const ContentPtr
      shallow_simplify() const override;

    const ContentPtr
      num(int64_t axis, int64_t depth) const override;

    const std::pair<Index64, ContentPtr>
      offsets_and_flattened(int64_t axis, int64_t depth) const override;

    const std::pair<Index64, ContentPtr>
      offsets_and_concatenate(int64_t axis, int64_t depth) const override;

    bool
      mergeable(const ContentPtr& other, bool mergebool) const override;

    const ContentPtr
<<<<<<< HEAD
      reverse_merge(const ContentPtr& other, int64_t axis, int64_t depth) const;

    const ContentPtr
      merge(const ContentPtr& other, int64_t axis, int64_t depth) const override;
=======
      reverse_merge(const ContentPtr& other) const override;

    const std::pair<ContentPtrVec, ContentPtrVec>
      merging_strategy(const ContentPtrVec& others) const override;

    const ContentPtr
      mergemany(const ContentPtrVec& others) const override;
>>>>>>> 20879826

    const SliceItemPtr
      asslice() const override;

    const ContentPtr
      fillna(const ContentPtr& value) const override;

    const ContentPtr
      rpad(int64_t target, int64_t axis, int64_t depth) const override;

    const ContentPtr
      rpad_and_clip(int64_t target,
                    int64_t axis,
                    int64_t depth) const override;

    const ContentPtr
      reduce_next(const Reducer& reducer,
                  int64_t negaxis,
                  const Index64& starts,
                  const Index64& shifts,
                  const Index64& parents,
                  int64_t outlength,
                  bool mask,
                  bool keepdims) const override;

    const ContentPtr
      sort_next(int64_t negaxis,
                const Index64& starts,
                const Index64& parents,
                int64_t outlength,
                bool ascending,
                bool stable,
                bool keepdims) const override;

    const ContentPtr
      argsort_next(int64_t negaxis,
                   const Index64& starts,
                   const Index64& parents,
                   int64_t outlength,
                   bool ascending,
                   bool stable,
                   bool keepdims) const override;

    const ContentPtr
      localindex(int64_t axis, int64_t depth) const override;

    const ContentPtr
      combinations(int64_t n,
                   bool replacement,
                   const util::RecordLookupPtr& recordlookup,
                   const util::Parameters& parameters,
                   int64_t axis,
                   int64_t depth) const override;

    const ContentPtr
      getitem_next(const SliceAt& at,
                   const Slice& tail,
                   const Index64& advanced) const override;

    const ContentPtr
      getitem_next(const SliceRange& range,
                   const Slice& tail,
                   const Index64& advanced) const override;

    const ContentPtr
      getitem_next(const SliceArray64& array,
                   const Slice& tail,
                   const Index64& advanced) const override;

    const ContentPtr
      getitem_next(const SliceJagged64& jagged,
                   const Slice& tail,
                   const Index64& advanced) const override;

    const ContentPtr
      getitem_next_jagged(const Index64& slicestarts,
                          const Index64& slicestops,
                          const SliceArray64& slicecontent,
                          const Slice& tail) const override;

    const ContentPtr
      getitem_next_jagged(const Index64& slicestarts,
                          const Index64& slicestops,
                          const SliceMissing64& slicecontent,
                          const Slice& tail) const override;

    const ContentPtr
      getitem_next_jagged(const Index64& slicestarts,
                          const Index64& slicestops,
                          const SliceJagged64& slicecontent,
                          const Slice& tail) const override;

    const ContentPtr
      copy_to(kernel::lib ptr_lib) const override;

    const ContentPtr
      numbers_to_type(const std::string& name) const override;

  protected:
    template <typename S>
    const ContentPtr
      getitem_next_jagged_generic(const Index64& slicestarts,
                                  const Index64& slicestops,
                                  const S& slicecontent,
                                  const Slice& tail) const;

    const std::pair<Index64, IndexOf<T>>
      nextcarry_outindex(int64_t& numnull) const;

  private:
    /// @brief See #index.
    const IndexOf<T> index_;
    /// @brief See #content.
    const ContentPtr content_;
  };

#ifndef AWKWARD_INDEXEDARRAY_NO_EXTERN_TEMPLATE
  extern template class IndexedArrayOf<int32_t,  false>;
  extern template class IndexedArrayOf<uint32_t, false>;
  extern template class IndexedArrayOf<int64_t,  false>;
  extern template class IndexedArrayOf<int32_t,  true>;
  extern template class IndexedArrayOf<int64_t,  true>;
#endif

  using IndexedArray32       = IndexedArrayOf<int32_t,  false>;
  using IndexedArrayU32      = IndexedArrayOf<uint32_t, false>;
  using IndexedArray64       = IndexedArrayOf<int64_t,  false>;
  using IndexedOptionArray32 = IndexedArrayOf<int32_t,  true>;
  using IndexedOptionArray64 = IndexedArrayOf<int64_t,  true>;
}

#endif // AWKWARD_INDEXEDARRAY_H_<|MERGE_RESOLUTION|>--- conflicted
+++ resolved
@@ -373,20 +373,13 @@
       mergeable(const ContentPtr& other, bool mergebool) const override;
 
     const ContentPtr
-<<<<<<< HEAD
-      reverse_merge(const ContentPtr& other, int64_t axis, int64_t depth) const;
-
-    const ContentPtr
-      merge(const ContentPtr& other, int64_t axis, int64_t depth) const override;
-=======
-      reverse_merge(const ContentPtr& other) const override;
+      reverse_merge(const ContentPtr& other, int64_t axis, int64_t depth) const override;
 
     const std::pair<ContentPtrVec, ContentPtrVec>
       merging_strategy(const ContentPtrVec& others) const override;
 
     const ContentPtr
-      mergemany(const ContentPtrVec& others) const override;
->>>>>>> 20879826
+      mergemany(const ContentPtrVec& others, int64_t axis, int64_t depth) const override;
 
     const SliceItemPtr
       asslice() const override;
