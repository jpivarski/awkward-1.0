--- conflicted
+++ resolved
@@ -839,7 +839,7 @@
       else {
         throw std::invalid_argument(
           std::string("axis out of range for flatten") + FILENAME(__LINE__));
-      }      
+      }
     }
 
     bool
@@ -894,72 +894,9 @@
     }
 
     const ContentPtr
-<<<<<<< HEAD
-      merge(const ContentPtr& other, int64_t axis, int64_t depth) const override {
-      if (dynamic_cast<EmptyArray*>(other.get())) {
-        return shallow_copy();
-      }
-      else if (IndexedArray32* rawother =
-               dynamic_cast<IndexedArray32*>(other.get())) {
-        return rawother->reverse_merge(shallow_copy(), axis, depth);
-      }
-      else if (IndexedArrayU32* rawother =
-               dynamic_cast<IndexedArrayU32*>(other.get())) {
-        return rawother->reverse_merge(shallow_copy(), axis, depth);
-      }
-      else if (IndexedArray64* rawother =
-               dynamic_cast<IndexedArray64*>(other.get())) {
-        return rawother->reverse_merge(shallow_copy(), axis, depth);
-      }
-      else if (IndexedOptionArray32* rawother =
-               dynamic_cast<IndexedOptionArray32*>(other.get())) {
-        return rawother->reverse_merge(shallow_copy(), axis, depth);
-      }
-      else if (IndexedOptionArray64* rawother =
-               dynamic_cast<IndexedOptionArray64*>(other.get())) {
-        return rawother->reverse_merge(shallow_copy(), axis, depth);
-      }
-      else if (ByteMaskedArray* rawother =
-               dynamic_cast<ByteMaskedArray*>(other.get())) {
-        return rawother->reverse_merge(shallow_copy(), axis, depth);
-      }
-      else if (BitMaskedArray* rawother =
-               dynamic_cast<BitMaskedArray*>(other.get())) {
-        return rawother->reverse_merge(shallow_copy(), axis, depth);
-      }
-      else if (UnmaskedArray* rawother =
-               dynamic_cast<UnmaskedArray*>(other.get())) {
-        return rawother->reverse_merge(shallow_copy(), axis, depth);
-      }
-
-      if (RawArrayOf<T>* rawother =
-          dynamic_cast<RawArrayOf<T>*>(other.get())) {
-        std::shared_ptr<T> ptr =
-          std::shared_ptr<T>(new T[(size_t)(length_ + rawother->length())],
-                             kernel::array_deleter<T>());
-        memcpy(ptr.get(),
-               &ptr_.get()[(size_t)offset_],
-               sizeof(T)*((size_t)length_));
-        memcpy(&ptr.get()[(size_t)length_],
-               &rawother->ptr().get()[(size_t)rawother->offset()],
-               sizeof(T)*((size_t)rawother->length()));
-        return std::make_shared<RawArrayOf<T>>(Identities::none(),
-                                               util::Parameters(),
-                                               ptr,
-                                               0,
-                                               length_ + rawother->length(),
-                                               itemsize_);
-      }
-      else {
-        throw std::invalid_argument(
-          std::string("cannot merge ") + classname() + std::string(" with ")
-          + other.get()->classname() + FILENAME(__LINE__));
-      }
-=======
-      mergemany(const ContentPtrVec& others) const override {
+      mergemany(const ContentPtrVec& others, int64_t axis, int64_t depth) const override {
       throw std::runtime_error(
         std::string("not implemented RawArrayOf<T>::mergemany")+ FILENAME(__LINE__));
->>>>>>> 20879826
     }
 
     const SliceItemPtr
