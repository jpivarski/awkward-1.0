.. toctree::
    :caption: High-level data types

    generated/ak.Array
    generated/ak.Record

.. toctree::
    :caption: Append-only builder

    generated/ak.ArrayBuilder

.. toctree::
    :caption: Converting from other formats

    generated/ak.from_arrow
    generated/ak.from_arrow_schema
    generated/ak.from_avro_file
    generated/ak.from_buffers
    generated/ak.from_cupy
    generated/ak.from_feather
    generated/ak.from_iter
    generated/ak.from_jax
    generated/ak.from_json
    generated/ak.from_numpy
    generated/ak.from_parquet
    generated/ak.from_rdataframe
    generated/ak.from_avro_file
    generated/ak.metadata_from_parquet

.. toctree::
    :caption: Converting to other formats

    generated/ak.to_arrow
    generated/ak.to_arrow_table
    generated/ak.to_buffers
    generated/ak.to_cupy
    generated/ak.to_dataframe
    generated/ak.to_feather
    generated/ak.to_jax
    generated/ak.to_json
    generated/ak.to_list
    generated/ak.to_numpy
    generated/ak.to_packed
    generated/ak.to_parquet
<<<<<<< HEAD
    generated/ak.to_parquet_dataset
=======
    generated/ak.to_parquet_row_groups
>>>>>>> 6bef932b
    generated/ak.to_rdataframe

.. toctree::
    :caption: Correctness checking

    generated/ak.is_valid
    generated/ak.validity_error

.. toctree::
    :caption: Lengths of lists

    generated/ak.num
    generated/ak.count
    generated/ak.count_nonzero

.. toctree::
    :caption: Making and breaking records (columns)

    generated/ak.zip
    generated/ak.unzip

.. toctree::
    :caption: Merging arrays (rows)

    generated/ak.concatenate
    generated/ak.where

.. toctree::
    :caption: Flattening lists and missing values

    generated/ak.flatten
    generated/ak.unflatten
    generated/ak.ravel

.. toctree::
    :caption: Functions that reduce dimension

    generated/ak.all
    generated/ak.any
    generated/ak.sum
    generated/ak.prod
    generated/ak.max
    generated/ak.min
    generated/ak.argmax
    generated/ak.argmin
    generated/ak.nansum
    generated/ak.nanprod
    generated/ak.nanmax
    generated/ak.nanmin
    generated/ak.nanargmax
    generated/ak.nanargmin

.. toctree::
    :caption: Statistics that reduce dimension

    generated/ak.moment
    generated/ak.mean
    generated/ak.var
    generated/ak.std
    generated/ak.nanmean
    generated/ak.nanvar
    generated/ak.nanstd
    generated/ak.covar
    generated/ak.corr
    generated/ak.linear_fit
    generated/ak.ptp
    generated/ak.softmax

.. toctree::
    :caption: Sorting

    generated/ak.sort
    generated/ak.argsort

.. toctree::
    :caption: Missing value handling

    generated/ak.mask
    generated/ak.drop_none
    generated/ak.is_none
    generated/ak.pad_none
    generated/ak.fill_none
    generated/ak.firsts
    generated/ak.singletons

.. toctree::
    :caption: Ragged and regular dimensions

    generated/ak.to_regular
    generated/ak.from_regular

.. toctree::
    :caption: Broadcasting

    generated/ak.broadcast_arrays
    generated/ak.broadcast_fields

.. toctree::
    :caption: Combinatorics ("for loop" replacements)

    generated/ak.cartesian
    generated/ak.combinations
    generated/ak.argcartesian
    generated/ak.argcombinations

.. toctree::
    :caption: String predicates

    generated/ak.str.is_alnum
    generated/ak.str.is_alpha
    generated/ak.str.is_ascii
    generated/ak.str.is_decimal
    generated/ak.str.is_digit
    generated/ak.str.is_lower
    generated/ak.str.is_numeric
    generated/ak.str.is_printable
    generated/ak.str.is_space
    generated/ak.str.is_title
    generated/ak.str.is_upper

.. toctree::
    :caption: String transforms

    generated/ak.str.capitalize
    generated/ak.str.length
    generated/ak.str.lower
    generated/ak.str.repeat
    generated/ak.str.replace_slice
    generated/ak.str.replace_substring
    generated/ak.str.replace_substring_regex
    generated/ak.str.reverse
    generated/ak.str.swapcase
    generated/ak.str.title
    generated/ak.str.upper

.. toctree::
    :caption: String padding and trimming

    generated/ak.str.center
    generated/ak.str.lpad
    generated/ak.str.rpad
    generated/ak.str.ltrim
    generated/ak.str.ltrim_whitespace
    generated/ak.str.rtrim
    generated/ak.str.rtrim_whitespace
    generated/ak.str.trim
    generated/ak.str.trim_whitespace

.. toctree::
    :caption: String splitting and joining

    generated/ak.str.split_pattern
    generated/ak.str.split_pattern_regex
    generated/ak.str.split_whitespace
    generated/ak.str.join
    generated/ak.str.join_element_wise

.. toctree::
    :caption: String slicing and decomposition

    generated/ak.str.slice
    generated/ak.str.extract_regex

.. toctree::
    :caption: String containment tests

    generated/ak.str.count_substring
    generated/ak.str.count_substring_regex
    generated/ak.str.ends_with
    generated/ak.str.find_substring
    generated/ak.str.find_substring_regex
    generated/ak.str.index_in
    generated/ak.str.is_in
    generated/ak.str.match_like
    generated/ak.str.match_substring
    generated/ak.str.match_substring_regex
    generated/ak.str.starts_with

.. toctree::
    :caption: Value and type conversions

    generated/ak.enforce_type
    generated/ak.nan_to_none
    generated/ak.nan_to_num
    generated/ak.values_astype
    generated/ak.strings_astype

.. toctree::
    :caption: Arrays of categorical data

    generated/ak.from_categorical
    generated/ak.is_categorical
    generated/ak.categories
    generated/ak.str.to_categorical

.. toctree::
    :caption: Indexing and grouping

    generated/ak.local_index
    generated/ak.run_lengths
    
.. toctree::
    :caption: Restructuring records

    generated/ak.merge_union_of_records
    generated/ak.merge_option_of_records

.. toctree::
    :caption: Copying and packing arrays

    generated/ak.copy
    generated/ak.to_packed

.. toctree::
    :caption: Extracting metadata

    generated/ak.type
    generated/ak.parameters
    generated/ak.fields
    generated/ak.is_tuple

.. toctree::
    :caption: Manipulating metadata

    generated/ak.with_name
    generated/ak.with_field
    generated/ak.with_parameter
    generated/ak.without_field
    generated/ak.without_parameters

.. toctree::
    :caption: Overriding behavior

    ak.behavior
    generated/ak.mixin_class
    generated/ak.mixin_class_method

.. toctree::
    :caption: Computational backends

    generated/ak.to_backend
    generated/ak.backend

.. toctree::
    :caption: NumPy compatibility

    generated/ak.full_like
    generated/ak.isclose
    generated/ak.ones_like
    generated/ak.zeros_like

.. toctree::
    :caption: Array comparison

    generated/ak.almost_equal
    
.. toctree::
    :caption: Third-party integration

    generated/ak.numba.register_and_check
    generated/ak.jax.assert_registered
    generated/ak.jax.import_jax
    generated/ak.jax.register_and_check
    generated/ak.jax.register_behavior_class

.. toctree::
    :caption: Array layout transformations

    generated/ak.transform

.. toctree::
    :caption: Low-level array layouts

    generated/ak.to_layout
    generated/ak.contents.Content
    generated/ak.contents.BitMaskedArray
    generated/ak.contents.ByteMaskedArray
    generated/ak.contents.EmptyArray
    generated/ak.contents.IndexedArray
    generated/ak.contents.IndexedOptionArray
    generated/ak.contents.ListArray
    generated/ak.contents.ListOffsetArray
    generated/ak.contents.NumpyArray
    generated/ak.contents.RecordArray
    generated/ak.contents.RegularArray
    generated/ak.contents.UnionArray
    generated/ak.contents.UnmaskedArray
    generated/ak.record.Record

.. toctree::
    :caption: Index for layout nodes

    generated/ak.index.Index
    generated/ak.index.Index8
    generated/ak.index.IndexU8
    generated/ak.index.Index32
    generated/ak.index.IndexU32
    generated/ak.index.Index64

.. toctree::
    :caption: High-level data types

    generated/ak.types.from_datashape
    generated/ak.types.Type
    generated/ak.types.ArrayType
    generated/ak.types.ScalarType
    generated/ak.types.ListType
    generated/ak.types.NumpyType
    generated/ak.types.OptionType
    generated/ak.types.RecordType
    generated/ak.types.RegularType
    generated/ak.types.UnionType
    generated/ak.types.UnknownType
    generated/ak.types.is_primitive
    generated/ak.types.dtype_to_primitive
    generated/ak.types.primitive_to_dtype

.. toctree::
    :caption: Low-level types: "forms"
    
    generated/ak.forms.Form
    generated/ak.forms.BitMaskedForm
    generated/ak.forms.ByteMaskedForm
    generated/ak.forms.EmptyForm
    generated/ak.forms.IndexedForm
    generated/ak.forms.IndexedOptionForm
    generated/ak.forms.ListForm
    generated/ak.forms.ListOffsetForm
    generated/ak.forms.NumpyForm
    generated/ak.forms.RecordForm
    generated/ak.forms.RegularForm
    generated/ak.forms.UnionForm
    generated/ak.forms.UnmaskedForm
    generated/ak.forms.from_dict
    generated/ak.forms.from_json
    generated/ak.forms.from_type

.. toctree::
    :caption: Builtin behaviors

    generated/ak.ByteBehavior
    generated/ak.ByteStringBehavior
    generated/ak.CharBehavior
    generated/ak.StringBehavior
    generated/ak.CategoricalBehavior

.. toctree::
    :caption: AwkwardForth for data ingest
    :maxdepth: 1

    awkwardforth

.. toctree::
    :caption: Low-level kernels
    :maxdepth: 1

    generated/kernels<|MERGE_RESOLUTION|>--- conflicted
+++ resolved
@@ -42,11 +42,8 @@
     generated/ak.to_numpy
     generated/ak.to_packed
     generated/ak.to_parquet
-<<<<<<< HEAD
     generated/ak.to_parquet_dataset
-=======
     generated/ak.to_parquet_row_groups
->>>>>>> 6bef932b
     generated/ak.to_rdataframe
 
 .. toctree::
