--- conflicted
+++ resolved
@@ -22,13 +22,9 @@
     generated/ak.from_json
     generated/ak.from_numpy
     generated/ak.from_parquet
-    generated/ak.metadata_from_parquet
     generated/ak.from_rdataframe
-<<<<<<< HEAD
     generated/ak.from_avro_file
     generated/ak.metadata_from_parquet
-=======
->>>>>>> bbc24fa6
 
 .. toctree::
     :caption: Converting to other formats
